--- conflicted
+++ resolved
@@ -55,18 +55,11 @@
     private final Map<String, String> responseHeaders;
 
     private ClientSideRequestStatistics clientSideRequestStatistics;
-<<<<<<< HEAD
     private Error error;
-
-=======
-    String resourceAddress;
-    String partitionKeyRangeId;
-    Uri requestUri;
->>>>>>> a12d1f03
     long lsn;
     String partitionKeyRangeId;
     Map<String, String> requestHeaders;
-    URI requestUri;
+    Uri requestUri;
     String resourceAddress;
 
     private DocumentClientException(int statusCode, String message, Map<String, String> responseHeaders, Throwable cause) {
