--- conflicted
+++ resolved
@@ -1,99 +1,3 @@
-<<<<<<< HEAD
-/*
- * The MIT License (MIT)
- * Copyright (c) 2018 Microsoft Corporation
- * 
- * Permission is hereby granted, free of charge, to any person obtaining a copy
- * of this software and associated documentation files (the "Software"), to deal
- * in the Software without restriction, including without limitation the rights
- * to use, copy, modify, merge, publish, distribute, sublicense, and/or sell
- * copies of the Software, and to permit persons to whom the Software is
- * furnished to do so, subject to the following conditions:
- * 
- * The above copyright notice and this permission notice shall be included in all
- * copies or substantial portions of the Software.
- * 
- * THE SOFTWARE IS PROVIDED "AS IS", WITHOUT WARRANTY OF ANY KIND, EXPRESS OR
- * IMPLIED, INCLUDING BUT NOT LIMITED TO THE WARRANTIES OF MERCHANTABILITY,
- * FITNESS FOR A PARTICULAR PURPOSE AND NONINFRINGEMENT. IN NO EVENT SHALL THE
- * AUTHORS OR COPYRIGHT HOLDERS BE LIABLE FOR ANY CLAIM, DAMAGES OR OTHER
- * LIABILITY, WHETHER IN AN ACTION OF CONTRACT, TORT OR OTHERWISE, ARISING FROM,
- * OUT OF OR IN CONNECTION WITH THE SOFTWARE OR THE USE OR OTHER DEALINGS IN THE
- * SOFTWARE.
- */
-
-package com.microsoft.azure.cosmosdb;
-
-import com.microsoft.azure.cosmosdb.internal.routing.PartitionKeyInternal;
-import com.microsoft.azure.cosmosdb.rx.internal.Utils;
-
-/**
- * Represents a partition key value in the Azure Cosmos DB database service. A partition key identifies the partition
- * where the document is stored in.
- */
-public class PartitionKey {
-
-    private PartitionKeyInternal internalPartitionKey;
-
-    /**
-     * Constructor. Create a new instance of the PartitionKey object.
-     *
-     * @param key the value of the partition key.
-     */
-    @SuppressWarnings("serial")
-    public PartitionKey(final Object key) {
-        if (key instanceof PartitionKeyInternal) {
-            this.internalPartitionKey = (PartitionKeyInternal) key;
-        } else {
-            this.internalPartitionKey = PartitionKeyInternal.fromObjectArray(new Object[] {key}, true);
-        }
-    }
-
-    /**
-     * Create a new instance of the PartitionKey object from a serialized JSON partition key.
-     *
-     * @param jsonString the JSON string representation of this PartitionKey object.
-     * @return the PartitionKey instance.
-     */
-    public static PartitionKey FromJsonString(String jsonString) {
-        return new PartitionKey(PartitionKeyInternal.fromJsonString(jsonString));
-    }
-
-    public static PartitionKey None = new PartitionKey(PartitionKeyInternal.None);
-
-    /**
-     * Serialize the PartitionKey object to a JSON string.
-     *
-     * @return the string representation of this PartitionKey object.
-     */
-    public String toString() {
-        return this.internalPartitionKey.toJson();
-    }
-
-    public PartitionKeyInternal getInternalPartitionKey() {
-        return internalPartitionKey;
-    }
-
-    /**
-     * Overrides the Equal operator for object comparisons between two instances of {@link PartitionKey}
-     * @param other The object to compare with.
-     * @return True if two object instance are considered equal.
-     */
-    @Override
-    public boolean equals(Object other) {
-        if (other == null) {
-            return false;
-        }
-
-        if (this == other) {
-            return true;
-        }
-
-        PartitionKey otherKey = Utils.as(other, PartitionKey.class);
-        return otherKey != null && this.internalPartitionKey.equals(otherKey.internalPartitionKey);
-    }
-}
-=======
 /*
  * The MIT License (MIT)
  * Copyright (c) 2018 Microsoft Corporation
@@ -187,5 +91,4 @@
         PartitionKey otherKey = Utils.as(other, PartitionKey.class);
         return otherKey != null && this.internalPartitionKey.equals(otherKey.internalPartitionKey);
     }
-}
->>>>>>> 337c7795
+}