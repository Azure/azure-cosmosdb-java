--- conflicted
+++ resolved
@@ -141,11 +141,6 @@
      *
      * @return the boolean indicating is it is a system key.
      */
-<<<<<<< HEAD
-    public Boolean isSystemKey() {
-        if (this.systemKey == null) {
-            this.systemKey = super.getBoolean(Constants.Properties.SYSTEM_KEY);
-=======
     Boolean isSystemKey() {
         if (this.systemKey == null) {
             if (super.has(Constants.Properties.SYSTEM_KEY)) {
@@ -153,21 +148,14 @@
             } else {
                 this.systemKey = false;
             }
->>>>>>> 337c7795
         }
 
         return this.systemKey;
     }
 
-<<<<<<< HEAD
-    public PartitionKeyInternal getNonePartitionKeyValue() {
-        if (this.getPaths().size() == 1 || this.isSystemKey()) {
-            return PartitionKeyInternal.UndefinedPartitionKey;
-=======
     PartitionKeyInternal getNonePartitionKeyValue() {
         if (this.getPaths().size() == 0 || this.isSystemKey()) {
             return PartitionKeyInternal.Empty;
->>>>>>> 337c7795
         } else {
             return PartitionKeyInternal.UndefinedPartitionKey;
         }
