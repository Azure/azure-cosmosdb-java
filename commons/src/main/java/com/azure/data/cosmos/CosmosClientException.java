--- conflicted
+++ resolved
@@ -119,12 +119,7 @@
      * @param responseHeaders the response headers.
      */
 
-<<<<<<< HEAD
-    public CosmosClientException(String resourceAddress, int statusCode, Error errorResource,
-            Map<String, String> responseHeaders) {
-=======
     public CosmosClientException(String resourceAddress, int statusCode, Error errorResource, Map<String, String> responseHeaders) {
->>>>>>> 02d3f7fa
         this(statusCode, errorResource == null ? null : errorResource.getMessage(), responseHeaders, null);
         this.resourceAddress = resourceAddress;
         this.error = errorResource;
@@ -132,19 +127,14 @@
 
     /**
      * Creates a new instance of the CosmosClientException class.
-     *
+     * 
      * @param message         the string message.
      * @param statusCode      the http status code of the response.
      * @param exception       the exception object.
      * @param responseHeaders the response headers.
      * @param resourceAddress the address of the resource the request is associated with.
      */
-<<<<<<< HEAD
-    public CosmosClientException(String message, Exception exception, Map<String, String> responseHeaders,
-            int statusCode, String resourceAddress) {
-=======
     public CosmosClientException(String message, Exception exception, Map<String, String> responseHeaders, int statusCode, String resourceAddress) {
->>>>>>> 02d3f7fa
         this(statusCode, message, responseHeaders, exception);
         this.resourceAddress = resourceAddress;
     }
