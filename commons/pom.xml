<!--

The MIT License (MIT)
Copyright (c) 2018 Microsoft Corporation

Permission is hereby granted, free of charge, to any person obtaining a copy
of this software and associated documentation files (the "Software"), to deal
in the Software without restriction, including without limitation the rights
to use, copy, modify, merge, publish, distribute, sublicense, and/or sell
copies of the Software, and to permit persons to whom the Software is
furnished to do so, subject to the following conditions:

The above copyright notice and this permission notice shall be included in all
copies or substantial portions of the Software.

THE SOFTWARE IS PROVIDED "AS IS", WITHOUT WARRANTY OF ANY KIND, EXPRESS OR
IMPLIED, INCLUDING BUT NOT LIMITED TO THE WARRANTIES OF MERCHANTABILITY,
FITNESS FOR A PARTICULAR PURPOSE AND NONINFRINGEMENT. IN NO EVENT SHALL THE
AUTHORS OR COPYRIGHT HOLDERS BE LIABLE FOR ANY CLAIM, DAMAGES OR OTHER
LIABILITY, WHETHER IN AN ACTION OF CONTRACT, TORT OR OTHERWISE, ARISING FROM,
OUT OF OR IN CONNECTION WITH THE SOFTWARE OR THE USE OR OTHER DEALINGS IN THE
SOFTWARE.

-->
<project xmlns="http://maven.apache.org/POM/4.0.0" xmlns:xsi="http://www.w3.org/2001/XMLSchema-instance" xsi:schemaLocation="http://maven.apache.org/POM/4.0.0 http://maven.apache.org/xsd/maven-4.0.0.xsd">
  <modelVersion>4.0.0</modelVersion>
  <parent>
    <groupId>com.microsoft.azure</groupId>
    <artifactId>azure-cosmosdb-parent</artifactId>
<<<<<<< HEAD
    <version>3.0.0-beta-3</version>
=======
    <version>3.0.0-SNAPSHOT</version>
>>>>>>> fc5262f3
  </parent>
  <artifactId>azure-cosmosdb-commons</artifactId>
  <name>Common Components for Async SDK for SQL API of Azure Cosmos DB Service</name>
  <description>Common Components for Async SDK for SQL API of Azure Cosmos DB Service</description>
  <packaging>jar</packaging>
  <build>
    <plugins>
      <plugin>
        <groupId>org.apache.maven.plugins</groupId>
        <artifactId>maven-compiler-plugin</artifactId>
        <version>3.6.0</version>
        <configuration>
          <source>1.8</source>
          <target>1.8</target>
        </configuration>
      </plugin>
      <plugin>
        <groupId>org.apache.maven.plugins</groupId>
        <artifactId>maven-eclipse-plugin</artifactId>
        <version>2.8</version>
        <configuration>
          <classpathContainers>
            <classpathContainer>
              org.eclipse.jdt.launching.JRE_CONTAINER/org.eclipse.jdt.internal.debug.ui.launcher.StandardVMType/JavaSE-1.8
            </classpathContainer>
          </classpathContainers>
        </configuration>
      </plugin>
    </plugins>
  </build>
  <reporting>
    <plugins>
      <plugin>
        <groupId>org.apache.maven.plugins</groupId>
        <artifactId>maven-surefire-report-plugin</artifactId>
        <version>2.22.0</version>
      </plugin>
      <plugin>
        <groupId>org.codehaus.mojo</groupId>
        <artifactId>findbugs-maven-plugin</artifactId>
        <version>3.0.4</version>
      </plugin>
      <plugin>
        <groupId>org.apache.maven.plugins</groupId>
        <artifactId>maven-jxr-plugin</artifactId>
        <version>2.1</version>
      </plugin>
    </plugins>
  </reporting>
  <dependencies>
    <dependency>
      <groupId>com.fasterxml.jackson.core</groupId>
      <artifactId>jackson-databind</artifactId>
      <version>${jackson-databind.version}</version>
    </dependency>
    <dependency>
      <groupId>com.fasterxml.uuid</groupId>
      <artifactId>java-uuid-generator</artifactId>
      <version>${java-uuid-generator.version}</version>
    </dependency>
    <dependency>
      <groupId>commons-io</groupId>
      <artifactId>commons-io</artifactId>
      <version>${commons-io.version}</version>
    </dependency>
    <dependency>
      <groupId>commons-validator</groupId>
      <artifactId>commons-validator</artifactId>
      <version>${commons-validator.version}</version>
    </dependency>
    <dependency>
      <groupId>com.github.davidmoten</groupId>
      <artifactId>rxjava-extras</artifactId>
      <version>${rxjava-extras.version}</version>
    </dependency>
    <dependency>
      <groupId>io.reactivex</groupId>
      <artifactId>rxjava</artifactId>
      <version>${rxjava.version}</version>
    </dependency>
    <dependency>
      <groupId>io.reactivex</groupId>
      <artifactId>rxjava-string</artifactId>
      <version>${rxjava-string.version}</version>
    </dependency>
    <dependency>
      <groupId>io.reactivex</groupId>
      <artifactId>rxnetty</artifactId>
      <version>${rxnetty.version}</version>
      <exclusions>
        <exclusion>
          <groupId>io.netty</groupId>
          <artifactId>netty-transport-native-epoll</artifactId>
        </exclusion>
      </exclusions>
    </dependency>
    <dependency>
      <groupId>io.netty</groupId>
      <artifactId>netty-codec-http</artifactId>
      <version>${netty.version}</version>
    </dependency>
    <dependency>
      <groupId>io.netty</groupId>
      <artifactId>netty-handler</artifactId>
      <version>${netty.version}</version>
    </dependency>
    <dependency>
      <groupId>io.netty</groupId>
      <artifactId>netty-transport</artifactId>
      <version>${netty.version}</version>
    </dependency>
    <dependency>
      <groupId>io.netty</groupId>
      <artifactId>netty-handler-proxy</artifactId>
      <version>${netty.version}</version>
    </dependency>
    <dependency>
      <groupId>org.slf4j</groupId>
      <artifactId>slf4j-api</artifactId>
      <version>${slf4j.version}</version>
    </dependency>
    <dependency>
      <groupId>org.apache.commons</groupId>
      <artifactId>commons-lang3</artifactId>
      <version>${commons-lang3.version}</version>
    </dependency>
    <dependency>
      <groupId>org.apache.commons</groupId>
      <artifactId>commons-collections4</artifactId>
      <version>4.2</version>
    </dependency>
    <dependency>
      <groupId>org.apache.commons</groupId>
      <artifactId>commons-text</artifactId>
      <version>${commons-text.version}</version>
    </dependency>
    <dependency>
      <groupId>org.testng</groupId>
      <artifactId>testng</artifactId>
      <version>${testng.version}</version>
      <scope>test</scope>
    </dependency>
    <dependency>
      <groupId>org.assertj</groupId>
      <artifactId>assertj-core</artifactId>
      <version>${assertj.version}</version>
      <scope>test</scope>
    </dependency>
    <dependency>
      <groupId>org.mockito</groupId>
      <artifactId>mockito-all</artifactId>
      <version>${mockito.version}</version>
      <scope>test</scope>
    </dependency>
    <dependency>
      <groupId>org.slf4j</groupId>
      <artifactId>slf4j-log4j12</artifactId>
      <version>${slf4j.version}</version>
      <scope>test</scope>
    </dependency>
    <dependency>
      <groupId>log4j</groupId>
      <artifactId>log4j</artifactId>
      <version>${log4j.version}</version>
      <scope>test</scope>
    </dependency>
    <dependency>
      <groupId>com.google.guava</groupId>
      <artifactId>guava</artifactId>
      <version>${guava.version}</version>
      <scope>test</scope>
    </dependency>   
  </dependencies>
</project><|MERGE_RESOLUTION|>--- conflicted
+++ resolved
@@ -27,11 +27,7 @@
   <parent>
     <groupId>com.microsoft.azure</groupId>
     <artifactId>azure-cosmosdb-parent</artifactId>
-<<<<<<< HEAD
-    <version>3.0.0-beta-3</version>
-=======
     <version>3.0.0-SNAPSHOT</version>
->>>>>>> fc5262f3
   </parent>
   <artifactId>azure-cosmosdb-commons</artifactId>
   <name>Common Components for Async SDK for SQL API of Azure Cosmos DB Service</name>
