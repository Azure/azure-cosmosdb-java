/*
 * The MIT License (MIT)
 * Copyright (c) 2018 Microsoft Corporation
 *
 * Permission is hereby granted, free of charge, to any person obtaining a copy
 * of this software and associated documentation files (the "Software"), to deal
 * in the Software without restriction, including without limitation the rights
 * to use, copy, modify, merge, publish, distribute, sublicense, and/or sell
 * copies of the Software, and to permit persons to whom the Software is
 * furnished to do so, subject to the following conditions:
 *
 * The above copyright notice and this permission notice shall be included in all
 * copies or substantial portions of the Software.
 *
 * THE SOFTWARE IS PROVIDED "AS IS", WITHOUT WARRANTY OF ANY KIND, EXPRESS OR
 * IMPLIED, INCLUDING BUT NOT LIMITED TO THE WARRANTIES OF MERCHANTABILITY,
 * FITNESS FOR A PARTICULAR PURPOSE AND NONINFRINGEMENT. IN NO EVENT SHALL THE
 * AUTHORS OR COPYRIGHT HOLDERS BE LIABLE FOR ANY CLAIM, DAMAGES OR OTHER
 * LIABILITY, WHETHER IN AN ACTION OF CONTRACT, TORT OR OTHERWISE, ARISING FROM,
 * OUT OF OR IN CONNECTION WITH THE SOFTWARE OR THE USE OR OTHER DEALINGS IN THE
 * SOFTWARE.
 */
package com.microsoft.azure.cosmosdb.rx.internal;

import com.fasterxml.jackson.databind.ObjectMapper;
import com.fasterxml.jackson.databind.node.ObjectNode;
import com.microsoft.azure.cosmosdb.AccessConditionType;
import com.microsoft.azure.cosmosdb.Attachment;
import com.microsoft.azure.cosmosdb.BridgeInternal;
import com.microsoft.azure.cosmosdb.ChangeFeedOptions;
import com.microsoft.azure.cosmosdb.Conflict;
import com.microsoft.azure.cosmosdb.ConnectionMode;
import com.microsoft.azure.cosmosdb.ConnectionPolicy;
import com.microsoft.azure.cosmosdb.ConsistencyLevel;
import com.microsoft.azure.cosmosdb.CosmosResourceType;
import com.microsoft.azure.cosmosdb.Database;
import com.microsoft.azure.cosmosdb.DatabaseAccount;
import com.microsoft.azure.cosmosdb.DatabaseAccountManagerInternal;
import com.microsoft.azure.cosmosdb.Document;
import com.microsoft.azure.cosmosdb.DocumentCollection;
import com.microsoft.azure.cosmosdb.FeedOptions;
import com.microsoft.azure.cosmosdb.FeedOptionsBase;
import com.microsoft.azure.cosmosdb.FeedResponse;
import com.microsoft.azure.cosmosdb.ISessionContainer;
import com.microsoft.azure.cosmosdb.JsonSerializable;
import com.microsoft.azure.cosmosdb.MediaOptions;
import com.microsoft.azure.cosmosdb.MediaReadMode;
import com.microsoft.azure.cosmosdb.MediaResponse;
import com.microsoft.azure.cosmosdb.Offer;
import com.microsoft.azure.cosmosdb.PartitionKey;
import com.microsoft.azure.cosmosdb.PartitionKeyDefinition;
import com.microsoft.azure.cosmosdb.PartitionKeyRange;
import com.microsoft.azure.cosmosdb.Permission;
import com.microsoft.azure.cosmosdb.RequestOptions;
import com.microsoft.azure.cosmosdb.Resource;
import com.microsoft.azure.cosmosdb.ResourceResponse;
import com.microsoft.azure.cosmosdb.SqlQuerySpec;
import com.microsoft.azure.cosmosdb.StoredProcedure;
import com.microsoft.azure.cosmosdb.StoredProcedureResponse;
import com.microsoft.azure.cosmosdb.TokenResolver;
import com.microsoft.azure.cosmosdb.Trigger;
import com.microsoft.azure.cosmosdb.Undefined;
import com.microsoft.azure.cosmosdb.User;
import com.microsoft.azure.cosmosdb.UserDefinedFunction;
import com.microsoft.azure.cosmosdb.internal.BaseAuthorizationTokenProvider;
import com.microsoft.azure.cosmosdb.internal.Constants;
import com.microsoft.azure.cosmosdb.internal.HttpConstants;
import com.microsoft.azure.cosmosdb.internal.LifeCycleUtils;
import com.microsoft.azure.cosmosdb.internal.OperationType;
import com.microsoft.azure.cosmosdb.internal.PathInfo;
import com.microsoft.azure.cosmosdb.internal.PathParser;
import com.microsoft.azure.cosmosdb.internal.Paths;
import com.microsoft.azure.cosmosdb.internal.PathsHelper;
import com.microsoft.azure.cosmosdb.internal.QueryCompatibilityMode;
import com.microsoft.azure.cosmosdb.internal.ResourceTokenAuthorizationHelper;
import com.microsoft.azure.cosmosdb.internal.ResourceType;
import com.microsoft.azure.cosmosdb.internal.RuntimeConstants;
import com.microsoft.azure.cosmosdb.internal.SessionContainer;
import com.microsoft.azure.cosmosdb.internal.UserAgentContainer;
import com.microsoft.azure.cosmosdb.internal.Utils;
import com.microsoft.azure.cosmosdb.internal.directconnectivity.GatewayServiceConfigurationReader;
import com.microsoft.azure.cosmosdb.internal.directconnectivity.ServerStoreModel;
import com.microsoft.azure.cosmosdb.internal.directconnectivity.StoreClient;
import com.microsoft.azure.cosmosdb.internal.directconnectivity.StoreClientFactory;
import com.microsoft.azure.cosmosdb.internal.routing.PartitionKeyAndResourceTokenPair;
import com.microsoft.azure.cosmosdb.internal.routing.PartitionKeyInternal;
import com.microsoft.azure.cosmosdb.rx.AsyncDocumentClient;
import com.microsoft.azure.cosmosdb.rx.internal.caches.RxClientCollectionCache;
import com.microsoft.azure.cosmosdb.rx.internal.caches.RxCollectionCache;
import com.microsoft.azure.cosmosdb.rx.internal.caches.RxPartitionKeyRangeCache;
import com.microsoft.azure.cosmosdb.rx.internal.directconnectivity.GlobalAddressResolver;
import com.microsoft.azure.cosmosdb.rx.internal.http.HttpClient;
import com.microsoft.azure.cosmosdb.rx.internal.http.HttpClientConfig;
import com.microsoft.azure.cosmosdb.rx.internal.query.DocumentQueryExecutionContextFactory;
import com.microsoft.azure.cosmosdb.rx.internal.query.IDocumentQueryClient;
import com.microsoft.azure.cosmosdb.rx.internal.query.IDocumentQueryExecutionContext;
import com.microsoft.azure.cosmosdb.rx.internal.query.Paginator;
import org.apache.commons.lang3.StringUtils;
import org.slf4j.Logger;
import org.slf4j.LoggerFactory;
import reactor.core.publisher.Flux;
import reactor.core.publisher.Mono;

import java.io.IOException;
import java.io.InputStream;
import java.io.UnsupportedEncodingException;
import java.net.URI;
import java.net.URISyntaxException;
import java.net.URLEncoder;
import java.util.ArrayList;
import java.util.Collections;
import java.util.HashMap;
import java.util.List;
import java.util.Map;
import java.util.UUID;
import java.util.function.BiFunction;
import java.util.function.Function;

import static com.microsoft.azure.cosmosdb.BridgeInternal.documentFromObject;
import static com.microsoft.azure.cosmosdb.BridgeInternal.getAltLink;
import static com.microsoft.azure.cosmosdb.BridgeInternal.toDatabaseAccount;
import static com.microsoft.azure.cosmosdb.BridgeInternal.toFeedResponsePage;
import static com.microsoft.azure.cosmosdb.BridgeInternal.toResourceResponse;
import static com.microsoft.azure.cosmosdb.BridgeInternal.toStoredProcedureResponse;

/**
 * While this class is public, but it is not part of our published public APIs.
 * This is meant to be internally used only by our sdk.
 */
public class RxDocumentClientImpl implements AsyncDocumentClient, IAuthorizationTokenProvider {
    private final static ObjectMapper mapper = Utils.getSimpleObjectMapper();
    private final Logger logger = LoggerFactory.getLogger(RxDocumentClientImpl.class);
    private final String masterKeyOrResourceToken;
    private final URI serviceEndpoint;
    private final ConnectionPolicy connectionPolicy;
    private final ConsistencyLevel consistencyLevel;
    private final BaseAuthorizationTokenProvider authorizationTokenProvider;
    private final UserAgentContainer userAgentContainer;
    private final boolean hasAuthKeyResourceToken;
    private final Configs configs;
    private TokenResolver tokenResolver;
    private SessionContainer sessionContainer;
    private String firstResourceTokenFromPermissionFeed = StringUtils.EMPTY;
    private RxClientCollectionCache collectionCache;
    private RxStoreModel gatewayProxy;
    private RxStoreModel storeModel;
    private GlobalAddressResolver addressResolver;
    private RxPartitionKeyRangeCache partitionKeyRangeCache;
    private Map<String, List<PartitionKeyAndResourceTokenPair>> resourceTokensMap;

    // RetryPolicy retries a request when it encounters session unavailable (see ClientRetryPolicy).
    // Once it exhausts all write regions it clears the session container, then it uses RxClientCollectionCache
    // to resolves the request's collection name. If it differs from the session container's resource id it
    // explains the session unavailable exception: somebody removed and recreated the collection. In this
    // case we retry once again (with empty session token) otherwise we return the error to the client
    // (see RenameCollectionAwareClientRetryPolicy)
    private IRetryPolicyFactory resetSessionTokenRetryPolicy;
    /**
     * Compatibility mode: Allows to specify compatibility mode used by client when
     * making query requests. Should be removed when application/sql is no longer
     * supported.
     */
    private final QueryCompatibilityMode queryCompatibilityMode = QueryCompatibilityMode.Default;
    private final HttpClient reactorHttpClient;
    private final GlobalEndpointManager globalEndpointManager;
    private final RetryPolicy retryPolicy;
    private volatile boolean useMultipleWriteLocations;

    // creator of TransportClient is responsible for disposing it.
    private StoreClientFactory storeClientFactory;

    private GatewayServiceConfigurationReader gatewayConfigurationReader;

    public RxDocumentClientImpl(URI serviceEndpoint,
                                String masterKeyOrResourceToken,
                                List<Permission> permissionFeed,
                                ConnectionPolicy connectionPolicy,
                                ConsistencyLevel consistencyLevel,
                                Configs configs,
                                TokenResolver tokenResolver) {
        this(serviceEndpoint, masterKeyOrResourceToken, permissionFeed, connectionPolicy, consistencyLevel, configs);
        this.tokenResolver = tokenResolver;
    }

    public RxDocumentClientImpl(URI serviceEndpoint,
                                String masterKeyOrResourceToken,
                                List<Permission> permissionFeed,
                                ConnectionPolicy connectionPolicy,
                                ConsistencyLevel consistencyLevel,
                                Configs configs) {
        this(serviceEndpoint, masterKeyOrResourceToken, connectionPolicy, consistencyLevel, configs);
        if (permissionFeed != null && permissionFeed.size() > 0) {
            this.resourceTokensMap = new HashMap<>();
            for (Permission permission : permissionFeed) {
                String[] segments = StringUtils.split(permission.getResourceLink(),
                        Constants.Properties.PATH_SEPARATOR.charAt(0));

                if (segments.length <= 0) {
                    throw new IllegalArgumentException("resourceLink");
                }

                List<PartitionKeyAndResourceTokenPair> partitionKeyAndResourceTokenPairs = null;
                PathInfo pathInfo = new PathInfo(false, StringUtils.EMPTY, StringUtils.EMPTY, false);
                if (!PathsHelper.tryParsePathSegments(permission.getResourceLink(), pathInfo, null)) {
                    throw new IllegalArgumentException(permission.getResourceLink());
                }

                partitionKeyAndResourceTokenPairs = resourceTokensMap.get(pathInfo.resourceIdOrFullName);
                if (partitionKeyAndResourceTokenPairs == null) {
                    partitionKeyAndResourceTokenPairs = new ArrayList<>();
                    this.resourceTokensMap.put(pathInfo.resourceIdOrFullName, partitionKeyAndResourceTokenPairs);
                }

                PartitionKey partitionKey = permission.getResourcePartitionKey();
                partitionKeyAndResourceTokenPairs.add(new PartitionKeyAndResourceTokenPair(
                        partitionKey != null ? partitionKey.getInternalPartitionKey() : PartitionKeyInternal.Empty,
                        permission.getToken()));
                logger.debug("Initializing resource token map  , with map key [{}] , partition key [{}] and resource token",
                        pathInfo.resourceIdOrFullName, partitionKey != null ? partitionKey.toString() : null, permission.getToken());

            }

            if(this.resourceTokensMap.isEmpty()) {
                throw new IllegalArgumentException("permissionFeed");
            }

            String firstToken = permissionFeed.get(0).getToken();
            if(ResourceTokenAuthorizationHelper.isResourceToken(firstToken)) {
                this.firstResourceTokenFromPermissionFeed = firstToken;
            }
        }
    }

    public RxDocumentClientImpl(URI serviceEndpoint, String masterKeyOrResourceToken, ConnectionPolicy connectionPolicy,
                                ConsistencyLevel consistencyLevel, Configs configs) {

        logger.info(
                "Initializing DocumentClient with"
                        + " serviceEndpoint [{}], ConnectionPolicy [{}], ConsistencyLevel [{}]",
                serviceEndpoint, connectionPolicy, consistencyLevel);

        this.configs = configs;
        this.masterKeyOrResourceToken = masterKeyOrResourceToken;
        this.serviceEndpoint = serviceEndpoint;

        if (masterKeyOrResourceToken != null && ResourceTokenAuthorizationHelper.isResourceToken(masterKeyOrResourceToken)) {
            this.authorizationTokenProvider = null;
            hasAuthKeyResourceToken = true;
        } else if(masterKeyOrResourceToken != null && !ResourceTokenAuthorizationHelper.isResourceToken(masterKeyOrResourceToken)){
            hasAuthKeyResourceToken = false;
            this.authorizationTokenProvider = new BaseAuthorizationTokenProvider(this.masterKeyOrResourceToken);
        } else {
            hasAuthKeyResourceToken = false;
            this.authorizationTokenProvider = null;
        }

        if (connectionPolicy != null) {
            this.connectionPolicy = connectionPolicy;
        } else {
            this.connectionPolicy = new ConnectionPolicy();
        }

        this.sessionContainer = new SessionContainer(this.serviceEndpoint.getHost());
        this.consistencyLevel = consistencyLevel;

        this.userAgentContainer = new UserAgentContainer();

        String userAgentSuffix = this.connectionPolicy.getUserAgentSuffix();
        if (userAgentSuffix != null && userAgentSuffix.length() > 0) {
            userAgentContainer.setSuffix(userAgentSuffix);
        }

        this.reactorHttpClient = httpClient();
        this.globalEndpointManager = new GlobalEndpointManager(asDatabaseAccountManagerInternal(), this.connectionPolicy, /**/configs);
        this.retryPolicy = new RetryPolicy(this.globalEndpointManager, this.connectionPolicy);
        this.resetSessionTokenRetryPolicy = retryPolicy;
    }

    private void initializeGatewayConfigurationReader() {
        String resourceToken;
        if(this.tokenResolver != null) {
            resourceToken = this.tokenResolver.getAuthorizationToken("GET", "", CosmosResourceType.System, null);
        } else if(!this.hasAuthKeyResourceToken && this.authorizationTokenProvider == null) {
            resourceToken = this.firstResourceTokenFromPermissionFeed;
        } else {
            assert  this.masterKeyOrResourceToken != null;
            resourceToken = this.masterKeyOrResourceToken;
        }

        this.gatewayConfigurationReader = new GatewayServiceConfigurationReader(this.serviceEndpoint,
                this.hasAuthKeyResourceToken,
                resourceToken,
                this.connectionPolicy,
                this.authorizationTokenProvider,
                this.reactorHttpClient);

        DatabaseAccount databaseAccount = this.gatewayConfigurationReader.initializeReaderAsync().block();
        this.useMultipleWriteLocations = this.connectionPolicy.isUsingMultipleWriteLocations() && BridgeInternal.isEnableMultipleWriteLocations(databaseAccount);

        // TODO: add support for openAsync
        // https://msdata.visualstudio.com/CosmosDB/_workitems/edit/332589
        this.globalEndpointManager.refreshLocationAsync(databaseAccount).block();
    }

    public void init() {

        // TODO: add support for openAsync
        // https://msdata.visualstudio.com/CosmosDB/_workitems/edit/332589
        this.gatewayProxy = createRxGatewayProxy(this.sessionContainer,
                this.consistencyLevel,
                this.queryCompatibilityMode,
                this.userAgentContainer,
                this.globalEndpointManager,
                this.reactorHttpClient);
        this.globalEndpointManager.init();
        this.initializeGatewayConfigurationReader();

        this.collectionCache = new RxClientCollectionCache(this.sessionContainer, this.gatewayProxy, this, this.retryPolicy);
        this.resetSessionTokenRetryPolicy = new ResetSessionTokenRetryPolicyFactory(this.sessionContainer, this.collectionCache, this.retryPolicy);

        this.partitionKeyRangeCache = new RxPartitionKeyRangeCache(RxDocumentClientImpl.this,
                collectionCache);

        if (this.connectionPolicy.getConnectionMode() == ConnectionMode.Gateway) {
            this.storeModel = this.gatewayProxy;
        } else {
            this.initializeDirectConnectivity();
        }
    }

    private void initializeDirectConnectivity() {

        this.storeClientFactory = new StoreClientFactory(
            this.configs,
            this.connectionPolicy.getRequestTimeoutInMillis() / 1000,
           // this.maxConcurrentConnectionOpenRequests,
            0,
            this.userAgentContainer
        );

        this.addressResolver = new GlobalAddressResolver(
            this.reactorHttpClient,
            this.globalEndpointManager,
            this.configs.getProtocol(),
            this,
            this.collectionCache,
            this.partitionKeyRangeCache,
            userAgentContainer,
            // TODO: Gateway Configuration Reader
            //     this.gatewayConfigurationReader,
            null,
            this.connectionPolicy);

        this.createStoreModel(true);
    }

    DatabaseAccountManagerInternal asDatabaseAccountManagerInternal() {
        return new DatabaseAccountManagerInternal() {

            @Override
            public URI getServiceEndpoint() {
                return RxDocumentClientImpl.this.getServiceEndpoint();
            }

            @Override
            public Flux<DatabaseAccount> getDatabaseAccountFromEndpoint(URI endpoint) {
                logger.info("Getting database account endpoint from {}", endpoint);
                return RxDocumentClientImpl.this.getDatabaseAccountFromEndpoint(endpoint);
            }

            @Override
            public ConnectionPolicy getConnectionPolicy() {
                return RxDocumentClientImpl.this.getConnectionPolicy();
            }
        };
    }

    RxGatewayStoreModel createRxGatewayProxy(ISessionContainer sessionContainer,
                                             ConsistencyLevel consistencyLevel,
                                             QueryCompatibilityMode queryCompatibilityMode,
                                             UserAgentContainer userAgentContainer,
                                             GlobalEndpointManager globalEndpointManager,
                                             HttpClient httpClient) {
        return new RxGatewayStoreModel(sessionContainer,
                consistencyLevel,
                queryCompatibilityMode,
                userAgentContainer,
                globalEndpointManager,
                httpClient);
    }

    private HttpClient httpClient() {

        HttpClientConfig httpClientConfig = new HttpClientConfig(this.configs)
                .withMaxIdleConnectionTimeoutInMillis(this.connectionPolicy.getIdleConnectionTimeoutInMillis())
                .withPoolSize(this.connectionPolicy.getMaxPoolSize())
                .withHttpProxy(this.connectionPolicy.getProxy())
                .withRequestTimeoutInMillis(this.connectionPolicy.getRequestTimeoutInMillis());

        return HttpClient.createFixed(httpClientConfig);
    }

    private void createStoreModel(boolean subscribeRntbdStatus) {
        // EnableReadRequestsFallback, if not explicitly set on the connection policy,
        // is false if the account's consistency is bounded staleness,
        // and true otherwise.

        StoreClient storeClient = this.storeClientFactory.createStoreClient(
                this.addressResolver,
                this.sessionContainer,
                this.gatewayConfigurationReader,
                this,
                false
        );

        this.storeModel = new ServerStoreModel(storeClient);
    }


    @Override
    public URI getServiceEndpoint() {
        return this.serviceEndpoint;
    }

    @Override
    public URI getWriteEndpoint() {
        return globalEndpointManager.getWriteEndpoints().stream().findFirst().map(loc -> {
            try {
                return loc.toURI();
            } catch (URISyntaxException e) {
                throw new IllegalStateException(e);
            }
        }).orElse(null);
    }

    @Override
    public URI getReadEndpoint() {
        return globalEndpointManager.getReadEndpoints().stream().findFirst().map(loc -> {
            try {
                return loc.toURI();
            } catch (URISyntaxException e) {
                throw new IllegalStateException(e);
            }
        }).orElse(null);
    }

    @Override
    public ConnectionPolicy getConnectionPolicy() {
        return this.connectionPolicy;
    }

    @Override
    public Flux<ResourceResponse<Database>> createDatabase(Database database, RequestOptions options) {
        IDocumentClientRetryPolicy retryPolicyInstance = this.resetSessionTokenRetryPolicy.getRequestPolicy();
        return ObservableHelper.inlineIfPossibleAsObs(() -> createDatabaseInternal(database, options, retryPolicyInstance), retryPolicyInstance);
    }

    private Flux<ResourceResponse<Database>> createDatabaseInternal(Database database, RequestOptions options, IDocumentClientRetryPolicy retryPolicyInstance) {
        try {

            if (database == null) {
                throw new IllegalArgumentException("Database");
            }

            logger.debug("Creating a Database. id: [{}]", database.getId());
            validateResource(database);

            Map<String, String> requestHeaders = this.getRequestHeaders(options);
            RxDocumentServiceRequest request = RxDocumentServiceRequest.create(OperationType.Create,
                    ResourceType.Database, Paths.DATABASES_ROOT, database, requestHeaders, options);

            if (retryPolicyInstance != null) {
                retryPolicyInstance.onBeforeSendRequest(request);
            }
            return this.create(request).map(response -> toResourceResponse(response, Database.class));
        } catch (Exception e) {
            logger.debug("Failure in creating a database. due to [{}]", e.getMessage(), e);
            return Flux.error(e);
        }
    }

    @Override
    public Flux<ResourceResponse<Database>> deleteDatabase(String databaseLink, RequestOptions options) {
        IDocumentClientRetryPolicy retryPolicyInstance = this.resetSessionTokenRetryPolicy.getRequestPolicy();
        return ObservableHelper.inlineIfPossibleAsObs(() -> deleteDatabaseInternal(databaseLink, options, retryPolicyInstance), retryPolicyInstance);
    }

    private Flux<ResourceResponse<Database>> deleteDatabaseInternal(String databaseLink, RequestOptions options,
                                                                          IDocumentClientRetryPolicy retryPolicyInstance) {
        try {
            if (StringUtils.isEmpty(databaseLink)) {
                throw new IllegalArgumentException("databaseLink");
            }

            logger.debug("Deleting a Database. databaseLink: [{}]", databaseLink);
            String path = Utils.joinPath(databaseLink, null);
            Map<String, String> requestHeaders = this.getRequestHeaders(options);
            RxDocumentServiceRequest request = RxDocumentServiceRequest.create(OperationType.Delete,
                    ResourceType.Database, path, requestHeaders, options);

            if (retryPolicyInstance != null) {
                retryPolicyInstance.onBeforeSendRequest(request);
            }

            return this.delete(request).map(response -> toResourceResponse(response, Database.class));
        } catch (Exception e) {
            logger.debug("Failure in deleting a database. due to [{}]", e.getMessage(), e);
            return Flux.error(e);
        }
    }

    @Override
    public Flux<ResourceResponse<Database>> readDatabase(String databaseLink, RequestOptions options) {
        IDocumentClientRetryPolicy retryPolicyInstance = this.resetSessionTokenRetryPolicy.getRequestPolicy();
        return ObservableHelper.inlineIfPossibleAsObs(() -> readDatabaseInternal(databaseLink, options, retryPolicyInstance), retryPolicyInstance);
    }

    private Flux<ResourceResponse<Database>> readDatabaseInternal(String databaseLink, RequestOptions options, IDocumentClientRetryPolicy retryPolicyInstance) {
        try {
            if (StringUtils.isEmpty(databaseLink)) {
                throw new IllegalArgumentException("databaseLink");
            }

            logger.debug("Reading a Database. databaseLink: [{}]", databaseLink);
            String path = Utils.joinPath(databaseLink, null);
            Map<String, String> requestHeaders = this.getRequestHeaders(options);
            RxDocumentServiceRequest request = RxDocumentServiceRequest.create(OperationType.Read,
                    ResourceType.Database, path, requestHeaders, options);

            if (retryPolicyInstance != null) {
                retryPolicyInstance.onBeforeSendRequest(request);
            }
            return this.read(request).map(response -> toResourceResponse(response, Database.class));
        } catch (Exception e) {
            logger.debug("Failure in reading a database. due to [{}]", e.getMessage(), e);
            return Flux.error(e);
        }
    }

    @Override
    public Flux<FeedResponse<Database>> readDatabases(FeedOptions options) {
        return readFeed(options, ResourceType.Database, Database.class, Paths.DATABASES_ROOT);
    }

    private String parentResourceLinkToQueryLink(String parentResouceLink, ResourceType resourceTypeEnum) {
        switch (resourceTypeEnum) {
            case Database:
                return Paths.DATABASES_ROOT;

            case DocumentCollection:
                return Utils.joinPath(parentResouceLink, Paths.COLLECTIONS_PATH_SEGMENT);

            case Document:
                return Utils.joinPath(parentResouceLink, Paths.DOCUMENTS_PATH_SEGMENT);

            case Offer:
                return Paths.OFFERS_ROOT;

            case User:
                return Utils.joinPath(parentResouceLink, Paths.USERS_PATH_SEGMENT);

            case Permission:
                return Utils.joinPath(parentResouceLink, Paths.PERMISSIONS_PATH_SEGMENT);

            case Attachment:
                return Utils.joinPath(parentResouceLink, Paths.ATTACHMENTS_PATH_SEGMENT);

            case StoredProcedure:
                return Utils.joinPath(parentResouceLink, Paths.STORED_PROCEDURES_PATH_SEGMENT);

            case Trigger:
                return Utils.joinPath(parentResouceLink, Paths.TRIGGERS_PATH_SEGMENT);

            case UserDefinedFunction:
                return Utils.joinPath(parentResouceLink, Paths.USER_DEFINED_FUNCTIONS_PATH_SEGMENT);

            default:
                throw new IllegalArgumentException("resource type not supported");
        }
    }

    private <T extends Resource> Flux<FeedResponse<T>> createQuery(
            String parentResourceLink,
            SqlQuerySpec sqlQuery,
            FeedOptions options,
            Class<T> klass,
            ResourceType resourceTypeEnum) {

        String queryResourceLink = parentResourceLinkToQueryLink(parentResourceLink, resourceTypeEnum);

        UUID activityId = Utils.randomUUID();
        IDocumentQueryClient queryClient = DocumentQueryClientImpl(RxDocumentClientImpl.this);
        Flux<? extends IDocumentQueryExecutionContext<T>> executionContext =
                DocumentQueryExecutionContextFactory.createDocumentQueryExecutionContextAsync(queryClient, resourceTypeEnum, klass, sqlQuery , options, queryResourceLink, false, activityId);
        return executionContext.flatMap(IDocumentQueryExecutionContext::executeAsync);
    }


    @Override
    public Flux<FeedResponse<Database>> queryDatabases(String query, FeedOptions options) {
        return queryDatabases(new SqlQuerySpec(query), options);
    }


    @Override
    public Flux<FeedResponse<Database>> queryDatabases(SqlQuerySpec querySpec, FeedOptions options) {
        return createQuery(Paths.DATABASES_ROOT, querySpec, options, Database.class, ResourceType.Database);
    }

    @Override
    public Flux<ResourceResponse<DocumentCollection>> createCollection(String databaseLink,
                                                                             DocumentCollection collection, RequestOptions options) {
        IDocumentClientRetryPolicy retryPolicyInstance = this.resetSessionTokenRetryPolicy.getRequestPolicy();
        return ObservableHelper.inlineIfPossibleAsObs(() -> this.createCollectionInternal(databaseLink, collection, options, retryPolicyInstance), retryPolicyInstance);
    }

    private Flux<ResourceResponse<DocumentCollection>> createCollectionInternal(String databaseLink,
                                                                                      DocumentCollection collection, RequestOptions options, IDocumentClientRetryPolicy retryPolicyInstance) {
        try {
            if (StringUtils.isEmpty(databaseLink)) {
                throw new IllegalArgumentException("databaseLink");
            }
            if (collection == null) {
                throw new IllegalArgumentException("collection");
            }

            logger.debug("Creating a Collection. databaseLink: [{}], Collection id: [{}]", databaseLink,
                    collection.getId());
            validateResource(collection);

            String path = Utils.joinPath(databaseLink, Paths.COLLECTIONS_PATH_SEGMENT);
            Map<String, String> requestHeaders = this.getRequestHeaders(options);
            RxDocumentServiceRequest request = RxDocumentServiceRequest.create(OperationType.Create,
                    ResourceType.DocumentCollection, path, collection, requestHeaders, options);

            if (retryPolicyInstance != null){
                retryPolicyInstance.onBeforeSendRequest(request);
            }

            return this.create(request).map(response -> toResourceResponse(response, DocumentCollection.class))
                    .doOnNext(resourceResponse -> {
                        // set the session token
                        this.sessionContainer.setSessionToken(resourceResponse.getResource().getResourceId(),
                                getAltLink(resourceResponse.getResource()),
                                resourceResponse.getResponseHeaders());
                    });
        } catch (Exception e) {
            logger.debug("Failure in creating a collection. due to [{}]", e.getMessage(), e);
            return Flux.error(e);
        }
    }

    @Override
    public Flux<ResourceResponse<DocumentCollection>> replaceCollection(DocumentCollection collection,
                                                                              RequestOptions options) {
        IDocumentClientRetryPolicy retryPolicyInstance = this.resetSessionTokenRetryPolicy.getRequestPolicy();
        return ObservableHelper.inlineIfPossibleAsObs(() -> replaceCollectionInternal(collection, options, retryPolicyInstance), retryPolicyInstance);
    }

    private Flux<ResourceResponse<DocumentCollection>> replaceCollectionInternal(DocumentCollection collection,
                                                                                       RequestOptions options, IDocumentClientRetryPolicy retryPolicyInstance) {
        try {
            if (collection == null) {
                throw new IllegalArgumentException("collection");
            }

            logger.debug("Replacing a Collection. id: [{}]", collection.getId());
            validateResource(collection);

            String path = Utils.joinPath(collection.getSelfLink(), null);
            Map<String, String> requestHeaders = this.getRequestHeaders(options);

            RxDocumentServiceRequest request = RxDocumentServiceRequest.create(OperationType.Replace,
                    ResourceType.DocumentCollection, path, collection, requestHeaders, options);

            // TODO: .Net has some logic for updating session token which we don't
            // have here
            if (retryPolicyInstance != null){
                retryPolicyInstance.onBeforeSendRequest(request);
            }

            return this.replace(request).map(response -> toResourceResponse(response, DocumentCollection.class))
                    .doOnNext(resourceResponse -> {
                        if (resourceResponse.getResource() != null) {
                            // set the session token
                            this.sessionContainer.setSessionToken(resourceResponse.getResource().getResourceId(),
                                    getAltLink(resourceResponse.getResource()),
                                    resourceResponse.getResponseHeaders());
                        }
                    });

        } catch (Exception e) {
            logger.debug("Failure in replacing a collection. due to [{}]", e.getMessage(), e);
            return Flux.error(e);
        }
    }

    @Override
    public Flux<ResourceResponse<DocumentCollection>> deleteCollection(String collectionLink,
                                                                             RequestOptions options) {
        IDocumentClientRetryPolicy retryPolicyInstance = this.resetSessionTokenRetryPolicy.getRequestPolicy();
        return ObservableHelper.inlineIfPossibleAsObs(() -> deleteCollectionInternal(collectionLink, options, retryPolicyInstance), retryPolicyInstance);
    }

    private Flux<ResourceResponse<DocumentCollection>> deleteCollectionInternal(String collectionLink,
                                                                                      RequestOptions options, IDocumentClientRetryPolicy retryPolicyInstance) {
        try {
            if (StringUtils.isEmpty(collectionLink)) {
                throw new IllegalArgumentException("collectionLink");
            }

            logger.debug("Deleting a Collection. collectionLink: [{}]", collectionLink);
            String path = Utils.joinPath(collectionLink, null);
            Map<String, String> requestHeaders = this.getRequestHeaders(options);
            RxDocumentServiceRequest request = RxDocumentServiceRequest.create(OperationType.Delete,
                    ResourceType.DocumentCollection, path, requestHeaders, options);

            if (retryPolicyInstance != null){
                retryPolicyInstance.onBeforeSendRequest(request);
            }

            return this.delete(request).map(response -> toResourceResponse(response, DocumentCollection.class));

        } catch (Exception e) {
            logger.debug("Failure in deleting a collection, due to [{}]", e.getMessage(), e);
            return Flux.error(e);
        }
    }

    private Flux<RxDocumentServiceResponse> delete(RxDocumentServiceRequest request) {
        populateHeaders(request, HttpConstants.HttpMethods.DELETE);
        return getStoreProxy(request).processMessage(request);
    }

    private Flux<RxDocumentServiceResponse> read(RxDocumentServiceRequest request) {
        populateHeaders(request, HttpConstants.HttpMethods.GET);
        return getStoreProxy(request).processMessage(request);
    }

    Flux<RxDocumentServiceResponse> readFeed(RxDocumentServiceRequest request) {
        populateHeaders(request, HttpConstants.HttpMethods.GET);
        return gatewayProxy.processMessage(request);
    }

    private Flux<RxDocumentServiceResponse> query(RxDocumentServiceRequest request) {
        populateHeaders(request, HttpConstants.HttpMethods.POST);
        return this.getStoreProxy(request).processMessage(request)
                .map(response -> {
                            this.captureSessionToken(request, response);
                            return response;
                        }
                );
    }

    @Override
    public Flux<ResourceResponse<DocumentCollection>> readCollection(String collectionLink,
                                                                           RequestOptions options) {
        IDocumentClientRetryPolicy retryPolicyInstance = this.resetSessionTokenRetryPolicy.getRequestPolicy();
        return ObservableHelper.inlineIfPossibleAsObs(() -> readCollectionInternal(collectionLink, options, retryPolicyInstance), retryPolicyInstance);
    }

    private Flux<ResourceResponse<DocumentCollection>> readCollectionInternal(String collectionLink,
                                                                                    RequestOptions options, IDocumentClientRetryPolicy retryPolicyInstance) {

        // we are using an observable factory here
        // observable will be created fresh upon subscription
        // this is to ensure we capture most up to date information (e.g.,
        // session)
        try {
            if (StringUtils.isEmpty(collectionLink)) {
                throw new IllegalArgumentException("collectionLink");
            }

            logger.debug("Reading a Collection. collectionLink: [{}]", collectionLink);
            String path = Utils.joinPath(collectionLink, null);
            Map<String, String> requestHeaders = this.getRequestHeaders(options);
            RxDocumentServiceRequest request = RxDocumentServiceRequest.create(OperationType.Read,
                    ResourceType.DocumentCollection, path, requestHeaders, options);

            if (retryPolicyInstance != null){
                retryPolicyInstance.onBeforeSendRequest(request);
            }
            return this.read(request).map(response -> toResourceResponse(response, DocumentCollection.class));
        } catch (Exception e) {
            // this is only in trace level to capture what's going on
            logger.debug("Failure in reading a collection, due to [{}]", e.getMessage(), e);
            return Flux.error(e);
        }
    }

    @Override
    public Flux<FeedResponse<DocumentCollection>> readCollections(String databaseLink, FeedOptions options) {

        if (StringUtils.isEmpty(databaseLink)) {
            throw new IllegalArgumentException("databaseLink");
        }

        return readFeed(options, ResourceType.DocumentCollection, DocumentCollection.class,
                Utils.joinPath(databaseLink, Paths.COLLECTIONS_PATH_SEGMENT));
    }

    @Override
    public Flux<FeedResponse<DocumentCollection>> queryCollections(String databaseLink, String query,
                                                                         FeedOptions options) {
        return createQuery(databaseLink, new SqlQuerySpec(query), options, DocumentCollection.class, ResourceType.DocumentCollection);
    }

    @Override
    public Flux<FeedResponse<DocumentCollection>> queryCollections(String databaseLink,
                                                                         SqlQuerySpec querySpec, FeedOptions options) {
        return createQuery(databaseLink, querySpec, options, DocumentCollection.class, ResourceType.DocumentCollection);
    }

    private static String serializeProcedureParams(Object[] objectArray) {
        String[] stringArray = new String[objectArray.length];

        for (int i = 0; i < objectArray.length; ++i) {
            Object object = objectArray[i];
            if (object instanceof JsonSerializable) {
                stringArray[i] = ((JsonSerializable) object).toJson();
            } else {

                // POJO, ObjectNode, number, String or Boolean
                try {
                    stringArray[i] = mapper.writeValueAsString(object);
                } catch (IOException e) {
                    throw new IllegalArgumentException("Can't serialize the object into the json string", e);
                }
            }
        }

        return String.format("[%s]", StringUtils.join(stringArray, ","));
    }

    private static void validateResource(Resource resource) {
        if (!StringUtils.isEmpty(resource.getId())) {
            if (resource.getId().indexOf('/') != -1 || resource.getId().indexOf('\\') != -1 ||
                    resource.getId().indexOf('?') != -1 || resource.getId().indexOf('#') != -1) {
                throw new IllegalArgumentException("Id contains illegal chars.");
            }

            if (resource.getId().endsWith(" ")) {
                throw new IllegalArgumentException("Id ends with a space.");
            }
        }
    }

    private Map<String, String> getRequestHeaders(RequestOptions options) {
        Map<String, String> headers = new HashMap<>();

        if (this.useMultipleWriteLocations) {
            headers.put(HttpConstants.HttpHeaders.ALLOW_TENTATIVE_WRITES, Boolean.TRUE.toString());
        }

        if (consistencyLevel != null) {
            headers.put(HttpConstants.HttpHeaders.CONSISTENCY_LEVEL, consistencyLevel.name());
        }

        if (options == null) {
            return headers;
        }

        Map<String, String> customOptions = options.getHeaders();
        if (customOptions != null) {
            headers.putAll(customOptions);
        }

        if (options.getAccessCondition() != null) {
            if (options.getAccessCondition().getType() == AccessConditionType.IfMatch) {
                headers.put(HttpConstants.HttpHeaders.IF_MATCH, options.getAccessCondition().getCondition());
            } else {
                headers.put(HttpConstants.HttpHeaders.IF_NONE_MATCH, options.getAccessCondition().getCondition());
            }
        }

        if (options.getConsistencyLevel() != null) {
            headers.put(HttpConstants.HttpHeaders.CONSISTENCY_LEVEL, options.getConsistencyLevel().name());
        }

        if (options.getIndexingDirective() != null) {
            headers.put(HttpConstants.HttpHeaders.INDEXING_DIRECTIVE, options.getIndexingDirective().name());
        }

        if (options.getPostTriggerInclude() != null && options.getPostTriggerInclude().size() > 0) {
            String postTriggerInclude = StringUtils.join(options.getPostTriggerInclude(), ",");
            headers.put(HttpConstants.HttpHeaders.POST_TRIGGER_INCLUDE, postTriggerInclude);
        }

        if (options.getPreTriggerInclude() != null && options.getPreTriggerInclude().size() > 0) {
            String preTriggerInclude = StringUtils.join(options.getPreTriggerInclude(), ",");
            headers.put(HttpConstants.HttpHeaders.PRE_TRIGGER_INCLUDE, preTriggerInclude);
        }

        if (!Strings.isNullOrEmpty(options.getSessionToken())) {
            headers.put(HttpConstants.HttpHeaders.SESSION_TOKEN, options.getSessionToken());
        }

        if (options.getResourceTokenExpirySeconds() != null) {
            headers.put(HttpConstants.HttpHeaders.RESOURCE_TOKEN_EXPIRY,
                    String.valueOf(options.getResourceTokenExpirySeconds()));
        }

        if (options.getOfferThroughput() != null && options.getOfferThroughput() >= 0) {
            headers.put(HttpConstants.HttpHeaders.OFFER_THROUGHPUT, options.getOfferThroughput().toString());
        } else if (options.getOfferType() != null) {
            headers.put(HttpConstants.HttpHeaders.OFFER_TYPE, options.getOfferType());
        }

        if (options.isPopulateQuotaInfo()) {
            headers.put(HttpConstants.HttpHeaders.POPULATE_QUOTA_INFO, String.valueOf(true));
        }

        if (options.isScriptLoggingEnabled()) {
            headers.put(HttpConstants.HttpHeaders.SCRIPT_ENABLE_LOGGING, String.valueOf(true));
        }

        return headers;
    }

    private Map<String, String> getFeedHeaders(FeedOptionsBase options) {
        return BridgeInternal.getFeedHeaders(options);
    }

    private Map<String, String> getMediaHeaders(MediaOptions options) {
        Map<String, String> requestHeaders = new HashMap<>();

        if (options == null || StringUtils.isEmpty(options.getContentType())) {
            requestHeaders.put(HttpConstants.HttpHeaders.CONTENT_TYPE, RuntimeConstants.MediaTypes.OCTET_STREAM);
        }

        if (options != null) {
            if (!StringUtils.isEmpty(options.getContentType())) {
                requestHeaders.put(HttpConstants.HttpHeaders.CONTENT_TYPE, options.getContentType());
            }

            if (!StringUtils.isEmpty(options.getSlug())) {
                requestHeaders.put(HttpConstants.HttpHeaders.SLUG, options.getSlug());
            }
        }
        return requestHeaders;
    }

    private Mono<RxDocumentServiceRequest> addPartitionKeyInformation(RxDocumentServiceRequest request, Document document,
                                                                        RequestOptions options) {

        Mono<DocumentCollection> collectionObs = this.collectionCache.resolveCollectionAsync(request);
        return collectionObs
                .map(collection -> {
                    addPartitionKeyInformation(request, document, options, collection);
                    return request;
                });
    }

    private Mono<RxDocumentServiceRequest> addPartitionKeyInformation(RxDocumentServiceRequest request, Document document, RequestOptions options,
                                                                        Mono<DocumentCollection> collectionObs) {

        return collectionObs.map(collection -> {
            addPartitionKeyInformation(request, document, options, collection);
            return request;
        });
    }

    private void addPartitionKeyInformation(RxDocumentServiceRequest request, Document document, RequestOptions options,
                                            DocumentCollection collection) {
        PartitionKeyDefinition partitionKeyDefinition = collection.getPartitionKey();

        PartitionKeyInternal partitionKeyInternal = null;
        if (options != null && options.getPartitionKey() != null && options.getPartitionKey().equals(PartitionKey.None)){
<<<<<<< HEAD
            partitionKeyInternal = partitionKeyDefinition.getNonePartitionKeyValue();
=======
            partitionKeyInternal = BridgeInternal.getNonePartitionKey(partitionKeyDefinition);
>>>>>>> 337c7795
        } else if (options != null && options.getPartitionKey() != null) {
            partitionKeyInternal = options.getPartitionKey().getInternalPartitionKey();
        } else if (partitionKeyDefinition == null || partitionKeyDefinition.getPaths().size() == 0) {
            // For backward compatibility, if collection doesn't have partition key defined, we assume all documents
            // have empty value for it and user doesn't need to specify it explicitly.
            partitionKeyInternal = PartitionKeyInternal.getEmpty();
        } else if (document != null) {
            partitionKeyInternal = extractPartitionKeyValueFromDocument(document, partitionKeyDefinition);
        } else {
            throw new UnsupportedOperationException("PartitionKey value must be supplied for this operation.");
        }

        request.getHeaders().put(HttpConstants.HttpHeaders.PARTITION_KEY, escapeNonAscii(partitionKeyInternal.toJson()));
    }

    private static String escapeNonAscii(String partitionKeyJson) {
        StringBuilder sb = new StringBuilder();
        for (int i = 0; i < partitionKeyJson.length(); i++) {
            int val = partitionKeyJson.charAt(i);
            if (val > 127) {
                sb.append("\\u").append(String.format("%04X", val));
            } else {
                sb.append(partitionKeyJson.charAt(i));
            }
        }
        return sb.toString();
    }

    private static PartitionKeyInternal extractPartitionKeyValueFromDocument(
            Document document,
            PartitionKeyDefinition partitionKeyDefinition) {
        if (partitionKeyDefinition != null) {
            String path = partitionKeyDefinition.getPaths().iterator().next();
            List<String> parts = PathParser.getPathParts(path);
            if (parts.size() >= 1) {
                Object value = document.getObjectByPath(parts);
                if (value == null || value.getClass() == ObjectNode.class) {
<<<<<<< HEAD
                    value = partitionKeyDefinition.getNonePartitionKeyValue();
=======
                    value = BridgeInternal.getNonePartitionKey(partitionKeyDefinition);
>>>>>>> 337c7795
                }

                if (value instanceof PartitionKeyInternal) {
                    return (PartitionKeyInternal) value;
                } else {
                    return PartitionKeyInternal.fromObjectArray(Collections.singletonList(value), false);
                }
            }
        }

        return null;
    }

    private Mono<RxDocumentServiceRequest> getCreateDocumentRequest(String documentCollectionLink, Object document,
                                                                      RequestOptions options, boolean disableAutomaticIdGeneration, OperationType operationType) {

        if (StringUtils.isEmpty(documentCollectionLink)) {
            throw new IllegalArgumentException("documentCollectionLink");
        }
        if (document == null) {
            throw new IllegalArgumentException("document");
        }

        Document typedDocument = documentFromObject(document, mapper);

        RxDocumentClientImpl.validateResource(typedDocument);

        if (typedDocument.getId() == null && !disableAutomaticIdGeneration) {
            // We are supposed to use GUID. Basically UUID is the same as GUID
            // when represented as a string.
            typedDocument.setId(UUID.randomUUID().toString());
        }
        String path = Utils.joinPath(documentCollectionLink, Paths.DOCUMENTS_PATH_SEGMENT);
        Map<String, String> requestHeaders = this.getRequestHeaders(options);

        RxDocumentServiceRequest request = RxDocumentServiceRequest.create(operationType, ResourceType.Document, path,
                typedDocument, requestHeaders, options);

        Mono<DocumentCollection> collectionObs = this.collectionCache.resolveCollectionAsync(request);
        return addPartitionKeyInformation(request, typedDocument, options, collectionObs);
    }

    private void populateHeaders(RxDocumentServiceRequest request, String httpMethod) {
        if (this.masterKeyOrResourceToken != null) {
            request.getHeaders().put(HttpConstants.HttpHeaders.X_DATE, Utils.nowAsRFC1123());
        }

        if (this.masterKeyOrResourceToken != null || this.resourceTokensMap != null || this.tokenResolver != null) {
            String resourceName = request.getResourceAddress();

            String authorization = this.getUserAuthorizationToken(
                    resourceName, request.getResourceType(), httpMethod, request.getHeaders(),
                    AuthorizationTokenType.PrimaryMasterKey, request.properties);
            try {
                authorization = URLEncoder.encode(authorization, "UTF-8");
            } catch (UnsupportedEncodingException e) {
                throw new IllegalStateException("Failed to encode authtoken.", e);
            }
            request.getHeaders().put(HttpConstants.HttpHeaders.AUTHORIZATION, authorization);
        }

        if ((HttpConstants.HttpMethods.POST.equals(httpMethod) || HttpConstants.HttpMethods.PUT.equals(httpMethod))
                && !request.getHeaders().containsKey(HttpConstants.HttpHeaders.CONTENT_TYPE)) {
            request.getHeaders().put(HttpConstants.HttpHeaders.CONTENT_TYPE, RuntimeConstants.MediaTypes.JSON);
        }

        if (!request.getHeaders().containsKey(HttpConstants.HttpHeaders.ACCEPT)) {
            request.getHeaders().put(HttpConstants.HttpHeaders.ACCEPT, RuntimeConstants.MediaTypes.JSON);
        }
    }

    @Override
    public String getUserAuthorizationToken(String resourceName,
                                            ResourceType resourceType,
                                            String requestVerb,
                                            Map<String, String> headers,
                                            AuthorizationTokenType tokenType,
                                            Map<String, Object> properties) {

        if (this.tokenResolver != null) {
            return this.tokenResolver.getAuthorizationToken(requestVerb, resourceName, this.resolveCosmosResourceType(resourceType),
                    properties != null ? Collections.unmodifiableMap(properties) : null);
        } else if (masterKeyOrResourceToken != null && !hasAuthKeyResourceToken) {
            return this.authorizationTokenProvider.generateKeyAuthorizationSignature(requestVerb, resourceName,
                    resourceType, headers);
        } else if (masterKeyOrResourceToken != null && hasAuthKeyResourceToken && resourceTokensMap == null) {
            return masterKeyOrResourceToken;
        } else {
            assert resourceTokensMap != null;
            if(resourceType.equals(ResourceType.DatabaseAccount)) {
                return this.firstResourceTokenFromPermissionFeed;
            }
            return ResourceTokenAuthorizationHelper.getAuthorizationTokenUsingResourceTokens(resourceTokensMap, requestVerb, resourceName, headers);
        }
    }

    private CosmosResourceType resolveCosmosResourceType(ResourceType resourceType) {
        try {
            return CosmosResourceType.valueOf(resourceType.name());
        } catch (IllegalArgumentException e) {
            return CosmosResourceType.System;
        }
    }

    void captureSessionToken(RxDocumentServiceRequest request, RxDocumentServiceResponse response) {
        this.sessionContainer.setSessionToken(request, response.getResponseHeaders());
    }

    private Flux<RxDocumentServiceResponse> create(RxDocumentServiceRequest request) {
        populateHeaders(request, HttpConstants.HttpMethods.POST);
        RxStoreModel storeProxy = this.getStoreProxy(request);
        return storeProxy.processMessage(request);
    }

    private Flux<RxDocumentServiceResponse> upsert(RxDocumentServiceRequest request) {

        populateHeaders(request, HttpConstants.HttpMethods.POST);
        Map<String, String> headers = request.getHeaders();
        // headers can never be null, since it will be initialized even when no
        // request options are specified,
        // hence using assertion here instead of exception, being in the private
        // method
        assert (headers != null);
        headers.put(HttpConstants.HttpHeaders.IS_UPSERT, "true");

        return getStoreProxy(request).processMessage(request)
                .map(response -> {
                            this.captureSessionToken(request, response);
                            return response;
                        }
                );
    }

    private Flux<RxDocumentServiceResponse> replace(RxDocumentServiceRequest request) {
        populateHeaders(request, HttpConstants.HttpMethods.PUT);
        return getStoreProxy(request).processMessage(request);
    }

    @Override
    public Flux<ResourceResponse<Document>> createDocument(String collectionLink, Object document,
                                                                 RequestOptions options, boolean disableAutomaticIdGeneration) {
        IDocumentClientRetryPolicy requestRetryPolicy = this.resetSessionTokenRetryPolicy.getRequestPolicy();
        if (options == null || options.getPartitionKey() == null) {
            requestRetryPolicy = new PartitionKeyMismatchRetryPolicy(collectionCache, requestRetryPolicy, collectionLink, options);
        }

        IDocumentClientRetryPolicy finalRetryPolicyInstance = requestRetryPolicy;
        return ObservableHelper.inlineIfPossibleAsObs(() -> createDocumentInternal(collectionLink, document, options, disableAutomaticIdGeneration, finalRetryPolicyInstance), requestRetryPolicy);
    }

    private Flux<ResourceResponse<Document>> createDocumentInternal(String collectionLink, Object document,
                                                                          RequestOptions options, final boolean disableAutomaticIdGeneration, IDocumentClientRetryPolicy requestRetryPolicy) {

        try {
            logger.debug("Creating a Document. collectionLink: [{}]", collectionLink);

            Mono<RxDocumentServiceRequest> requestObs = getCreateDocumentRequest(collectionLink, document,
                    options, disableAutomaticIdGeneration, OperationType.Create);

            Flux<RxDocumentServiceResponse> responseObservable = requestObs
                    .flux()
                    .flatMap(req -> {
                        if (requestRetryPolicy != null) {
                            requestRetryPolicy.onBeforeSendRequest(req);
                        }

                        return create(req);
                    });

            return responseObservable
                    .map(serviceResponse -> toResourceResponse(serviceResponse, Document.class));

        } catch (Exception e) {
            logger.debug("Failure in creating a document due to [{}]", e.getMessage(), e);
            return Flux.error(e);
        }
    }

    @Override
    public Flux<ResourceResponse<Document>> upsertDocument(String collectionLink, Object document,
                                                                 RequestOptions options, boolean disableAutomaticIdGeneration) {

        IDocumentClientRetryPolicy requestRetryPolicy = this.resetSessionTokenRetryPolicy.getRequestPolicy();
        if (options == null || options.getPartitionKey() == null) {
            requestRetryPolicy = new PartitionKeyMismatchRetryPolicy(collectionCache, requestRetryPolicy, collectionLink, options);
        }
        IDocumentClientRetryPolicy finalRetryPolicyInstance = requestRetryPolicy;
        return ObservableHelper.inlineIfPossibleAsObs(() -> upsertDocumentInternal(collectionLink, document, options, disableAutomaticIdGeneration, finalRetryPolicyInstance), requestRetryPolicy);
    }

    private Flux<ResourceResponse<Document>> upsertDocumentInternal(String collectionLink, Object document,
                                                                          RequestOptions options, boolean disableAutomaticIdGeneration, IDocumentClientRetryPolicy retryPolicyInstance) {
        try {
            logger.debug("Upserting a Document. collectionLink: [{}]", collectionLink);

            Flux<RxDocumentServiceRequest> reqObs = getCreateDocumentRequest(collectionLink, document,
                    options, disableAutomaticIdGeneration, OperationType.Upsert).flux();

            Flux<RxDocumentServiceResponse> responseObservable = reqObs.flatMap(req -> {
                if (retryPolicyInstance != null) {
                    retryPolicyInstance.onBeforeSendRequest(req);
                }

                return upsert(req);});
            return responseObservable
                    .map(serviceResponse -> toResourceResponse(serviceResponse, Document.class));

        } catch (Exception e) {
            logger.debug("Failure in upserting a document due to [{}]", e.getMessage(), e);
            return Flux.error(e);
        }
    }

    @Override
    public Flux<ResourceResponse<Document>> replaceDocument(String documentLink, Object document,
                                                                  RequestOptions options) {

        IDocumentClientRetryPolicy requestRetryPolicy = this.resetSessionTokenRetryPolicy.getRequestPolicy();
        if (options == null || options.getPartitionKey() == null) {
            String collectionLink = Utils.getCollectionName(documentLink);
            requestRetryPolicy = new PartitionKeyMismatchRetryPolicy(collectionCache, requestRetryPolicy, collectionLink, options);
        }
        IDocumentClientRetryPolicy finalRequestRetryPolicy = requestRetryPolicy;
        return ObservableHelper.inlineIfPossibleAsObs(() -> replaceDocumentInternal(documentLink, document, options, finalRequestRetryPolicy), requestRetryPolicy);
    }

    private Flux<ResourceResponse<Document>> replaceDocumentInternal(String documentLink, Object document,
                                                                           RequestOptions options, IDocumentClientRetryPolicy retryPolicyInstance) {
        try {
            if (StringUtils.isEmpty(documentLink)) {
                throw new IllegalArgumentException("documentLink");
            }

            if (document == null) {
                throw new IllegalArgumentException("document");
            }

            Document typedDocument = documentFromObject(document, mapper);

            return this.replaceDocumentInternal(documentLink, typedDocument, options, retryPolicyInstance);

        } catch (Exception e) {
            logger.debug("Failure in replacing a document due to [{}]", e.getMessage());
            return Flux.error(e);
        }
    }

    @Override
    public Flux<ResourceResponse<Document>> replaceDocument(Document document, RequestOptions options) {
        IDocumentClientRetryPolicy requestRetryPolicy = this.resetSessionTokenRetryPolicy.getRequestPolicy();
        if (options == null || options.getPartitionKey() == null) {
            String collectionLink = document.getSelfLink();
            requestRetryPolicy = new PartitionKeyMismatchRetryPolicy(collectionCache, requestRetryPolicy, collectionLink, options);
        }
        IDocumentClientRetryPolicy finalRequestRetryPolicy = requestRetryPolicy;
        return ObservableHelper.inlineIfPossibleAsObs(() -> replaceDocumentInternal(document, options, finalRequestRetryPolicy), requestRetryPolicy);
    }

    private Flux<ResourceResponse<Document>> replaceDocumentInternal(Document document, RequestOptions options, IDocumentClientRetryPolicy retryPolicyInstance) {

        try {
            if (document == null) {
                throw new IllegalArgumentException("document");
            }

            return this.replaceDocumentInternal(document.getSelfLink(), document, options, retryPolicyInstance);

        } catch (Exception e) {
            logger.debug("Failure in replacing a database due to [{}]", e.getMessage());
            return Flux.error(e);
        }
    }

    private Flux<ResourceResponse<Document>> replaceDocumentInternal(String documentLink, Document document,
                                                                           RequestOptions options, IDocumentClientRetryPolicy retryPolicyInstance) {

        if (document == null) {
            throw new IllegalArgumentException("document");
        }

        logger.debug("Replacing a Document. documentLink: [{}]", documentLink);
        final String path = Utils.joinPath(documentLink, null);
        final Map<String, String> requestHeaders = getRequestHeaders(options);
        final RxDocumentServiceRequest request = RxDocumentServiceRequest.create(OperationType.Replace,
                ResourceType.Document, path, document, requestHeaders, options);

        validateResource(document);

        Mono<DocumentCollection> collectionObs = collectionCache.resolveCollectionAsync(request);
        Mono<RxDocumentServiceRequest> requestObs = addPartitionKeyInformation(request, document, options, collectionObs);

        return requestObs.flux().flatMap(req -> {
            if (retryPolicyInstance != null) {
                retryPolicyInstance.onBeforeSendRequest(request);
            }
            return replace(request)
                    .map(resp -> toResourceResponse(resp, Document.class));} );
    }

    @Override
    public Flux<ResourceResponse<Document>> deleteDocument(String documentLink, RequestOptions options) {
        IDocumentClientRetryPolicy requestRetryPolicy = this.resetSessionTokenRetryPolicy.getRequestPolicy();
        return ObservableHelper.inlineIfPossibleAsObs(() -> deleteDocumentInternal(documentLink, options, requestRetryPolicy), requestRetryPolicy);
    }

    private Flux<ResourceResponse<Document>> deleteDocumentInternal(String documentLink, RequestOptions options,
                                                                          IDocumentClientRetryPolicy retryPolicyInstance) {
        try {
            if (StringUtils.isEmpty(documentLink)) {
                throw new IllegalArgumentException("documentLink");
            }

            logger.debug("Deleting a Document. documentLink: [{}]", documentLink);
            String path = Utils.joinPath(documentLink, null);
            Map<String, String> requestHeaders = this.getRequestHeaders(options);
            RxDocumentServiceRequest request = RxDocumentServiceRequest.create(OperationType.Delete,
                    ResourceType.Document, path, requestHeaders, options);

            Mono<DocumentCollection> collectionObs = collectionCache.resolveCollectionAsync(request);

            Mono<RxDocumentServiceRequest> requestObs = addPartitionKeyInformation(request, null, options, collectionObs);

            return requestObs.flux().flatMap(req -> {
                if (retryPolicyInstance != null) {
                    retryPolicyInstance.onBeforeSendRequest(req);
                }
                return this.delete(req)
                        .map(serviceResponse -> toResourceResponse(serviceResponse, Document.class));});

        } catch (Exception e) {
            logger.debug("Failure in deleting a document due to [{}]", e.getMessage());
            return Flux.error(e);
        }
    }

    @Override
    public Flux<ResourceResponse<Document>> readDocument(String documentLink, RequestOptions options) {
        IDocumentClientRetryPolicy retryPolicyInstance = this.resetSessionTokenRetryPolicy.getRequestPolicy();
        return ObservableHelper.inlineIfPossibleAsObs(() -> readDocumentInternal(documentLink, options, retryPolicyInstance), retryPolicyInstance);
    }

    private Flux<ResourceResponse<Document>> readDocumentInternal(String documentLink, RequestOptions options,
                                                                        IDocumentClientRetryPolicy retryPolicyInstance) {
        try {
            if (StringUtils.isEmpty(documentLink)) {
                throw new IllegalArgumentException("documentLink");
            }

            logger.debug("Reading a Document. documentLink: [{}]", documentLink);
            String path = Utils.joinPath(documentLink, null);
            Map<String, String> requestHeaders = this.getRequestHeaders(options);
            RxDocumentServiceRequest request = RxDocumentServiceRequest.create(OperationType.Read,
                    ResourceType.Document, path, requestHeaders, options);

            Mono<DocumentCollection> collectionObs = this.collectionCache.resolveCollectionAsync(request);

            Mono<RxDocumentServiceRequest> requestObs = addPartitionKeyInformation(request, null, options, collectionObs);

            return requestObs.flux().flatMap(req -> {
                if (retryPolicyInstance != null) {
                    retryPolicyInstance.onBeforeSendRequest(request);
                }
                return this.read(request).map(serviceResponse -> toResourceResponse(serviceResponse, Document.class));
            });

        } catch (Exception e) {
            logger.debug("Failure in reading a document due to [{}]", e.getMessage());
            return Flux.error(e);
        }
    }

    @Override
    public Flux<FeedResponse<Document>> readDocuments(String collectionLink, FeedOptions options) {

        if (StringUtils.isEmpty(collectionLink)) {
            throw new IllegalArgumentException("collectionLink");
        }

        return queryDocuments(collectionLink, "SELECT * FROM r", options);
    }

    @Override
    public Flux<FeedResponse<Document>> queryDocuments(String collectionLink, String query,
                                                             FeedOptions options) {
        return queryDocuments(collectionLink, new SqlQuerySpec(query), options);
    }

    private IDocumentQueryClient DocumentQueryClientImpl(RxDocumentClientImpl rxDocumentClientImpl) {

        return new IDocumentQueryClient () {

            @Override
            public RxCollectionCache getCollectionCache() {
                return RxDocumentClientImpl.this.collectionCache;
            }

            @Override
            public RxPartitionKeyRangeCache getPartitionKeyRangeCache() {
                return RxDocumentClientImpl.this.partitionKeyRangeCache;
            }

            @Override
            public IRetryPolicyFactory getResetSessionTokenRetryPolicy() {
                return RxDocumentClientImpl.this.resetSessionTokenRetryPolicy;
            }

            @Override
            public ConsistencyLevel getDefaultConsistencyLevelAsync() {
                return RxDocumentClientImpl.this.gatewayConfigurationReader.getDefaultConsistencyLevel();
            }

            @Override
            public ConsistencyLevel getDesiredConsistencyLevelAsync() {
                // TODO Auto-generated method stub
                return RxDocumentClientImpl.this.consistencyLevel;
            }

            @Override
            public Mono<RxDocumentServiceResponse> executeQueryAsync(RxDocumentServiceRequest request) {
                return RxDocumentClientImpl.this.query(request).single();
            }

            @Override
            public QueryCompatibilityMode getQueryCompatibilityMode() {
                // TODO Auto-generated method stub
                return QueryCompatibilityMode.Default;
            }

            @Override
            public Mono<RxDocumentServiceResponse> readFeedAsync(RxDocumentServiceRequest request) {
                // TODO Auto-generated method stub
                return null;
            }
        };
    }

    @Override
    public Flux<FeedResponse<Document>> queryDocuments(String collectionLink, SqlQuerySpec querySpec,
                                                             FeedOptions options) {
        return createQuery(collectionLink, querySpec, options, Document.class, ResourceType.Document);
    }

    @Override
    public Flux<FeedResponse<Document>> queryDocumentChangeFeed(final String collectionLink,
                                                                      final ChangeFeedOptions changeFeedOptions) {

        if (StringUtils.isEmpty(collectionLink)) {
            throw new IllegalArgumentException("collectionLink");
        }

        ChangeFeedQueryImpl<Document> changeFeedQueryImpl = new ChangeFeedQueryImpl<Document>(this, ResourceType.Document,
                Document.class, collectionLink, changeFeedOptions);

        return changeFeedQueryImpl.executeAsync();
    }

    @Override
    public Flux<FeedResponse<PartitionKeyRange>> readPartitionKeyRanges(final String collectionLink,
                                                                              FeedOptions options) {

        if (StringUtils.isEmpty(collectionLink)) {
            throw new IllegalArgumentException("collectionLink");
        }

        return readFeed(options, ResourceType.PartitionKeyRange, PartitionKeyRange.class,
                Utils.joinPath(collectionLink, Paths.PARTITION_KEY_RANGES_PATH_SEGMENT));
    }

    private RxDocumentServiceRequest getStoredProcedureRequest(String collectionLink, StoredProcedure storedProcedure,
                                                               RequestOptions options, OperationType operationType) {
        if (StringUtils.isEmpty(collectionLink)) {
            throw new IllegalArgumentException("collectionLink");
        }
        if (storedProcedure == null) {
            throw new IllegalArgumentException("storedProcedure");
        }

        validateResource(storedProcedure);

        String path = Utils.joinPath(collectionLink, Paths.STORED_PROCEDURES_PATH_SEGMENT);
        Map<String, String> requestHeaders = this.getRequestHeaders(options);
        RxDocumentServiceRequest request = RxDocumentServiceRequest.create(operationType, ResourceType.StoredProcedure,
                path, storedProcedure, requestHeaders, options);

        return request;
    }

    private RxDocumentServiceRequest getUserDefinedFunctionRequest(String collectionLink, UserDefinedFunction udf,
                                                                   RequestOptions options, OperationType operationType) {
        if (StringUtils.isEmpty(collectionLink)) {
            throw new IllegalArgumentException("collectionLink");
        }
        if (udf == null) {
            throw new IllegalArgumentException("udf");
        }

        validateResource(udf);

        String path = Utils.joinPath(collectionLink, Paths.USER_DEFINED_FUNCTIONS_PATH_SEGMENT);
        Map<String, String> requestHeaders = this.getRequestHeaders(options);
        RxDocumentServiceRequest request = RxDocumentServiceRequest.create(operationType,
                ResourceType.UserDefinedFunction, path, udf, requestHeaders, options);

        return request;
    }

    @Override
    public Flux<ResourceResponse<StoredProcedure>> createStoredProcedure(String collectionLink,
                                                                               StoredProcedure storedProcedure, RequestOptions options) {
        IDocumentClientRetryPolicy requestRetryPolicy = this.resetSessionTokenRetryPolicy.getRequestPolicy();
        return ObservableHelper.inlineIfPossibleAsObs(() -> createStoredProcedureInternal(collectionLink, storedProcedure, options, requestRetryPolicy), requestRetryPolicy);
    }

    private Flux<ResourceResponse<StoredProcedure>> createStoredProcedureInternal(String collectionLink,
                                                                                        StoredProcedure storedProcedure, RequestOptions options, IDocumentClientRetryPolicy retryPolicyInstance) {
        // we are using an observable factory here
        // observable will be created fresh upon subscription
        // this is to ensure we capture most up to date information (e.g.,
        // session)
        try {

            logger.debug("Creating a StoredProcedure. collectionLink: [{}], storedProcedure id [{}]",
                    collectionLink, storedProcedure.getId());
            RxDocumentServiceRequest request = getStoredProcedureRequest(collectionLink, storedProcedure, options,
                    OperationType.Create);
            if (retryPolicyInstance != null) {
                retryPolicyInstance.onBeforeSendRequest(request);
            }

            return this.create(request).map(response -> toResourceResponse(response, StoredProcedure.class));

        } catch (Exception e) {
            // this is only in trace level to capture what's going on
            logger.debug("Failure in creating a StoredProcedure due to [{}]", e.getMessage(), e);
            return Flux.error(e);
        }
    }

    @Override
    public Flux<ResourceResponse<StoredProcedure>> upsertStoredProcedure(String collectionLink,
                                                                               StoredProcedure storedProcedure, RequestOptions options) {
        IDocumentClientRetryPolicy requestRetryPolicy = this.resetSessionTokenRetryPolicy.getRequestPolicy();
        return ObservableHelper.inlineIfPossibleAsObs(() -> upsertStoredProcedureInternal(collectionLink, storedProcedure, options, requestRetryPolicy), requestRetryPolicy);
    }

    private Flux<ResourceResponse<StoredProcedure>> upsertStoredProcedureInternal(String collectionLink,
                                                                                        StoredProcedure storedProcedure, RequestOptions options, IDocumentClientRetryPolicy retryPolicyInstance) {
        // we are using an observable factory here
        // observable will be created fresh upon subscription
        // this is to ensure we capture most up to date information (e.g.,
        // session)
        try {

            logger.debug("Upserting a StoredProcedure. collectionLink: [{}], storedProcedure id [{}]",
                    collectionLink, storedProcedure.getId());
            RxDocumentServiceRequest request = getStoredProcedureRequest(collectionLink, storedProcedure, options,
                    OperationType.Upsert);
            if (retryPolicyInstance != null) {
                retryPolicyInstance.onBeforeSendRequest(request);
            }

            return this.upsert(request).map(response -> toResourceResponse(response, StoredProcedure.class));

        } catch (Exception e) {
            // this is only in trace level to capture what's going on
            logger.debug("Failure in upserting a StoredProcedure due to [{}]", e.getMessage(), e);
            return Flux.error(e);
        }
    }

    @Override
    public Flux<ResourceResponse<StoredProcedure>> replaceStoredProcedure(StoredProcedure storedProcedure,
                                                                                RequestOptions options) {
        IDocumentClientRetryPolicy requestRetryPolicy = this.resetSessionTokenRetryPolicy.getRequestPolicy();
        return ObservableHelper.inlineIfPossibleAsObs(() -> replaceStoredProcedureInternal(storedProcedure, options, requestRetryPolicy), requestRetryPolicy);
    }

    private Flux<ResourceResponse<StoredProcedure>> replaceStoredProcedureInternal(StoredProcedure storedProcedure,
                                                                                         RequestOptions options, IDocumentClientRetryPolicy retryPolicyInstance) {
        try {

            if (storedProcedure == null) {
                throw new IllegalArgumentException("storedProcedure");
            }
            logger.debug("Replacing a StoredProcedure. storedProcedure id [{}]", storedProcedure.getId());

            RxDocumentClientImpl.validateResource(storedProcedure);

            String path = Utils.joinPath(storedProcedure.getSelfLink(), null);
            Map<String, String> requestHeaders = getRequestHeaders(options);
            RxDocumentServiceRequest request = RxDocumentServiceRequest.create(OperationType.Replace,
                    ResourceType.StoredProcedure, path, storedProcedure, requestHeaders, options);

            if (retryPolicyInstance != null) {
                retryPolicyInstance.onBeforeSendRequest(request);
            }

            return this.replace(request).map(response -> toResourceResponse(response, StoredProcedure.class));

        } catch (Exception e) {
            logger.debug("Failure in replacing a StoredProcedure due to [{}]", e.getMessage(), e);
            return Flux.error(e);
        }
    }

    @Override
    public Flux<ResourceResponse<StoredProcedure>> deleteStoredProcedure(String storedProcedureLink,
                                                                               RequestOptions options) {
        IDocumentClientRetryPolicy requestRetryPolicy = this.resetSessionTokenRetryPolicy.getRequestPolicy();
        return ObservableHelper.inlineIfPossibleAsObs(() -> deleteStoredProcedureInternal(storedProcedureLink, options, requestRetryPolicy), requestRetryPolicy);
    }

    private Flux<ResourceResponse<StoredProcedure>> deleteStoredProcedureInternal(String storedProcedureLink,
                                                                                        RequestOptions options, IDocumentClientRetryPolicy retryPolicyInstance) {
        // we are using an observable factory here
        // observable will be created fresh upon subscription
        // this is to ensure we capture most up to date information (e.g.,
        // session)
        try {

            if (StringUtils.isEmpty(storedProcedureLink)) {
                throw new IllegalArgumentException("storedProcedureLink");
            }

            logger.debug("Deleting a StoredProcedure. storedProcedureLink [{}]", storedProcedureLink);
            String path = Utils.joinPath(storedProcedureLink, null);
            Map<String, String> requestHeaders = this.getRequestHeaders(options);
            RxDocumentServiceRequest request = RxDocumentServiceRequest.create(OperationType.Delete,
                    ResourceType.StoredProcedure, path, requestHeaders, options);

            if (retryPolicyInstance != null) {
                retryPolicyInstance.onBeforeSendRequest(request);
            }

            return this.delete(request).map(response -> toResourceResponse(response, StoredProcedure.class));

        } catch (Exception e) {
            // this is only in trace level to capture what's going on
            logger.debug("Failure in deleting a StoredProcedure due to [{}]", e.getMessage(), e);
            return Flux.error(e);
        }
    }

    @Override
    public Flux<ResourceResponse<StoredProcedure>> readStoredProcedure(String storedProcedureLink,
                                                                             RequestOptions options) {
        IDocumentClientRetryPolicy retryPolicyInstance = this.resetSessionTokenRetryPolicy.getRequestPolicy();
        return ObservableHelper.inlineIfPossibleAsObs(() -> readStoredProcedureInternal(storedProcedureLink, options, retryPolicyInstance), retryPolicyInstance);
    }

    private Flux<ResourceResponse<StoredProcedure>> readStoredProcedureInternal(String storedProcedureLink,
                                                                                      RequestOptions options, IDocumentClientRetryPolicy retryPolicyInstance) {

        // we are using an observable factory here
        // observable will be created fresh upon subscription
        // this is to ensure we capture most up to date information (e.g.,
        // session)
        try {

            if (StringUtils.isEmpty(storedProcedureLink)) {
                throw new IllegalArgumentException("storedProcedureLink");
            }

            logger.debug("Reading a StoredProcedure. storedProcedureLink [{}]", storedProcedureLink);
            String path = Utils.joinPath(storedProcedureLink, null);
            Map<String, String> requestHeaders = this.getRequestHeaders(options);
            RxDocumentServiceRequest request = RxDocumentServiceRequest.create(OperationType.Read,
                    ResourceType.StoredProcedure, path, requestHeaders, options);

            if (retryPolicyInstance != null){
                retryPolicyInstance.onBeforeSendRequest(request);
            }

            return this.read(request).map(response -> toResourceResponse(response, StoredProcedure.class));

        } catch (Exception e) {
            // this is only in trace level to capture what's going on
            logger.debug("Failure in reading a StoredProcedure due to [{}]", e.getMessage(), e);
            return Flux.error(e);
        }
    }

    @Override
    public Flux<FeedResponse<StoredProcedure>> readStoredProcedures(String collectionLink,
                                                                          FeedOptions options) {

        if (StringUtils.isEmpty(collectionLink)) {
            throw new IllegalArgumentException("collectionLink");
        }

        return readFeed(options, ResourceType.StoredProcedure, StoredProcedure.class,
                Utils.joinPath(collectionLink, Paths.STORED_PROCEDURES_PATH_SEGMENT));
    }

    @Override
    public Flux<FeedResponse<StoredProcedure>> queryStoredProcedures(String collectionLink, String query,
                                                                           FeedOptions options) {
        return queryStoredProcedures(collectionLink, new SqlQuerySpec(query), options);
    }

    @Override
    public Flux<FeedResponse<StoredProcedure>> queryStoredProcedures(String collectionLink,
                                                                           SqlQuerySpec querySpec, FeedOptions options) {
        return createQuery(collectionLink, querySpec, options, StoredProcedure.class, ResourceType.StoredProcedure);
    }

    @Override
    public Flux<StoredProcedureResponse> executeStoredProcedure(String storedProcedureLink,
                                                                      Object[] procedureParams) {
        return this.executeStoredProcedure(storedProcedureLink, null, procedureParams);
    }

    @Override
    public Flux<StoredProcedureResponse> executeStoredProcedure(String storedProcedureLink,
                                                                      RequestOptions options, Object[] procedureParams) {
        return ObservableHelper.inlineIfPossibleAsObs(() -> executeStoredProcedureInternal(storedProcedureLink, options, procedureParams), this.resetSessionTokenRetryPolicy.getRequestPolicy());
    }

    private Flux<StoredProcedureResponse> executeStoredProcedureInternal(String storedProcedureLink,
                                                                               RequestOptions options, Object[] procedureParams) {

        try {
            logger.debug("Executing a StoredProcedure. storedProcedureLink [{}]", storedProcedureLink);
            String path = Utils.joinPath(storedProcedureLink, null);

            Map<String, String> requestHeaders = getRequestHeaders(options);
            requestHeaders.put(HttpConstants.HttpHeaders.ACCEPT, RuntimeConstants.MediaTypes.JSON);

            RxDocumentServiceRequest request = RxDocumentServiceRequest.create(OperationType.ExecuteJavaScript,
                    ResourceType.StoredProcedure, path,
                    procedureParams != null ? RxDocumentClientImpl.serializeProcedureParams(procedureParams) : "",
                    requestHeaders, options);

            Flux<RxDocumentServiceRequest> reqObs = addPartitionKeyInformation(request, null, options).flux();
            return reqObs.flatMap(req -> create(request)
                    .map(response -> {
                        this.captureSessionToken(request, response);
                        return toStoredProcedureResponse(response);
                    }));

        } catch (Exception e) {
            logger.debug("Failure in executing a StoredProcedure due to [{}]", e.getMessage(), e);
            return Flux.error(e);
        }
    }

    @Override
    public Flux<ResourceResponse<Trigger>> createTrigger(String collectionLink, Trigger trigger,
                                                               RequestOptions options) {
        IDocumentClientRetryPolicy retryPolicyInstance = this.resetSessionTokenRetryPolicy.getRequestPolicy();
        return ObservableHelper.inlineIfPossibleAsObs(() -> createTriggerInternal(collectionLink, trigger, options, retryPolicyInstance), retryPolicyInstance);
    }

    private Flux<ResourceResponse<Trigger>> createTriggerInternal(String collectionLink, Trigger trigger,
                                                                        RequestOptions options, IDocumentClientRetryPolicy retryPolicyInstance) {
        try {

            logger.debug("Creating a Trigger. collectionLink [{}], trigger id [{}]", collectionLink,
                    trigger.getId());
            RxDocumentServiceRequest request = getTriggerRequest(collectionLink, trigger, options,
                    OperationType.Create);
            if (retryPolicyInstance != null){
                retryPolicyInstance.onBeforeSendRequest(request);
            }

            return this.create(request).map(response -> toResourceResponse(response, Trigger.class));

        } catch (Exception e) {
            logger.debug("Failure in creating a Trigger due to [{}]", e.getMessage(), e);
            return Flux.error(e);
        }
    }

    @Override
    public Flux<ResourceResponse<Trigger>> upsertTrigger(String collectionLink, Trigger trigger,
                                                               RequestOptions options) {
        IDocumentClientRetryPolicy retryPolicyInstance = this.resetSessionTokenRetryPolicy.getRequestPolicy();
        return ObservableHelper.inlineIfPossibleAsObs(() -> upsertTriggerInternal(collectionLink, trigger, options, retryPolicyInstance), retryPolicyInstance);
    }

    private Flux<ResourceResponse<Trigger>> upsertTriggerInternal(String collectionLink, Trigger trigger,
                                                                        RequestOptions options, IDocumentClientRetryPolicy retryPolicyInstance) {
        try {

            logger.debug("Upserting a Trigger. collectionLink [{}], trigger id [{}]", collectionLink,
                    trigger.getId());
            RxDocumentServiceRequest request = getTriggerRequest(collectionLink, trigger, options,
                    OperationType.Upsert);
            if (retryPolicyInstance != null){
                retryPolicyInstance.onBeforeSendRequest(request);
            }

            return this.upsert(request).map(response -> toResourceResponse(response, Trigger.class));

        } catch (Exception e) {
            logger.debug("Failure in upserting a Trigger due to [{}]", e.getMessage(), e);
            return Flux.error(e);
        }
    }

    private RxDocumentServiceRequest getTriggerRequest(String collectionLink, Trigger trigger, RequestOptions options,
                                                       OperationType operationType) {
        if (StringUtils.isEmpty(collectionLink)) {
            throw new IllegalArgumentException("collectionLink");
        }
        if (trigger == null) {
            throw new IllegalArgumentException("trigger");
        }

        RxDocumentClientImpl.validateResource(trigger);

        String path = Utils.joinPath(collectionLink, Paths.TRIGGERS_PATH_SEGMENT);
        Map<String, String> requestHeaders = getRequestHeaders(options);
        RxDocumentServiceRequest request = RxDocumentServiceRequest.create(operationType, ResourceType.Trigger, path,
                trigger, requestHeaders, options);

        return request;
    }

    @Override
    public Flux<ResourceResponse<Trigger>> replaceTrigger(Trigger trigger, RequestOptions options) {
        IDocumentClientRetryPolicy retryPolicyInstance = this.resetSessionTokenRetryPolicy.getRequestPolicy();
        return ObservableHelper.inlineIfPossibleAsObs(() -> replaceTriggerInternal(trigger, options, retryPolicyInstance), retryPolicyInstance);
    }

    private Flux<ResourceResponse<Trigger>> replaceTriggerInternal(Trigger trigger, RequestOptions options,
                                                                         IDocumentClientRetryPolicy retryPolicyInstance) {

        try {
            if (trigger == null) {
                throw new IllegalArgumentException("trigger");
            }

            logger.debug("Replacing a Trigger. trigger id [{}]", trigger.getId());
            RxDocumentClientImpl.validateResource(trigger);

            String path = Utils.joinPath(trigger.getSelfLink(), null);
            Map<String, String> requestHeaders = getRequestHeaders(options);
            RxDocumentServiceRequest request = RxDocumentServiceRequest.create(OperationType.Replace,
                    ResourceType.Trigger, path, trigger, requestHeaders, options);

            if (retryPolicyInstance != null){
                retryPolicyInstance.onBeforeSendRequest(request);
            }

            return this.replace(request).map(response -> toResourceResponse(response, Trigger.class));

        } catch (Exception e) {
            logger.debug("Failure in replacing a Trigger due to [{}]", e.getMessage(), e);
            return Flux.error(e);
        }
    }

    @Override
    public Flux<ResourceResponse<Trigger>> deleteTrigger(String triggerLink, RequestOptions options) {
        IDocumentClientRetryPolicy retryPolicyInstance = this.resetSessionTokenRetryPolicy.getRequestPolicy();
        return ObservableHelper.inlineIfPossibleAsObs(() -> deleteTriggerInternal(triggerLink, options, retryPolicyInstance), retryPolicyInstance);
    }

    private Flux<ResourceResponse<Trigger>> deleteTriggerInternal(String triggerLink, RequestOptions options, IDocumentClientRetryPolicy retryPolicyInstance) {
        try {
            if (StringUtils.isEmpty(triggerLink)) {
                throw new IllegalArgumentException("triggerLink");
            }

            logger.debug("Deleting a Trigger. triggerLink [{}]", triggerLink);
            String path = Utils.joinPath(triggerLink, null);
            Map<String, String> requestHeaders = getRequestHeaders(options);
            RxDocumentServiceRequest request = RxDocumentServiceRequest.create(OperationType.Delete,
                    ResourceType.Trigger, path, requestHeaders, options);

            if (retryPolicyInstance != null){
                retryPolicyInstance.onBeforeSendRequest(request);
            }

            return this.delete(request).map(response -> toResourceResponse(response, Trigger.class));

        } catch (Exception e) {
            logger.debug("Failure in deleting a Trigger due to [{}]", e.getMessage(), e);
            return Flux.error(e);
        }
    }

    @Override
    public Flux<ResourceResponse<Trigger>> readTrigger(String triggerLink, RequestOptions options) {
        IDocumentClientRetryPolicy retryPolicyInstance = this.resetSessionTokenRetryPolicy.getRequestPolicy();
        return ObservableHelper.inlineIfPossibleAsObs(() -> readTriggerInternal(triggerLink, options, retryPolicyInstance), retryPolicyInstance);
    }

    private Flux<ResourceResponse<Trigger>> readTriggerInternal(String triggerLink, RequestOptions options,
                                                                      IDocumentClientRetryPolicy retryPolicyInstance) {
        try {
            if (StringUtils.isEmpty(triggerLink)) {
                throw new IllegalArgumentException("triggerLink");
            }

            logger.debug("Reading a Trigger. triggerLink [{}]", triggerLink);
            String path = Utils.joinPath(triggerLink, null);
            Map<String, String> requestHeaders = getRequestHeaders(options);
            RxDocumentServiceRequest request = RxDocumentServiceRequest.create(OperationType.Read,
                    ResourceType.Trigger, path, requestHeaders, options);

            if (retryPolicyInstance != null){
                retryPolicyInstance.onBeforeSendRequest(request);
            }

            return this.read(request).map(response -> toResourceResponse(response, Trigger.class));

        } catch (Exception e) {
            logger.debug("Failure in reading a Trigger due to [{}]", e.getMessage(), e);
            return Flux.error(e);
        }
    }

    @Override
    public Flux<FeedResponse<Trigger>> readTriggers(String collectionLink, FeedOptions options) {

        if (StringUtils.isEmpty(collectionLink)) {
            throw new IllegalArgumentException("collectionLink");
        }

        return readFeed(options, ResourceType.Trigger, Trigger.class,
                Utils.joinPath(collectionLink, Paths.TRIGGERS_PATH_SEGMENT));
    }

    @Override
    public Flux<FeedResponse<Trigger>> queryTriggers(String collectionLink, String query,
                                                           FeedOptions options) {
        return queryTriggers(collectionLink, new SqlQuerySpec(query), options);
    }

    @Override
    public Flux<FeedResponse<Trigger>> queryTriggers(String collectionLink, SqlQuerySpec querySpec,
                                                           FeedOptions options) {
        return createQuery(collectionLink, querySpec, options, Trigger.class, ResourceType.Trigger);
    }

    @Override
    public Flux<ResourceResponse<UserDefinedFunction>> createUserDefinedFunction(String collectionLink,
                                                                                       UserDefinedFunction udf, RequestOptions options) {
        IDocumentClientRetryPolicy retryPolicyInstance = this.resetSessionTokenRetryPolicy.getRequestPolicy();
        return ObservableHelper.inlineIfPossibleAsObs(() -> createUserDefinedFunctionInternal(collectionLink, udf, options, retryPolicyInstance), retryPolicyInstance);
    }

    private Flux<ResourceResponse<UserDefinedFunction>> createUserDefinedFunctionInternal(String collectionLink,
                                                                                                UserDefinedFunction udf, RequestOptions options, IDocumentClientRetryPolicy retryPolicyInstance) {
        // we are using an observable factory here
        // observable will be created fresh upon subscription
        // this is to ensure we capture most up to date information (e.g.,
        // session)
        try {
            logger.debug("Creating a UserDefinedFunction. collectionLink [{}], udf id [{}]", collectionLink,
                    udf.getId());
            RxDocumentServiceRequest request = getUserDefinedFunctionRequest(collectionLink, udf, options,
                    OperationType.Create);
            if (retryPolicyInstance != null){
                retryPolicyInstance.onBeforeSendRequest(request);
            }

            return this.create(request).map(response -> toResourceResponse(response, UserDefinedFunction.class));

        } catch (Exception e) {
            // this is only in trace level to capture what's going on
            logger.debug("Failure in creating a UserDefinedFunction due to [{}]", e.getMessage(), e);
            return Flux.error(e);
        }
    }

    @Override
    public Flux<ResourceResponse<UserDefinedFunction>> upsertUserDefinedFunction(String collectionLink,
                                                                                       UserDefinedFunction udf, RequestOptions options) {
        IDocumentClientRetryPolicy retryPolicyInstance = this.resetSessionTokenRetryPolicy.getRequestPolicy();
        return ObservableHelper.inlineIfPossibleAsObs(() -> upsertUserDefinedFunctionInternal(collectionLink, udf, options, retryPolicyInstance), retryPolicyInstance);
    }

    private Flux<ResourceResponse<UserDefinedFunction>> upsertUserDefinedFunctionInternal(String collectionLink,
                                                                                                UserDefinedFunction udf, RequestOptions options, IDocumentClientRetryPolicy retryPolicyInstance) {
        // we are using an observable factory here
        // observable will be created fresh upon subscription
        // this is to ensure we capture most up to date information (e.g.,
        // session)
        try {
            logger.debug("Upserting a UserDefinedFunction. collectionLink [{}], udf id [{}]", collectionLink,
                    udf.getId());
            RxDocumentServiceRequest request = getUserDefinedFunctionRequest(collectionLink, udf, options,
                    OperationType.Upsert);
            if (retryPolicyInstance != null){
                retryPolicyInstance.onBeforeSendRequest(request);
            }

            return this.upsert(request).map(response -> toResourceResponse(response, UserDefinedFunction.class));

        } catch (Exception e) {
            // this is only in trace level to capture what's going on
            logger.debug("Failure in upserting a UserDefinedFunction due to [{}]", e.getMessage(), e);
            return Flux.error(e);
        }
    }

    @Override
    public Flux<ResourceResponse<UserDefinedFunction>> replaceUserDefinedFunction(UserDefinedFunction udf,
                                                                                        RequestOptions options) {
        IDocumentClientRetryPolicy retryPolicyInstance = this.resetSessionTokenRetryPolicy.getRequestPolicy();
        return ObservableHelper.inlineIfPossibleAsObs(() -> replaceUserDefinedFunctionInternal(udf, options, retryPolicyInstance), retryPolicyInstance);
    }

    private Flux<ResourceResponse<UserDefinedFunction>> replaceUserDefinedFunctionInternal(UserDefinedFunction udf,
                                                                                                 RequestOptions options, IDocumentClientRetryPolicy retryPolicyInstance) {
        // we are using an observable factory here
        // observable will be created fresh upon subscription
        // this is to ensure we capture most up to date information (e.g.,
        // session)
        try {
            if (udf == null) {
                throw new IllegalArgumentException("udf");
            }

            logger.debug("Replacing a UserDefinedFunction. udf id [{}]", udf.getId());
            validateResource(udf);

            String path = Utils.joinPath(udf.getSelfLink(), null);
            Map<String, String> requestHeaders = this.getRequestHeaders(options);
            RxDocumentServiceRequest request = RxDocumentServiceRequest.create(OperationType.Replace,
                    ResourceType.UserDefinedFunction, path, udf, requestHeaders, options);

            if (retryPolicyInstance != null){
                retryPolicyInstance.onBeforeSendRequest(request);
            }

            return this.replace(request).map(response -> toResourceResponse(response, UserDefinedFunction.class));

        } catch (Exception e) {
            // this is only in trace level to capture what's going on
            logger.debug("Failure in replacing a UserDefinedFunction due to [{}]", e.getMessage(), e);
            return Flux.error(e);
        }
    }

    @Override
    public Flux<ResourceResponse<UserDefinedFunction>> deleteUserDefinedFunction(String udfLink,
                                                                                       RequestOptions options) {
        IDocumentClientRetryPolicy retryPolicyInstance = this.resetSessionTokenRetryPolicy.getRequestPolicy();
        return ObservableHelper.inlineIfPossibleAsObs(() -> deleteUserDefinedFunctionInternal(udfLink, options, retryPolicyInstance), retryPolicyInstance);
    }

    private Flux<ResourceResponse<UserDefinedFunction>> deleteUserDefinedFunctionInternal(String udfLink,
                                                                                                RequestOptions options, IDocumentClientRetryPolicy retryPolicyInstance) {
        // we are using an observable factory here
        // observable will be created fresh upon subscription
        // this is to ensure we capture most up to date information (e.g.,
        // session)
        try {
            if (StringUtils.isEmpty(udfLink)) {
                throw new IllegalArgumentException("udfLink");
            }

            logger.debug("Deleting a UserDefinedFunction. udfLink [{}]", udfLink);
            String path = Utils.joinPath(udfLink, null);
            Map<String, String> requestHeaders = this.getRequestHeaders(options);
            RxDocumentServiceRequest request = RxDocumentServiceRequest.create(OperationType.Delete,
                    ResourceType.UserDefinedFunction, path, requestHeaders, options);

            if (retryPolicyInstance != null){
                retryPolicyInstance.onBeforeSendRequest(request);
            }

            return this.delete(request).map(response -> toResourceResponse(response, UserDefinedFunction.class));

        } catch (Exception e) {
            // this is only in trace level to capture what's going on
            logger.debug("Failure in deleting a UserDefinedFunction due to [{}]", e.getMessage(), e);
            return Flux.error(e);
        }
    }

    @Override
    public Flux<ResourceResponse<UserDefinedFunction>> readUserDefinedFunction(String udfLink,
                                                                                     RequestOptions options) {
        IDocumentClientRetryPolicy retryPolicyInstance = this.resetSessionTokenRetryPolicy.getRequestPolicy();
        return ObservableHelper.inlineIfPossibleAsObs(() -> readUserDefinedFunctionInternal(udfLink, options, retryPolicyInstance), retryPolicyInstance);
    }

    private Flux<ResourceResponse<UserDefinedFunction>> readUserDefinedFunctionInternal(String udfLink,
                                                                                              RequestOptions options, IDocumentClientRetryPolicy retryPolicyInstance) {
        // we are using an observable factory here
        // observable will be created fresh upon subscription
        // this is to ensure we capture most up to date information (e.g.,
        // session)
        try {
            if (StringUtils.isEmpty(udfLink)) {
                throw new IllegalArgumentException("udfLink");
            }

            logger.debug("Reading a UserDefinedFunction. udfLink [{}]", udfLink);
            String path = Utils.joinPath(udfLink, null);
            Map<String, String> requestHeaders = this.getRequestHeaders(options);
            RxDocumentServiceRequest request = RxDocumentServiceRequest.create(OperationType.Read,
                    ResourceType.UserDefinedFunction, path, requestHeaders, options);

            if (retryPolicyInstance != null) {
                retryPolicyInstance.onBeforeSendRequest(request);
            }

            return this.read(request).map(response -> toResourceResponse(response, UserDefinedFunction.class));

        } catch (Exception e) {
            // this is only in trace level to capture what's going on
            logger.debug("Failure in reading a UserDefinedFunction due to [{}]", e.getMessage(), e);
            return Flux.error(e);
        }
    }

    @Override
    public Flux<FeedResponse<UserDefinedFunction>> readUserDefinedFunctions(String collectionLink,
                                                                                  FeedOptions options) {

        if (StringUtils.isEmpty(collectionLink)) {
            throw new IllegalArgumentException("collectionLink");
        }

        return readFeed(options, ResourceType.UserDefinedFunction, UserDefinedFunction.class,
                Utils.joinPath(collectionLink, Paths.USER_DEFINED_FUNCTIONS_PATH_SEGMENT));
    }

    @Override
    public Flux<FeedResponse<UserDefinedFunction>> queryUserDefinedFunctions(String collectionLink,
                                                                                   String query, FeedOptions options) {
        return queryUserDefinedFunctions(collectionLink, new SqlQuerySpec(query), options);
    }

    @Override
    public Flux<FeedResponse<UserDefinedFunction>> queryUserDefinedFunctions(String collectionLink,
                                                                                   SqlQuerySpec querySpec, FeedOptions options) {
        return createQuery(collectionLink, querySpec, options, UserDefinedFunction.class, ResourceType.UserDefinedFunction);
    }


    @Override
    public Flux<ResourceResponse<Attachment>> createAttachment(String documentLink, Attachment attachment,
                                                                     RequestOptions options) {
        IDocumentClientRetryPolicy retryPolicyInstance = this.resetSessionTokenRetryPolicy.getRequestPolicy();
        return ObservableHelper.inlineIfPossibleAsObs(() -> createAttachmentInternal(documentLink, attachment, options, retryPolicyInstance), retryPolicyInstance);
    }

    private Flux<ResourceResponse<Attachment>> createAttachmentInternal(String documentLink, Attachment attachment,
                                                                              RequestOptions options, IDocumentClientRetryPolicy retryPolicyInstance) {

        try {
            logger.debug("Creating a Attachment. documentLink [{}], attachment id [{}]", documentLink,
                    attachment.getId());
            Flux<RxDocumentServiceRequest> reqObs = getAttachmentRequest(documentLink, attachment, options,
                    OperationType.Create).flux();
            return reqObs.flatMap(req -> {
                if (retryPolicyInstance != null) {
                    retryPolicyInstance.onBeforeSendRequest(req);
                }

                return create(req).map(response -> toResourceResponse(response, Attachment.class));
            });

        } catch (Exception e) {
            logger.debug("Failure in creating a Attachment due to [{}]", e.getMessage(), e);
            return Flux.error(e);
        }
    }


    @Override
    public Flux<ResourceResponse<Attachment>> upsertAttachment(String documentLink, Attachment attachment,
                                                                     RequestOptions options) {
        IDocumentClientRetryPolicy retryPolicyInstance = this.retryPolicy.getRequestPolicy();
        return ObservableHelper.inlineIfPossibleAsObs(() -> upsertAttachmentInternal(documentLink, attachment, options, retryPolicyInstance), retryPolicyInstance);
    }

    private Flux<ResourceResponse<Attachment>> upsertAttachmentInternal(String documentLink, Attachment attachment,
                                                                              RequestOptions options, IDocumentClientRetryPolicy retryPolicyInstance) {

        try {
            logger.debug("Upserting a Attachment. documentLink [{}], attachment id [{}]", documentLink,
                    attachment.getId());
            Flux<RxDocumentServiceRequest> reqObs = getAttachmentRequest(documentLink, attachment, options,
                    OperationType.Upsert).flux();
            return reqObs.flatMap(req -> {
                if (retryPolicyInstance != null) {
                    retryPolicyInstance.onBeforeSendRequest(req);
                }

                return upsert(req).map(response -> toResourceResponse(response, Attachment.class));
            });

        } catch (Exception e) {
            logger.debug("Failure in upserting a Attachment due to [{}]", e.getMessage(), e);
            return Flux.error(e);
        }
    }

    @Override
    public Flux<ResourceResponse<Attachment>> replaceAttachment(Attachment attachment, RequestOptions options) {
        IDocumentClientRetryPolicy retryPolicyInstance = this.resetSessionTokenRetryPolicy.getRequestPolicy();
        return ObservableHelper.inlineIfPossibleAsObs(() -> replaceAttachmentInternal(attachment, options, retryPolicyInstance), retryPolicyInstance);
    }

    private Flux<ResourceResponse<Attachment>> replaceAttachmentInternal(Attachment attachment, RequestOptions options,
                                                                               IDocumentClientRetryPolicy retryPolicyInstance) {
        try {
            if (attachment == null) {
                throw new IllegalArgumentException("attachment");
            }

            logger.debug("Replacing a Attachment. attachment id [{}]", attachment.getId());
            RxDocumentClientImpl.validateResource(attachment);

            String path = Utils.joinPath(attachment.getSelfLink(), null);
            Map<String, String> requestHeaders = getRequestHeaders(options);
            RxDocumentServiceRequest request = RxDocumentServiceRequest.create(OperationType.Replace,
                    ResourceType.Attachment, path, attachment, requestHeaders, options);

            Flux<RxDocumentServiceRequest> reqObs = addPartitionKeyInformation(request, null, options).flux();
            return reqObs.flatMap(req -> {
                if (retryPolicyInstance != null) {
                    retryPolicyInstance.onBeforeSendRequest(request);
                }

                return replace(request).map(response -> toResourceResponse(response, Attachment.class));
            });
        } catch (Exception e) {
            logger.debug("Failure in replacing a Attachment due to [{}]", e.getMessage(), e);
            return Flux.error(e);
        }
    }

    @Override
    public Flux<ResourceResponse<Attachment>> deleteAttachment(String attachmentLink, RequestOptions options) {
        IDocumentClientRetryPolicy retryPolicyInstance = this.resetSessionTokenRetryPolicy.getRequestPolicy();
        return ObservableHelper.inlineIfPossibleAsObs(() -> deleteAttachmentInternal(attachmentLink, options, retryPolicyInstance), retryPolicyInstance);
    }

    private Flux<ResourceResponse<Attachment>> deleteAttachmentInternal(String attachmentLink, RequestOptions options,
                                                                              IDocumentClientRetryPolicy retryPolicyInstance) {

        try {
            if (StringUtils.isEmpty(attachmentLink)) {
                throw new IllegalArgumentException("attachmentLink");
            }

            logger.debug("Deleting a Attachment. attachmentLink [{}]", attachmentLink);
            String path = Utils.joinPath(attachmentLink, null);
            Map<String, String> requestHeaders = getRequestHeaders(options);
            RxDocumentServiceRequest request = RxDocumentServiceRequest.create(OperationType.Delete,
                    ResourceType.Attachment, path, requestHeaders, options);

            Flux<RxDocumentServiceRequest> reqObs = addPartitionKeyInformation(request, null, options).flux();
            return reqObs.flatMap(req -> {
                if (retryPolicyInstance != null) {
                    retryPolicyInstance.onBeforeSendRequest(req);
                }

                return delete(req).map(resp -> toResourceResponse(resp, Attachment.class));
            });

        } catch (Exception e) {
            logger.debug("Failure in deleting a Attachment due to [{}]", e.getMessage(), e);
            return Flux.error(e);
        }
    }

    @Override
    public Flux<ResourceResponse<Attachment>> readAttachment(String attachmentLink, RequestOptions options) {
        IDocumentClientRetryPolicy retryPolicyInstance = this.resetSessionTokenRetryPolicy.getRequestPolicy();
        return ObservableHelper.inlineIfPossibleAsObs(() -> readAttachmentInternal(attachmentLink, options, retryPolicyInstance), retryPolicyInstance);
    }

    private Flux<ResourceResponse<Attachment>> readAttachmentInternal(String attachmentLink, RequestOptions options, IDocumentClientRetryPolicy retryPolicyInstance) {

        try {
            if (StringUtils.isEmpty(attachmentLink)) {
                throw new IllegalArgumentException("attachmentLink");
            }

            logger.debug("Reading a Attachment. attachmentLink [{}]", attachmentLink);
            String path = Utils.joinPath(attachmentLink, null);
            Map<String, String> requestHeaders = getRequestHeaders(options);
            RxDocumentServiceRequest request = RxDocumentServiceRequest.create(OperationType.Read,
                    ResourceType.Attachment, path, requestHeaders, options);

            Flux<RxDocumentServiceRequest> reqObs = addPartitionKeyInformation(request, null, options).flux();

            return reqObs.flatMap(req -> {

                if (retryPolicyInstance != null) {
                    retryPolicyInstance.onBeforeSendRequest(request);
                }

                return read(request).map(response -> toResourceResponse(response, Attachment.class));
            });

        } catch (Exception e) {
            logger.debug("Failure in reading a Attachment due to [{}]", e.getMessage(), e);
            return Flux.error(e);
        }
    }

    @Override
    public Flux<FeedResponse<Attachment>> readAttachments(String documentLink, FeedOptions options) {

        if (StringUtils.isEmpty(documentLink)) {
            throw new IllegalArgumentException("documentLink");
        }

        return readFeedCollectionChild(options, ResourceType.Attachment, Attachment.class,
                Utils.joinPath(documentLink, Paths.ATTACHMENTS_PATH_SEGMENT));
    }

    @Override
    public Flux<MediaResponse> readMedia(String mediaLink) {
        if (StringUtils.isEmpty(mediaLink)) {
            throw new IllegalArgumentException("mediaLink");
        }

        String targetPath = Utils.joinPath(mediaLink, null);
        return ObservableHelper.inlineIfPossibleAsObs(() -> readMediaInternal(targetPath), this.resetSessionTokenRetryPolicy.getRequestPolicy());
    }

    private Flux<MediaResponse> readMediaInternal(String mediaLink) {
        logger.debug("Reading a Media. mediaLink [{}]", mediaLink);
        RxDocumentServiceRequest request = RxDocumentServiceRequest.create(OperationType.Read, ResourceType.Media, mediaLink, (Map<String, String>) null, null);
        request.setIsMedia(true);
        // Media is strong consistent always -> no need of session handling
        populateHeaders(request, HttpConstants.HttpMethods.GET);
        return gatewayProxy.processMessage(request).map(response ->
                BridgeInternal.toMediaResponse(response, this.connectionPolicy.getMediaReadMode() == MediaReadMode.Buffered));
    }

    @Override
    public Flux<MediaResponse> updateMedia(String mediaLink, InputStream mediaStream, MediaOptions options) {
        if (StringUtils.isEmpty(mediaLink)) {
            throw new IllegalArgumentException("mediaLink");
        }
        if (mediaStream == null) {
            throw new IllegalArgumentException("mediaStream");
        }

        String targetPath = Utils.joinPath(mediaLink, null);
        return ObservableHelper.inlineIfPossibleAsObs(() -> updateMediaInternal(targetPath, mediaStream, options), this.resetSessionTokenRetryPolicy.getRequestPolicy());
    }

    private Flux<MediaResponse> updateMediaInternal(String mediaLink, InputStream mediaStream, MediaOptions options) throws IOException {
        logger.debug("Updating a Media. mediaLink [{}]", mediaLink);
        Map<String, String> requestHeaders = this.getMediaHeaders(options);
        RxDocumentServiceRequest request = RxDocumentServiceRequest.create(OperationType.Replace, ResourceType.Media,
                mediaLink,
                mediaStream,
                requestHeaders);
        request.setIsMedia(true);

        // Media is strong consistent always -> need of session handling
        populateHeaders(request, HttpConstants.HttpMethods.PUT);
        return gatewayProxy.processMessage(request).map(response ->
                BridgeInternal.toMediaResponse(response, this.connectionPolicy.getMediaReadMode() == MediaReadMode.Buffered));
    }

    @Override
    public Flux<FeedResponse<Attachment>> queryAttachments(String documentLink, String query,
                                                                 FeedOptions options) {
        return queryAttachments(documentLink, new SqlQuerySpec(query), options);
    }

    @Override
    public Flux<FeedResponse<Attachment>> queryAttachments(String documentLink, SqlQuerySpec querySpec,
                                                                 FeedOptions options) {
        return createQuery(documentLink, querySpec, options, Attachment.class, ResourceType.Attachment);
    }

    private Mono<RxDocumentServiceRequest> getAttachmentRequest(String documentLink, Attachment attachment,
                                                                  RequestOptions options, OperationType operationType) {
        if (StringUtils.isEmpty(documentLink)) {
            throw new IllegalArgumentException("documentLink");
        }
        if (attachment == null) {
            throw new IllegalArgumentException("attachment");
        }

        RxDocumentClientImpl.validateResource(attachment);

        String path = Utils.joinPath(documentLink, Paths.ATTACHMENTS_PATH_SEGMENT);
        Map<String, String> requestHeaders = getRequestHeaders(options);
        RxDocumentServiceRequest request = RxDocumentServiceRequest.create(operationType, ResourceType.Attachment, path,
                attachment, requestHeaders, options);

        return addPartitionKeyInformation(request, null, options);
    }

    @Override
    public Flux<ResourceResponse<Attachment>> createAttachment(String documentLink, InputStream mediaStream,
                                                                     MediaOptions options, RequestOptions requestOptions) {
        IDocumentClientRetryPolicy retryPolicyInstance = this.resetSessionTokenRetryPolicy.getRequestPolicy();
        return ObservableHelper.inlineIfPossibleAsObs(() -> createAttachmentInternal(documentLink, mediaStream, options, requestOptions, retryPolicyInstance), retryPolicyInstance);
    }

    private Flux<ResourceResponse<Attachment>> createAttachmentInternal(String documentLink, InputStream mediaStream,
                                                                              MediaOptions options, RequestOptions requestOptions, IDocumentClientRetryPolicy retryPolicyInstance) {

        try {
            logger.debug("Creating a Attachment. attachmentLink [{}]", documentLink);
            Flux<RxDocumentServiceRequest> reqObs = getAttachmentRequest(documentLink, mediaStream, options,
                    requestOptions, OperationType.Create).flux();
            return reqObs.flatMap(req -> {
                if (retryPolicyInstance != null) {
                    retryPolicyInstance.onBeforeSendRequest(req);
                }

                return create(req).map(response -> toResourceResponse(response, Attachment.class));
            });

        } catch (Exception e) {
            logger.debug("Failure in creating a Attachment due to [{}]", e.getMessage(), e);
            return Flux.error(e);
        }
    }

    @Override
    public Flux<ResourceResponse<Attachment>> upsertAttachment(String documentLink, InputStream mediaStream,
                                                                     MediaOptions options, RequestOptions requestOptions) {
        IDocumentClientRetryPolicy retryPolicyInstance = this.resetSessionTokenRetryPolicy.getRequestPolicy();
        return ObservableHelper.inlineIfPossibleAsObs(() -> upsertAttachmentInternal(documentLink, mediaStream, options, requestOptions, retryPolicyInstance), retryPolicyInstance);
    }

    private Flux<ResourceResponse<Attachment>> upsertAttachmentInternal(String documentLink, InputStream mediaStream,
                                                                              MediaOptions options, RequestOptions requestOptions, IDocumentClientRetryPolicy retryPolicyInstance) {

        try {
            logger.debug("Upserting a Attachment. attachmentLink [{}]", documentLink);
            Flux<RxDocumentServiceRequest> reqObs = getAttachmentRequest(documentLink, mediaStream, options,
                    requestOptions, OperationType.Upsert).flux();
            return reqObs.flatMap(req -> {
                if (retryPolicyInstance != null) {
                    retryPolicyInstance.onBeforeSendRequest(req);
                }

                return upsert(req).map(response -> toResourceResponse(response, Attachment.class));
            });

        } catch (Exception e) {
            logger.debug("Failure in upserting a Attachment due to [{}]", e.getMessage(), e);
            return Flux.error(e);
        }
    }

    private Mono<RxDocumentServiceRequest> getAttachmentRequest(String documentLink, InputStream mediaStream,
                                                                  MediaOptions options, RequestOptions requestOptions, OperationType operationType) throws IOException {
        if (StringUtils.isEmpty(documentLink)) {
            throw new IllegalArgumentException("documentLink");
        }
        if (mediaStream == null) {
            throw new IllegalArgumentException("mediaStream");
        }
        String path = Utils.joinPath(documentLink, Paths.ATTACHMENTS_PATH_SEGMENT);
        Map<String, String> requestHeaders = this.getMediaHeaders(options);
        RxDocumentServiceRequest request = RxDocumentServiceRequest.create(operationType, ResourceType.Attachment, path,
                mediaStream, requestHeaders);
        request.setIsMedia(true);
        return addPartitionKeyInformation(request, null, requestOptions);
    }

    @Override
    public Flux<ResourceResponse<Conflict>> readConflict(String conflictLink, RequestOptions options) {
        IDocumentClientRetryPolicy retryPolicyInstance = this.resetSessionTokenRetryPolicy.getRequestPolicy();
        return ObservableHelper.inlineIfPossibleAsObs(() -> readConflictInternal(conflictLink, options, retryPolicyInstance), retryPolicyInstance);
    }

    private Flux<ResourceResponse<Conflict>> readConflictInternal(String conflictLink, RequestOptions options, IDocumentClientRetryPolicy retryPolicyInstance) {

        try {
            if (StringUtils.isEmpty(conflictLink)) {
                throw new IllegalArgumentException("conflictLink");
            }

            logger.debug("Reading a Conflict. conflictLink [{}]", conflictLink);
            String path = Utils.joinPath(conflictLink, null);
            Map<String, String> requestHeaders = getRequestHeaders(options);
            RxDocumentServiceRequest request = RxDocumentServiceRequest.create(OperationType.Read,
                    ResourceType.Conflict, path, requestHeaders, options);

            Flux<RxDocumentServiceRequest> reqObs = addPartitionKeyInformation(request, null, options).flux();

            return reqObs.flatMap(req -> {
                if (retryPolicyInstance != null) {
                    retryPolicyInstance.onBeforeSendRequest(request);
                }
                return this.read(request).map(response -> toResourceResponse(response, Conflict.class));
            });

        } catch (Exception e) {
            logger.debug("Failure in reading a Conflict due to [{}]", e.getMessage(), e);
            return Flux.error(e);
        }
    }

    @Override
    public Flux<FeedResponse<Conflict>> readConflicts(String collectionLink, FeedOptions options) {

        if (StringUtils.isEmpty(collectionLink)) {
            throw new IllegalArgumentException("collectionLink");
        }

        return readFeed(options, ResourceType.Conflict, Conflict.class,
                Utils.joinPath(collectionLink, Paths.CONFLICTS_PATH_SEGMENT));
    }

    @Override
    public Flux<FeedResponse<Conflict>> queryConflicts(String collectionLink, String query,
                                                             FeedOptions options) {
        return queryConflicts(collectionLink, new SqlQuerySpec(query), options);
    }

    @Override
    public Flux<FeedResponse<Conflict>> queryConflicts(String collectionLink, SqlQuerySpec querySpec,
                                                             FeedOptions options) {
        return createQuery(collectionLink, querySpec, options, Conflict.class, ResourceType.Conflict);
    }

    @Override
    public Flux<ResourceResponse<Conflict>> deleteConflict(String conflictLink, RequestOptions options) {
        IDocumentClientRetryPolicy retryPolicyInstance = this.resetSessionTokenRetryPolicy.getRequestPolicy();
        return ObservableHelper.inlineIfPossibleAsObs(() -> deleteConflictInternal(conflictLink, options, retryPolicyInstance), retryPolicyInstance);
    }

    private Flux<ResourceResponse<Conflict>> deleteConflictInternal(String conflictLink, RequestOptions options,
                                                                          IDocumentClientRetryPolicy retryPolicyInstance) {

        try {
            if (StringUtils.isEmpty(conflictLink)) {
                throw new IllegalArgumentException("conflictLink");
            }

            logger.debug("Deleting a Conflict. conflictLink [{}]", conflictLink);
            String path = Utils.joinPath(conflictLink, null);
            Map<String, String> requestHeaders = getRequestHeaders(options);
            RxDocumentServiceRequest request = RxDocumentServiceRequest.create(OperationType.Delete,
                    ResourceType.Conflict, path, requestHeaders, options);

            Flux<RxDocumentServiceRequest> reqObs = addPartitionKeyInformation(request, null, options).flux();
            return reqObs.flatMap(req -> {
                if (retryPolicyInstance != null) {
                    retryPolicyInstance.onBeforeSendRequest(request);
                }

                return this.delete(request).map(response -> toResourceResponse(response, Conflict.class));
            });

        } catch (Exception e) {
            logger.debug("Failure in deleting a Conflict due to [{}]", e.getMessage(), e);
            return Flux.error(e);
        }
    }

    @Override
    public Flux<ResourceResponse<User>> createUser(String databaseLink, User user, RequestOptions options) {
        return ObservableHelper.inlineIfPossibleAsObs(() -> createUserInternal(databaseLink, user, options), this.resetSessionTokenRetryPolicy.getRequestPolicy());
    }

    private Flux<ResourceResponse<User>> createUserInternal(String databaseLink, User user, RequestOptions options) {
        try {
            logger.debug("Creating a User. databaseLink [{}], user id [{}]", databaseLink, user.getId());
            RxDocumentServiceRequest request = getUserRequest(databaseLink, user, options, OperationType.Create);
            return this.create(request).map(response -> toResourceResponse(response, User.class));

        } catch (Exception e) {
            logger.debug("Failure in creating a User due to [{}]", e.getMessage(), e);
            return Flux.error(e);
        }
    }

    @Override
    public Flux<ResourceResponse<User>> upsertUser(String databaseLink, User user, RequestOptions options) {
        IDocumentClientRetryPolicy retryPolicyInstance = this.resetSessionTokenRetryPolicy.getRequestPolicy();
        return ObservableHelper.inlineIfPossibleAsObs(() -> upsertUserInternal(databaseLink, user, options, retryPolicyInstance), retryPolicyInstance);
    }

    private Flux<ResourceResponse<User>> upsertUserInternal(String databaseLink, User user, RequestOptions options,
                                                                  IDocumentClientRetryPolicy retryPolicyInstance) {
        try {
            logger.debug("Upserting a User. databaseLink [{}], user id [{}]", databaseLink, user.getId());
            RxDocumentServiceRequest request = getUserRequest(databaseLink, user, options, OperationType.Upsert);
            if (retryPolicyInstance != null) {
                retryPolicyInstance.onBeforeSendRequest(request);
            }

            return this.upsert(request).map(response -> toResourceResponse(response, User.class));

        } catch (Exception e) {
            logger.debug("Failure in upserting a User due to [{}]", e.getMessage(), e);
            return Flux.error(e);
        }
    }

    private RxDocumentServiceRequest getUserRequest(String databaseLink, User user, RequestOptions options,
                                                    OperationType operationType) {
        if (StringUtils.isEmpty(databaseLink)) {
            throw new IllegalArgumentException("databaseLink");
        }
        if (user == null) {
            throw new IllegalArgumentException("user");
        }

        RxDocumentClientImpl.validateResource(user);

        String path = Utils.joinPath(databaseLink, Paths.USERS_PATH_SEGMENT);
        Map<String, String> requestHeaders = getRequestHeaders(options);
        RxDocumentServiceRequest request = RxDocumentServiceRequest.create(operationType, ResourceType.User, path, user,
                requestHeaders, options);

        return request;
    }

    @Override
    public Flux<ResourceResponse<User>> replaceUser(User user, RequestOptions options) {
        IDocumentClientRetryPolicy retryPolicyInstance = this.resetSessionTokenRetryPolicy.getRequestPolicy();
        return ObservableHelper.inlineIfPossibleAsObs(() -> replaceUserInternal(user, options, retryPolicyInstance), retryPolicyInstance);
    }

    private Flux<ResourceResponse<User>> replaceUserInternal(User user, RequestOptions options, IDocumentClientRetryPolicy retryPolicyInstance) {
        try {
            if (user == null) {
                throw new IllegalArgumentException("user");
            }
            logger.debug("Replacing a User. user id [{}]", user.getId());
            RxDocumentClientImpl.validateResource(user);

            String path = Utils.joinPath(user.getSelfLink(), null);
            Map<String, String> requestHeaders = getRequestHeaders(options);
            RxDocumentServiceRequest request = RxDocumentServiceRequest.create(OperationType.Replace,
                    ResourceType.User, path, user, requestHeaders, options);
            if (retryPolicyInstance != null) {
                retryPolicyInstance.onBeforeSendRequest(request);
            }

            return this.replace(request).map(response -> toResourceResponse(response, User.class));

        } catch (Exception e) {
            logger.debug("Failure in replacing a User due to [{}]", e.getMessage(), e);
            return Flux.error(e);
        }
    }


    public Flux<ResourceResponse<User>> deleteUser(String userLink, RequestOptions options) {
        IDocumentClientRetryPolicy retryPolicyInstance =  this.resetSessionTokenRetryPolicy.getRequestPolicy();
        return ObservableHelper.inlineIfPossibleAsObs(() -> deleteUserInternal(userLink, options, retryPolicyInstance), retryPolicyInstance);
    }

    private Flux<ResourceResponse<User>> deleteUserInternal(String userLink, RequestOptions options,
                                                                  IDocumentClientRetryPolicy retryPolicyInstance) {

        try {
            if (StringUtils.isEmpty(userLink)) {
                throw new IllegalArgumentException("userLink");
            }
            logger.debug("Deleting a User. userLink [{}]", userLink);
            String path = Utils.joinPath(userLink, null);
            Map<String, String> requestHeaders = getRequestHeaders(options);
            RxDocumentServiceRequest request = RxDocumentServiceRequest.create(OperationType.Delete,
                    ResourceType.User, path, requestHeaders, options);

            if (retryPolicyInstance != null) {
                retryPolicyInstance.onBeforeSendRequest(request);
            }

            return this.delete(request).map(response -> toResourceResponse(response, User.class));

        } catch (Exception e) {
            logger.debug("Failure in deleting a User due to [{}]", e.getMessage(), e);
            return Flux.error(e);
        }
    }
    @Override
    public Flux<ResourceResponse<User>> readUser(String userLink, RequestOptions options) {
        IDocumentClientRetryPolicy retryPolicyInstance = this.resetSessionTokenRetryPolicy.getRequestPolicy();
        return ObservableHelper.inlineIfPossibleAsObs(() -> readUserInternal(userLink, options, retryPolicyInstance), retryPolicyInstance);
    }

    private Flux<ResourceResponse<User>> readUserInternal(String userLink, RequestOptions options, IDocumentClientRetryPolicy retryPolicyInstance) {
        try {
            if (StringUtils.isEmpty(userLink)) {
                throw new IllegalArgumentException("userLink");
            }
            logger.debug("Reading a User. userLink [{}]", userLink);
            String path = Utils.joinPath(userLink, null);
            Map<String, String> requestHeaders = getRequestHeaders(options);
            RxDocumentServiceRequest request = RxDocumentServiceRequest.create(OperationType.Read,
                    ResourceType.User, path, requestHeaders, options);

            if (retryPolicyInstance != null) {
                retryPolicyInstance.onBeforeSendRequest(request);
            }
            return this.read(request).map(response -> toResourceResponse(response, User.class));

        } catch (Exception e) {
            logger.debug("Failure in reading a User due to [{}]", e.getMessage(), e);
            return Flux.error(e);
        }
    }

    @Override
    public Flux<FeedResponse<User>> readUsers(String databaseLink, FeedOptions options) {

        if (StringUtils.isEmpty(databaseLink)) {
            throw new IllegalArgumentException("databaseLink");
        }

        return readFeed(options, ResourceType.User, User.class,
                Utils.joinPath(databaseLink, Paths.USERS_PATH_SEGMENT));
    }

    @Override
    public Flux<FeedResponse<User>> queryUsers(String databaseLink, String query, FeedOptions options) {
        return queryUsers(databaseLink, new SqlQuerySpec(query), options);
    }

    @Override
    public Flux<FeedResponse<User>> queryUsers(String databaseLink, SqlQuerySpec querySpec,
                                                     FeedOptions options) {
        return createQuery(databaseLink, querySpec, options, User.class, ResourceType.User);
    }

    @Override
    public Flux<ResourceResponse<Permission>> createPermission(String userLink, Permission permission,
                                                                     RequestOptions options) {
        return ObservableHelper.inlineIfPossibleAsObs(() -> createPermissionInternal(userLink, permission, options), this.resetSessionTokenRetryPolicy.getRequestPolicy());
    }

    private Flux<ResourceResponse<Permission>> createPermissionInternal(String userLink, Permission permission,
                                                                              RequestOptions options) {

        try {
            logger.debug("Creating a Permission. userLink [{}], permission id [{}]", userLink, permission.getId());
            RxDocumentServiceRequest request = getPermissionRequest(userLink, permission, options,
                    OperationType.Create);
            return this.create(request).map(response -> toResourceResponse(response, Permission.class));

        } catch (Exception e) {
            logger.debug("Failure in creating a Permission due to [{}]", e.getMessage(), e);
            return Flux.error(e);
        }
    }

    @Override
    public Flux<ResourceResponse<Permission>> upsertPermission(String userLink, Permission permission,
                                                                     RequestOptions options) {
        IDocumentClientRetryPolicy retryPolicyInstance = this.resetSessionTokenRetryPolicy.getRequestPolicy();
        return ObservableHelper.inlineIfPossibleAsObs(() -> upsertPermissionInternal(userLink, permission, options, retryPolicyInstance), retryPolicyInstance);
    }

    private Flux<ResourceResponse<Permission>> upsertPermissionInternal(String userLink, Permission permission,
                                                                              RequestOptions options, IDocumentClientRetryPolicy retryPolicyInstance) {

        try {
            logger.debug("Upserting a Permission. userLink [{}], permission id [{}]", userLink, permission.getId());
            RxDocumentServiceRequest request = getPermissionRequest(userLink, permission, options,
                    OperationType.Upsert);
            if (retryPolicyInstance != null) {
                retryPolicyInstance.onBeforeSendRequest(request);
            }

            return this.upsert(request).map(response -> toResourceResponse(response, Permission.class));

        } catch (Exception e) {
            logger.debug("Failure in upserting a Permission due to [{}]", e.getMessage(), e);
            return Flux.error(e);
        }
    }

    private RxDocumentServiceRequest getPermissionRequest(String userLink, Permission permission,
                                                          RequestOptions options, OperationType operationType) {
        if (StringUtils.isEmpty(userLink)) {
            throw new IllegalArgumentException("userLink");
        }
        if (permission == null) {
            throw new IllegalArgumentException("permission");
        }

        RxDocumentClientImpl.validateResource(permission);

        String path = Utils.joinPath(userLink, Paths.PERMISSIONS_PATH_SEGMENT);
        Map<String, String> requestHeaders = getRequestHeaders(options);
        RxDocumentServiceRequest request = RxDocumentServiceRequest.create(operationType, ResourceType.Permission, path,
                permission, requestHeaders, options);

        return request;
    }

    @Override
    public Flux<ResourceResponse<Permission>> replacePermission(Permission permission, RequestOptions options) {
        IDocumentClientRetryPolicy retryPolicyInstance = this.resetSessionTokenRetryPolicy.getRequestPolicy();
        return ObservableHelper.inlineIfPossibleAsObs(() -> replacePermissionInternal(permission, options, retryPolicyInstance), retryPolicyInstance);
    }

    private Flux<ResourceResponse<Permission>> replacePermissionInternal(Permission permission, RequestOptions options, IDocumentClientRetryPolicy retryPolicyInstance) {
        try {
            if (permission == null) {
                throw new IllegalArgumentException("permission");
            }
            logger.debug("Replacing a Permission. permission id [{}]", permission.getId());
            RxDocumentClientImpl.validateResource(permission);

            String path = Utils.joinPath(permission.getSelfLink(), null);
            Map<String, String> requestHeaders = getRequestHeaders(options);
            RxDocumentServiceRequest request = RxDocumentServiceRequest.create(OperationType.Replace,
                    ResourceType.Permission, path, permission, requestHeaders, options);

            if (retryPolicyInstance != null) {
                retryPolicyInstance.onBeforeSendRequest(request);
            }

            return this.replace(request).map(response -> toResourceResponse(response, Permission.class));

        } catch (Exception e) {
            logger.debug("Failure in replacing a Permission due to [{}]", e.getMessage(), e);
            return Flux.error(e);
        }
    }

    @Override
    public Flux<ResourceResponse<Permission>> deletePermission(String permissionLink, RequestOptions options) {
        IDocumentClientRetryPolicy retryPolicyInstance = this.resetSessionTokenRetryPolicy.getRequestPolicy();
        return ObservableHelper.inlineIfPossibleAsObs(() -> deletePermissionInternal(permissionLink, options, retryPolicyInstance), retryPolicyInstance);
    }

    private Flux<ResourceResponse<Permission>> deletePermissionInternal(String permissionLink, RequestOptions options,
                                                                              IDocumentClientRetryPolicy retryPolicyInstance) {

        try {
            if (StringUtils.isEmpty(permissionLink)) {
                throw new IllegalArgumentException("permissionLink");
            }
            logger.debug("Deleting a Permission. permissionLink [{}]", permissionLink);
            String path = Utils.joinPath(permissionLink, null);
            Map<String, String> requestHeaders = getRequestHeaders(options);
            RxDocumentServiceRequest request = RxDocumentServiceRequest.create(OperationType.Delete,
                    ResourceType.Permission, path, requestHeaders, options);

            if (retryPolicyInstance != null) {
                retryPolicyInstance.onBeforeSendRequest(request);
            }

            return this.delete(request).map(response -> toResourceResponse(response, Permission.class));

        } catch (Exception e) {
            logger.debug("Failure in deleting a Permission due to [{}]", e.getMessage(), e);
            return Flux.error(e);
        }
    }

    @Override
    public Flux<ResourceResponse<Permission>> readPermission(String permissionLink, RequestOptions options) {
        IDocumentClientRetryPolicy retryPolicyInstance = this.resetSessionTokenRetryPolicy.getRequestPolicy();
        return ObservableHelper.inlineIfPossibleAsObs(() -> readPermissionInternal(permissionLink, options, retryPolicyInstance), retryPolicyInstance);
    }

    private Flux<ResourceResponse<Permission>> readPermissionInternal(String permissionLink, RequestOptions options, IDocumentClientRetryPolicy retryPolicyInstance ) {
        try {
            if (StringUtils.isEmpty(permissionLink)) {
                throw new IllegalArgumentException("permissionLink");
            }
            logger.debug("Reading a Permission. permissionLink [{}]", permissionLink);
            String path = Utils.joinPath(permissionLink, null);
            Map<String, String> requestHeaders = getRequestHeaders(options);
            RxDocumentServiceRequest request = RxDocumentServiceRequest.create(OperationType.Read,
                    ResourceType.Permission, path, requestHeaders, options);

            if (retryPolicyInstance != null) {
                retryPolicyInstance.onBeforeSendRequest(request);
            }
            return this.read(request).map(response -> toResourceResponse(response, Permission.class));

        } catch (Exception e) {
            logger.debug("Failure in reading a Permission due to [{}]", e.getMessage(), e);
            return Flux.error(e);
        }
    }

    @Override
    public Flux<FeedResponse<Permission>> readPermissions(String userLink, FeedOptions options) {

        if (StringUtils.isEmpty(userLink)) {
            throw new IllegalArgumentException("userLink");
        }

        return readFeed(options, ResourceType.Permission, Permission.class,
                Utils.joinPath(userLink, Paths.PERMISSIONS_PATH_SEGMENT));
    }

    @Override
    public Flux<FeedResponse<Permission>> queryPermissions(String userLink, String query,
                                                                 FeedOptions options) {
        return queryPermissions(userLink, new SqlQuerySpec(query), options);
    }

    @Override
    public Flux<FeedResponse<Permission>> queryPermissions(String userLink, SqlQuerySpec querySpec,
                                                                 FeedOptions options) {
        return createQuery(userLink, querySpec, options, Permission.class, ResourceType.Permission);
    }

    @Override
    public Flux<ResourceResponse<Offer>> replaceOffer(Offer offer) {
        return ObservableHelper.inlineIfPossibleAsObs(() -> replaceOfferInternal(offer), this.resetSessionTokenRetryPolicy.getRequestPolicy());
    }

    private Flux<ResourceResponse<Offer>> replaceOfferInternal(Offer offer) {
        try {
            if (offer == null) {
                throw new IllegalArgumentException("offer");
            }
            logger.debug("Replacing an Offer. offer id [{}]", offer.getId());
            RxDocumentClientImpl.validateResource(offer);

            String path = Utils.joinPath(offer.getSelfLink(), null);
            RxDocumentServiceRequest request = RxDocumentServiceRequest.create(OperationType.Replace,
                    ResourceType.Offer, path, offer, null, null);
            return this.replace(request).map(response -> toResourceResponse(response, Offer.class));

        } catch (Exception e) {
            logger.debug("Failure in replacing an Offer due to [{}]", e.getMessage(), e);
            return Flux.error(e);
        }
    }

    @Override
    public Flux<ResourceResponse<Offer>> readOffer(String offerLink) {
        IDocumentClientRetryPolicy retryPolicyInstance = this.resetSessionTokenRetryPolicy.getRequestPolicy();
        return ObservableHelper.inlineIfPossibleAsObs(() -> readOfferInternal(offerLink, retryPolicyInstance), retryPolicyInstance);
    }

    private Flux<ResourceResponse<Offer>> readOfferInternal(String offerLink, IDocumentClientRetryPolicy retryPolicyInstance) {
        try {
            if (StringUtils.isEmpty(offerLink)) {
                throw new IllegalArgumentException("offerLink");
            }
            logger.debug("Reading an Offer. offerLink [{}]", offerLink);
            String path = Utils.joinPath(offerLink, null);
            RxDocumentServiceRequest request = RxDocumentServiceRequest.create(OperationType.Read,
                    ResourceType.Offer, path, (HashMap<String, String>)null, null);

            if (retryPolicyInstance != null) {
                retryPolicyInstance.onBeforeSendRequest(request);
            }

            return this.read(request).map(response -> toResourceResponse(response, Offer.class));

        } catch (Exception e) {
            logger.debug("Failure in reading an Offer due to [{}]", e.getMessage(), e);
            return Flux.error(e);
        }
    }

    @Override
    public Flux<FeedResponse<Offer>> readOffers(FeedOptions options) {
        return readFeed(options, ResourceType.Offer, Offer.class,
                Utils.joinPath(Paths.OFFERS_PATH_SEGMENT, null));
    }

    private <T extends Resource> Flux<FeedResponse<T>> readFeedCollectionChild(FeedOptions options, ResourceType resourceType,
                                                                                     Class<T> klass, String resourceLink) {
        if (options == null) {
            options = new FeedOptions();
        }

        int maxPageSize = options.getMaxItemCount() != null ? options.getMaxItemCount() : -1;

        final FeedOptions finalFeedOptions = options;
        RequestOptions requestOptions = new RequestOptions();
        requestOptions.setPartitionKey(options.getPartitionKey());
        BiFunction<String, Integer, RxDocumentServiceRequest> createRequestFunc = (continuationToken, pageSize) -> {
            Map<String, String> requestHeaders = new HashMap<>();
            if (continuationToken != null) {
                requestHeaders.put(HttpConstants.HttpHeaders.CONTINUATION, continuationToken);
            }
            requestHeaders.put(HttpConstants.HttpHeaders.PAGE_SIZE, Integer.toString(pageSize));
            RxDocumentServiceRequest request = RxDocumentServiceRequest.create(OperationType.ReadFeed,
                    resourceType, resourceLink, requestHeaders, finalFeedOptions);
            return request;
        };

        Function<RxDocumentServiceRequest, Flux<FeedResponse<T>>> executeFunc = request -> {
            return ObservableHelper.inlineIfPossibleAsObs(() -> {
                Mono<DocumentCollection> collectionObs = this.collectionCache.resolveCollectionAsync(request);
                Mono<RxDocumentServiceRequest> requestObs = this.addPartitionKeyInformation(request, null, requestOptions, collectionObs);

                return requestObs.flux().flatMap(req -> this.readFeed(req)
                        .map(response -> toFeedResponsePage(response, klass)));
            }, this.resetSessionTokenRetryPolicy.getRequestPolicy());
        };

        return Paginator.getPaginatedQueryResultAsObservable(options, createRequestFunc, executeFunc, klass, maxPageSize);
    }

    private <T extends Resource> Flux<FeedResponse<T>> readFeed(FeedOptions options, ResourceType resourceType, Class<T> klass, String resourceLink) {
        if (options == null) {
            options = new FeedOptions();
        }

        int maxPageSize = options.getMaxItemCount() != null ? options.getMaxItemCount() : -1;
        final FeedOptions finalFeedOptions = options;
        BiFunction<String, Integer, RxDocumentServiceRequest> createRequestFunc = (continuationToken, pageSize) -> {
            Map<String, String> requestHeaders = new HashMap<>();
            if (continuationToken != null) {
                requestHeaders.put(HttpConstants.HttpHeaders.CONTINUATION, continuationToken);
            }
            requestHeaders.put(HttpConstants.HttpHeaders.PAGE_SIZE, Integer.toString(pageSize));
            RxDocumentServiceRequest request =  RxDocumentServiceRequest.create(OperationType.ReadFeed,
                    resourceType, resourceLink, requestHeaders, finalFeedOptions);
            return request;
        };

        Function<RxDocumentServiceRequest, Flux<FeedResponse<T>>> executeFunc = request -> {
            return ObservableHelper.inlineIfPossibleAsObs(() -> readFeed(request).map(response -> toFeedResponsePage(response, klass)),
                    this.resetSessionTokenRetryPolicy.getRequestPolicy());
        };

        return Paginator.getPaginatedQueryResultAsObservable(options, createRequestFunc, executeFunc, klass, maxPageSize);
    }

    @Override
    public Flux<FeedResponse<Offer>> queryOffers(String query, FeedOptions options) {
        return queryOffers(new SqlQuerySpec(query), options);
    }

    @Override
    public Flux<FeedResponse<Offer>> queryOffers(SqlQuerySpec querySpec, FeedOptions options) {
        return createQuery(null, querySpec, options, Offer.class, ResourceType.Offer);
    }

    @Override
    public Flux<DatabaseAccount> getDatabaseAccount() {
        return ObservableHelper.inlineIfPossibleAsObs(() -> getDatabaseAccountInternal(), this.resetSessionTokenRetryPolicy.getRequestPolicy());
    }

    private Flux<DatabaseAccount> getDatabaseAccountInternal() {
        try {
            logger.debug("Getting Database Account");
            RxDocumentServiceRequest request = RxDocumentServiceRequest.create(OperationType.Read,
                    ResourceType.DatabaseAccount, "", // path
                    (HashMap<String, String>) null,
                    null);
            return this.read(request).map(response -> toDatabaseAccount(response));

        } catch (Exception e) {
            logger.debug("Failure in getting Database Account due to [{}]", e.getMessage(), e);
            return Flux.error(e);
        }
    }

    public Object getSession() {
        return this.sessionContainer;
    }

    public void setSession(Object sessionContainer) {
        this.sessionContainer = (SessionContainer) sessionContainer;
    }

    public RxPartitionKeyRangeCache getPartitionKeyRangeCache() {
        return partitionKeyRangeCache;
    }

    public Flux<DatabaseAccount> getDatabaseAccountFromEndpoint(URI endpoint) {
        return Flux.defer(() -> {
            RxDocumentServiceRequest request = RxDocumentServiceRequest.create(OperationType.Read,
                    ResourceType.DatabaseAccount, "", null, (Object) null);
            this.populateHeaders(request, HttpConstants.HttpMethods.GET);

            request.setEndpointOverride(endpoint);
            return this.gatewayProxy.processMessage(request).doOnError(e -> {
                String message = String.format("Failed to retrieve database account information. %s",
                        e.getCause() != null
                                ? e.getCause().toString()
                                : e.toString());
                logger.warn(message);
            }).map(rsp -> rsp.getResource(DatabaseAccount.class))
                    .doOnNext(databaseAccount -> {
                        this.useMultipleWriteLocations = this.connectionPolicy.isUsingMultipleWriteLocations()
                                && BridgeInternal.isEnableMultipleWriteLocations(databaseAccount);
                    });
        });
    }

    /**
     * Certain requests must be routed through gateway even when the client connectivity mode is direct.
     *
     * @param request
     * @return RxStoreModel
     */
    private RxStoreModel getStoreProxy(RxDocumentServiceRequest request) {
        // If a request is configured to always use Gateway mode(in some cases when targeting .NET Core)
        // we return the Gateway store model
        if (request.UseGatewayMode) {
            return this.gatewayProxy;
        }

        ResourceType resourceType = request.getResourceType();
        OperationType operationType = request.getOperationType();

        if (resourceType == ResourceType.Offer ||
                resourceType.isScript() && operationType != OperationType.ExecuteJavaScript ||
                resourceType == ResourceType.PartitionKeyRange) {
            return this.gatewayProxy;
        }

        if (operationType == OperationType.Create
                || operationType == OperationType.Upsert) {
            if (resourceType == ResourceType.Database ||
                    resourceType == ResourceType.User ||
                    resourceType == ResourceType.DocumentCollection ||
                    resourceType == ResourceType.Permission) {
                return this.gatewayProxy;
            } else {
                return this.storeModel;
            }
        } else if (operationType == OperationType.Delete) {
            if (resourceType == ResourceType.Database ||
                    resourceType == ResourceType.User ||
                    resourceType == ResourceType.DocumentCollection) {
                return this.gatewayProxy;
            } else {
                return this.storeModel;
            }
        } else if (operationType == OperationType.Replace) {
            if (resourceType == ResourceType.DocumentCollection) {
                return this.gatewayProxy;
            } else {
                return this.storeModel;
            }
        } else if (operationType == OperationType.Read) {
            if (resourceType == ResourceType.DocumentCollection) {
                return this.gatewayProxy;
            } else {
                return this.storeModel;
            }
        } else {
            if ((request.getOperationType() == OperationType.Query || request.getOperationType() == OperationType.SqlQuery) &&
                    Utils.isCollectionChild(request.getResourceType())) {
                if (request.getPartitionKeyRangeIdentity() == null) {
                    return this.gatewayProxy;
                }
            }

            return this.storeModel;
        }
    }

    @Override
    public void close() {
        logger.info("Shutting down ...");
        LifeCycleUtils.closeQuietly(this.globalEndpointManager);
        LifeCycleUtils.closeQuietly(this.storeClientFactory);

        try {
            this.reactorHttpClient.shutdown();
        } catch (Exception e) {
            logger.warn("Failure in shutting down reactorHttpClient", e);
        }
    }
}<|MERGE_RESOLUTION|>--- conflicted
+++ resolved
@@ -966,11 +966,7 @@
 
         PartitionKeyInternal partitionKeyInternal = null;
         if (options != null && options.getPartitionKey() != null && options.getPartitionKey().equals(PartitionKey.None)){
-<<<<<<< HEAD
-            partitionKeyInternal = partitionKeyDefinition.getNonePartitionKeyValue();
-=======
             partitionKeyInternal = BridgeInternal.getNonePartitionKey(partitionKeyDefinition);
->>>>>>> 337c7795
         } else if (options != null && options.getPartitionKey() != null) {
             partitionKeyInternal = options.getPartitionKey().getInternalPartitionKey();
         } else if (partitionKeyDefinition == null || partitionKeyDefinition.getPaths().size() == 0) {
@@ -1008,11 +1004,7 @@
             if (parts.size() >= 1) {
                 Object value = document.getObjectByPath(parts);
                 if (value == null || value.getClass() == ObjectNode.class) {
-<<<<<<< HEAD
-                    value = partitionKeyDefinition.getNonePartitionKeyValue();
-=======
                     value = BridgeInternal.getNonePartitionKey(partitionKeyDefinition);
->>>>>>> 337c7795
                 }
 
                 if (value instanceof PartitionKeyInternal) {
