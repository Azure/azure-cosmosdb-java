--- conflicted
+++ resolved
@@ -54,9 +54,9 @@
     public CosmosItemRequestOptions(Object partitionKey){
         super();
         if (partitionKey instanceof PartitionKey) {
-            partitionKey((PartitionKey) partitionKey);
+            setPartitionKey((PartitionKey) partitionKey);
         } else {
-            partitionKey(new PartitionKey(partitionKey));
+            setPartitionKey(new PartitionKey(partitionKey));
         }
     }
     
@@ -73,11 +73,9 @@
      * Sets the consistency level required for the request.
      *
      * @param consistencyLevel the consistency level.
-     * @return the current options
      */
-    public CosmosItemRequestOptions consistencyLevel(ConsistencyLevel consistencyLevel) {
+    public void setConsistencyLevel(ConsistencyLevel consistencyLevel) {
         this.consistencyLevel = consistencyLevel;
-        return this;
     }
 
     /**
@@ -93,11 +91,9 @@
      * Sets the indexing directive (index, do not index etc).
      *
      * @param indexingDirective the indexing directive.
-     * @return the current options
      */
-    public CosmosItemRequestOptions indexingDirective(IndexingDirective indexingDirective) {
+    public void setIndexingDirective(IndexingDirective indexingDirective) {
         this.indexingDirective = indexingDirective;
-        return this;
     }
 
     /**
@@ -113,11 +109,9 @@
      * Sets the triggers to be invoked before the operation.
      *
      * @param preTriggerInclude the triggers to be invoked before the operation.
-     * @return the current options
      */
-    public CosmosItemRequestOptions preTriggerInclude(List<String> preTriggerInclude) {
+    public void setPreTriggerInclude(List<String> preTriggerInclude) {
         this.preTriggerInclude = preTriggerInclude;
-        return this;
     }
 
     /**
@@ -133,11 +127,9 @@
      * Sets the triggers to be invoked after the operation.
      *
      * @param postTriggerInclude the triggers to be invoked after the operation.
-     * @return the current options
      */
-    public CosmosItemRequestOptions postTriggerInclude(List<String> postTriggerInclude) {
+    public void setPostTriggerInclude(List<String> postTriggerInclude) {
         this.postTriggerInclude = postTriggerInclude;
-        return this;
     }
 
     /**
@@ -153,26 +145,17 @@
      * Sets the token for use with session consistency.
      *
      * @param sessionToken the session token.
-     * @return the current options
      */
-    public CosmosItemRequestOptions sessionToken(String sessionToken) {
+    public void setSessionToken(String sessionToken) {
         this.sessionToken = sessionToken;
-        return this;
     }
 
     /**
      * Sets the partition key
-<<<<<<< HEAD
-     *
-     * @param partitionKey {@link PartitionKey} the partition key
-     * @return the current options
-=======
      * @param partitionKey the partition key
->>>>>>> cf3a5886
      */
-    public CosmosItemRequestOptions partitionKey(PartitionKey partitionKey) {
+    public void setPartitionKey(PartitionKey partitionKey) {
         this.partitionKey = partitionKey;
-        return this;
     }
 
     /**
