--- conflicted
+++ resolved
@@ -33,12 +33,9 @@
 import com.microsoft.azure.cosmosdb.UserDefinedFunction;
 import com.microsoft.azure.cosmosdb.internal.Constants;
 import com.microsoft.azure.cosmosdb.internal.Paths;
-<<<<<<< HEAD
+import com.microsoft.azure.cosmosdb.rx.AsyncDocumentClient;
 import com.microsoft.azure.cosmosdb.internal.routing.PartitionKeyInternal;
 
-=======
-import com.microsoft.azure.cosmosdb.rx.AsyncDocumentClient;
->>>>>>> ed980666
 import hu.akarnokd.rxjava.interop.RxJavaInterop;
 import reactor.adapter.rxjava.RxJava2Adapter;
 import reactor.core.publisher.Flux;
@@ -93,7 +90,7 @@
      * Reads the document container
      *
      * After subscription the operation will be performed.
-     * The {@link Mono} upon successful completion will contain a single cosmos container response with the read 
+     * The {@link Mono} upon successful completion will contain a single cosmos container response with the read
      * container.
      * In case of failure the {@link Mono} will error.
      *
@@ -109,14 +106,9 @@
      * After subscription the operation will be performed.
      * The {@link Mono} upon successful completion will contain a single cosmos container response with the read container.
      * In case of failure the {@link Mono} will error.
-<<<<<<< HEAD
      *
      * @param options        The cosmos container request options.
      * @return an {@link Mono} containing the single cosmos container response with the read container or an error.
-=======
-     * @param options the cosmos container request options
-     * @return an {@link Mono} containing the single cossmos container response with the read container or an error.
->>>>>>> ed980666
      */
     public Mono<CosmosContainerResponse> read(CosmosContainerRequestOptions options) {
         if (options == null) {
@@ -247,7 +239,7 @@
     /**
      * Upserts an item.
      *
-     * After subscription the operation will be performed. 
+     * After subscription the operation will be performed.
      * The {@link Mono} upon successful completion will contain a single resource response with the upserted item.
      * In case of failure the {@link Mono} will error.
      *
@@ -261,7 +253,7 @@
     /**
      * Upserts an item.
      *
-     * After subscription the operation will be performed. 
+     * After subscription the operation will be performed.
      * The {@link Mono} upon successful completion will contain a single resource response with the upserted item.
      * In case of failure the {@link Mono} will error.
      *
@@ -293,7 +285,7 @@
         return RxJava2Adapter.singleToMono(RxJavaInterop.toV2Single(this.getDatabase()
                                                                             .getDocClientWrapper()
                                                                             .upsertDocument(this.getLink(),
-                                                                                            CosmosItemSettings.fromObject(item),
+                                                                                            item,
                                                                                             options.toRequestOptions(),
                                                                                             true)
                                                                             .map(response -> new CosmosItemResponse(response,
@@ -369,13 +361,8 @@
                                                            response.getResponseHeaders(),
                                                            response.getQueryMetrics()))));
     }
-    /**
-<<<<<<< HEAD
-     * Gets a CosmosItem object without making a service call.
-     * @param id Id of the cosmos item.
-     * @param partitionKey partition key of the cosmos item.
-     * @return a cosmos item.
-=======
+
+    /**
      * Query for documents in a items in a container
      *
      * After subscription the operation will be performed.
@@ -401,9 +388,8 @@
      * @param id           id of the item
      * @param partitionKey the partition key
      * @return a cosmos item
->>>>>>> ed980666
-     */
-    public CosmosItem getItem(String id, Object partitionKey) {
+     */
+    public CosmosItem getItem(String id, Object partitionKey){
         return new CosmosItem(id, partitionKey, this);
     }
 
@@ -516,10 +502,7 @@
     public CosmosStoredProcedure getStoredProcedure(String id){
         return new CosmosStoredProcedure(id, this);
     }
-<<<<<<< HEAD
-=======
-
->>>>>>> ed980666
+
 
     /* UDF Operations */
 
@@ -619,11 +602,7 @@
      * The {@link Mono} upon successful completion will contain a cosmos trigger response
      * In case of failure the {@link Mono} will error.
      *
-<<<<<<< HEAD
-     * @param settings       the cosmos trigger settings.
-=======
      * @param settings the cosmos trigger settings
->>>>>>> ed980666
      * @param options        the request options.
      * @return an {@link Mono} containing the single resource response with the created trigger or an error.
      */
@@ -711,7 +690,6 @@
         return database;
     }
 
-
     @Override
     protected String getURIPathSegment() {
         return Paths.COLLECTIONS_PATH_SEGMENT;
