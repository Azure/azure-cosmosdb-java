--- conflicted
+++ resolved
@@ -50,38 +50,38 @@
 
     /**
      * Reads a database.
-     * <p>
-     * After subscription the operation will be performed.
+     *
+     * After subscription the operation will be performed. 
      * The {@link Mono} upon successful completion will contain a single cosmos database respone with the read database.
      * In case of failure the {@link Mono} will error.
      *
      * @return an {@link Mono} containing the single cosmos database respone with the read database or an error.
      */
-    public Mono<CosmosDatabaseResponse> read() {
+    public Mono<CosmosDatabaseResponse> read(){
         return read(new CosmosDatabaseRequestOptions());
     }
 
     /**
      * Reads a database.
-     * <p>
-     * After subscription the operation will be performed.
+     *
+     * After subscription the operation will be performed. 
      * The {@link Mono} upon successful completion will contain a cosmos cosmos database respone with the read database.
      * In case of failure the {@link Mono} will error.
      *
-     * @param options the request options.
+     * @param options      the request options.
      * @return an {@link Mono} containing the single cosmos database response with the read database or an error.
      */
     public Mono<CosmosDatabaseResponse> read(CosmosDatabaseRequestOptions options) {
         return getDocClientWrapper().readDatabase(getLink(),
-                options.toRequestOptions())
+                                                                                          options.toRequestOptions())
                 .map(response -> new CosmosDatabaseResponse(response, getClient()))
                 .single();
     }
 
     /**
      * Deletes a database.
-     * <p>
-     * After subscription the operation will be performed.
+     *
+     * After subscription the operation will be performed. 
      * The {@link Mono} upon successful completion will contain a cosmos database response with the deleted database.
      * In case of failure the {@link Mono} will error.
      *
@@ -103,8 +103,8 @@
      */
     public Mono<CosmosDatabaseResponse> delete(CosmosRequestOptions options) {
         return getDocClientWrapper()
-                .deleteDatabase(getLink(), options.toRequestOptions())
-                .map(response -> new CosmosDatabaseResponse(response, getClient()))
+                                                 .deleteDatabase(getLink(), options.toRequestOptions())
+                                                 .map(response -> new CosmosDatabaseResponse(response, getClient()))
                 .single();
     }
 
@@ -112,13 +112,13 @@
 
     /**
      * Creates a document container.
-     * <p>
-     * After subscription the operation will be performed.
-     * The {@link Mono} upon successful completion will contain a cosmos container response with the created
+     *
+     * After subscription the operation will be performed. 
+     * The {@link Mono} upon successful completion will contain a cosmos container response with the created 
      * collection.
      * In case of failure the {@link Mono} will error.
      *
-     * @param containerSettings the container settings.
+     * @param containerSettings   the container settings.
      * @return an {@link Flux} containing the single cosmos container response with the created container or an error.
      */
     public Mono<CosmosContainerResponse> createContainer(CosmosContainerSettings containerSettings) {
@@ -128,18 +128,18 @@
 
     /**
      * Creates a document container.
-     * <p>
-     * After subscription the operation will be performed.
-     * The {@link Mono} upon successful completion will contain a cosmos container response with the created
+     *
+     * After subscription the operation will be performed. 
+     * The {@link Mono} upon successful completion will contain a cosmos container response with the created 
      * collection.
      * In case of failure the {@link Mono} will error.
      *
-     * @param containerSettings the containerSettings.
-     * @param options           the cosmos container request options
+     * @param containerSettings   the containerSettings.
+     * @param options the cosmos container request options                           
      * @return an {@link Flux} containing the cosmos container response with the created container or an error.
      */
     public Mono<CosmosContainerResponse> createContainer(CosmosContainerSettings containerSettings,
-                                                         CosmosContainerRequestOptions options) {
+            CosmosContainerRequestOptions options) {
         return getDocClientWrapper().createCollection(this.getLink(),
                 containerSettings.getV2Collection(), options.toRequestOptions()).map(response ->
                 new CosmosContainerResponse(response, this))
@@ -148,13 +148,13 @@
 
     /**
      * Creates a document container.
-     * <p>
-     * After subscription the operation will be performed.
-     * The {@link Mono} upon successful completion will contain a cosmos container response with the created
+     *
+     * After subscription the operation will be performed. 
+     * The {@link Mono} upon successful completion will contain a cosmos container response with the created 
      * collection.
      * In case of failure the {@link Mono} will error.
      *
-     * @param id               the cosmos container id
+     * @param id the cosmos container id
      * @param partitionKeyPath the partition key path
      * @return an {@link Flux} containing the cosmos container response with the created container or an error.
      */
@@ -181,13 +181,13 @@
 
     /**
      * Creates a document container if it does not exist on the service.
-     * <p>
-     * After subscription the operation will be performed.
+     *
+     * After subscription the operation will be performed. 
      * The {@link Mono} upon successful completion will contain a cosmos container response with the created
      * collection.
      * In case of failure the {@link Mono} will error.
      *
-     * @param id               the cosmos container id
+     * @param id the cosmos container id
      * @param partitionKeyPath the partition key path
      * @return an {@link Flux} containing the cosmos container response with the created container or an error.
      */
@@ -212,7 +212,7 @@
 
     /**
      * Reads all cosmos containers.
-     * <p>
+     *
      * After subscription the operation will be performed.
      * The {@link Flux} will contain one or several feed response of the read containers.
      * In case of failure the {@link Flux} will error.
@@ -222,13 +222,13 @@
      */
     public Flux<FeedResponse<CosmosContainerSettings>> listContainers(FeedOptions options) {
         return getDocClientWrapper().readCollections(getLink(), options)
-                .map(response -> BridgeInternal.createFeedResponse(CosmosContainerSettings.getFromV2Results(response.getResults()),
+                .map(response-> BridgeInternal.createFeedResponse(CosmosContainerSettings.getFromV2Results(response.getResults()),
                         response.getResponseHeaders()));
     }
 
     /**
      * Reads all cosmos containers.
-     * <p>
+     *
      * After subscription the operation will be performed.
      * The {@link Flux} will contain one or several feed response of the read containers.
      * In case of failure the {@link Flux} will error.
@@ -241,41 +241,40 @@
 
     /**
      * Query for cosmos containers in a cosmos database.
-     * <p>
-     * After subscription the operation will be performed.
+     *
+     * After subscription the operation will be performed. 
      * The {@link Flux} will contain one or several feed response of the obtained containers.
      * In case of failure the {@link Flux} will error.
      *
-     * @param query   the query.
-     * @param options the feed options.
+     * @param query        the query.
+     * @param options      the feed options.
      * @return an {@link Flux} containing one or several feed response pages of the obtained containers or an error.
      */
-    public Flux<FeedResponse<CosmosContainerSettings>> queryContainers(String query, FeedOptions options) {
+    public Flux<FeedResponse<CosmosContainerSettings>> queryContainers(String query, FeedOptions options){
         return queryContainers(new SqlQuerySpec(query), options);
     }
 
     /**
      * Query for cosmos containers in a cosmos database.
-     * <p>
-     * After subscription the operation will be performed.
+     *
+     * After subscription the operation will be performed. 
      * The {@link Flux} will contain one or several feed response of the obtained containers.
      * In case of failure the {@link Flux} will error.
      *
-     * @param querySpec the SQL query specification.
-     * @param options   the feed options.
+     * @param querySpec    the SQL query specification.
+     * @param options      the feed options.
      * @return an {@link Flux} containing one or several feed response pages of the obtained containers or an error.
      */
-    public Flux<FeedResponse<CosmosContainerSettings>> queryContainers(SqlQuerySpec querySpec, FeedOptions options) {
+    public Flux<FeedResponse<CosmosContainerSettings>> queryContainers(SqlQuerySpec querySpec, FeedOptions options){
         return getDocClientWrapper().queryCollections(getLink(), querySpec,
-                options)
-                .map(response -> BridgeInternal.createFeedResponse(
+                                                                                                options)
+                .map(response-> BridgeInternal.createFeedResponse(
                         CosmosContainerSettings.getFromV2Results(response.getResults()),
                         response.getResponseHeaders()));
     }
 
     /**
      * Gets a CosmosContainer object without making a service call
-     *
      * @param id id of the container
      * @return Cosmos Container
      */
@@ -283,20 +282,12 @@
         return new CosmosContainer(id, this);
     }
 
-<<<<<<< HEAD
-=======
     /** User operations **/
 
->>>>>>> 337c7795
     public Mono<CosmosUserResponse> createUser(CosmosUserSettings settings) {
         return this.createUser(settings, null);
     }
 
-<<<<<<< HEAD
-    /** User operations **/
-
-=======
->>>>>>> 337c7795
     /**
      * Creates a user
      * After subscription the operation will be performed.
@@ -308,15 +299,9 @@
      * @return an {@link Mono} containing the single resource response with the created cosmos user or an error.
      */
     public Mono<CosmosUserResponse> createUser(CosmosUserSettings settings, RequestOptions options){
-<<<<<<< HEAD
         return getDocClientWrapper().createUser(this.getLink(),
                 settings.getV2User(), options).map(response ->
                 new CosmosUserResponse(response, this)).single();
-=======
-        return RxJava2Adapter.singleToMono(RxJavaInterop.toV2Single(getDocClientWrapper().createUser(this.getLink(),
-                settings.getV2User(), options).map(response ->
-                new CosmosUserResponse(response, this)).toSingle()));
->>>>>>> 337c7795
     }
 
     public Mono<CosmosUserResponse> upsertUser(CosmosUserSettings settings) {
@@ -334,15 +319,9 @@
      * @return an {@link Mono} containing the single resource response with the upserted user or an error.
      */
     public Mono<CosmosUserResponse> upsertUser(CosmosUserSettings settings, RequestOptions options){
-<<<<<<< HEAD
         return getDocClientWrapper().upsertUser(this.getLink(),
                 settings.getV2User(), options).map(response ->
                 new CosmosUserResponse(response, this)).single();
-=======
-        return RxJava2Adapter.singleToMono(RxJavaInterop.toV2Single(getDocClientWrapper().upsertUser(this.getLink(),
-                settings.getV2User(), options).map(response ->
-                new CosmosUserResponse(response, this)).toSingle()));
->>>>>>> 337c7795
     }
 
     public Flux<FeedResponse<CosmosUserSettings>> listUsers() {
@@ -360,18 +339,10 @@
      * @return an {@link Flux} containing one or several feed response pages of the read cosmos users or an error.
      */
     public Flux<FeedResponse<CosmosUserSettings>> listUsers(FeedOptions options){
-<<<<<<< HEAD
         return getDocClientWrapper()
                         .readUsers(getLink(), options)
                         .map(response-> BridgeInternal.createFeedResponse(CosmosUserSettings.getFromV2Results(response.getResults(),this),
                                 response.getResponseHeaders()));
-=======
-        return RxJava2Adapter.flowableToFlux(
-                RxJavaInterop.toV2Flowable(getDocClientWrapper()
-                        .readUsers(getLink(), options)
-                        .map(response-> BridgeInternal.createFeedResponse(CosmosUserSettings.getFromV2Results(response.getResults(),this),
-                                response.getResponseHeaders()))));
->>>>>>> 337c7795
     }
 
     public Flux<FeedResponse<CosmosUserSettings>> queryUsers(String query, FeedOptions options){
@@ -390,28 +361,17 @@
      * @return an {@link Flux} containing one or several feed response pages of the obtained users or an error.
      */
     public Flux<FeedResponse<CosmosUserSettings>> queryUsers(SqlQuerySpec querySpec, FeedOptions options){
-<<<<<<< HEAD
         return getDocClientWrapper()
                         .queryUsers(getLink(), querySpec, options)
                         .map(response-> BridgeInternal.createFeedResponseWithQueryMetrics(
                                 CosmosUserSettings.getFromV2Results(response.getResults(), this),
                                 response.getResponseHeaders(), response.getQueryMetrics()));
-=======
-        return RxJava2Adapter.flowableToFlux(
-                RxJavaInterop.toV2Flowable(getDocClientWrapper()
-                        .queryUsers(getLink(), querySpec, options)
-                        .map(response-> BridgeInternal.createFeedResponseWithQueryMetrics(
-                                CosmosUserSettings.getFromV2Results(response.getResults(), this),
-                                response.getResponseHeaders(), response.getQueryMetrics()))));
->>>>>>> 337c7795
     }
 
     public CosmosUser getUser(String id) {
         return new CosmosUser(id, this);
     }
 
-<<<<<<< HEAD
-=======
     /**
      * Gets the throughput of the database
      *
@@ -420,20 +380,18 @@
     public Mono<Integer> readProvisionedThroughput(){
         return this.read()
                 .flatMap(cosmosDatabaseResponse ->
-                        RxJava2Adapter.singleToMono(
-                                RxJavaInterop.toV2Single(getDocClientWrapper().queryOffers("select * from c where c.offerResourceId = '" +
+                        getDocClientWrapper().queryOffers("select * from c where c.offerResourceId = '" +
                                         cosmosDatabaseResponse.getResourceSettings().getResourceId()
-                                        + "'", new FeedOptions()).toSingle()))
+                                        + "'", new FeedOptions()).single()
                                 .flatMap(offerFeedResponse -> {
                                     if(offerFeedResponse.getResults().isEmpty()){
                                         return Mono.error(new DocumentClientException(HttpConstants.StatusCodes.BADREQUEST,
                                                 "No offers found for the resource"));
                                     }
-                                    return RxJava2Adapter.singleToMono(
-                                            RxJavaInterop.toV2Single(getDocClientWrapper()
+                                    return getDocClientWrapper()
                                                     .readOffer(offerFeedResponse.getResults()
                                                             .get(0)
-                                                            .getSelfLink()).toSingle()));
+                                                            .getSelfLink()).single();
                                 })
                                 .map(cosmosContainerResponse1 -> cosmosContainerResponse1
                                         .getResource()
@@ -449,11 +407,10 @@
     public Mono<Integer> replaceProvisionedThroughputAsync(int requestUnitsPerSecond){
         return this.read()
                 .flatMap(cosmosDatabaseResponse ->
-                        RxJava2Adapter.singleToMono(
-                                RxJavaInterop.toV2Single(this.getDocClientWrapper()
+                        this.getDocClientWrapper()
                                         .queryOffers("select * from c where c.offerResourceId = '" +
                                                 cosmosDatabaseResponse.getResourceSettings().getResourceId()
-                                                + "'", new FeedOptions()).toSingle()))
+                                                + "'", new FeedOptions()).single()
                                 .flatMap(offerFeedResponse -> {
                                     if(offerFeedResponse.getResults().isEmpty()){
                                         return Mono.error(new DocumentClientException(HttpConstants.StatusCodes.BADREQUEST,
@@ -461,18 +418,16 @@
                                     }
                                     Offer offer = offerFeedResponse.getResults().get(0);
                                     offer.setThroughput(requestUnitsPerSecond);
-                                    return RxJava2Adapter.singleToMono(
-                                            RxJavaInterop.toV2Single(this.getDocClientWrapper()
-                                                    .replaceOffer(offer).toSingle()));
+                                    return this.getDocClientWrapper()
+                                                    .replaceOffer(offer).single();
                                 }).map(offerResourceResponse -> offerResourceResponse.getResource().getThroughput()));
     }
 
->>>>>>> 337c7795
     CosmosClient getClient() {
         return client;
     }
 
-    AsyncDocumentClient getDocClientWrapper() {
+    AsyncDocumentClient getDocClientWrapper(){
         return client.getDocClientWrapper();
     }
 
