--- conflicted
+++ resolved
@@ -32,9 +32,7 @@
 import com.microsoft.azure.cosmosdb.internal.Paths;
 import com.microsoft.azure.cosmosdb.rx.AsyncDocumentClient;
 
-import hu.akarnokd.rxjava.interop.RxJavaInterop;
 import org.apache.commons.lang3.StringUtils;
-import reactor.adapter.rxjava.RxJava2Adapter;
 import reactor.core.publisher.Flux;
 import reactor.core.publisher.Mono;
 
@@ -283,105 +281,78 @@
     public CosmosContainer getContainer(String id) {
         return new CosmosContainer(id, this);
     }
-    
-    /** User operations **/
-
-<<<<<<< HEAD
+
     public Mono<CosmosUserResponse> createUser(CosmosUserSettings settings) {
         return this.createUser(settings, null);
     }
 
-    public  Mono<CosmosUserResponse> createUser(CosmosUserSettings settings, RequestOptions options){
-=======
+    /** User operations **/
+
     /**
      * Creates a user
      * After subscription the operation will be performed.
      * The {@link Mono} upon successful completion will contain a single resource response with the created user.
      * In case of failure the {@link Mono} will error.
-     * 
+     *
      * @param settings the cosmos user settings
      * @param options the request options
      * @return an {@link Mono} containing the single resource response with the created cosmos user or an error.
      */
     public Mono<CosmosUserResponse> createUser(CosmosUserSettings settings, RequestOptions options){
->>>>>>> efe38af5
-        return RxJava2Adapter.singleToMono(RxJavaInterop.toV2Single(getDocClientWrapper().createUser(this.getLink(),
+        return getDocClientWrapper().createUser(this.getLink(),
                 settings.getV2User(), options).map(response ->
-                new CosmosUserResponse(response, this)).toSingle())); 
-    }
-
-<<<<<<< HEAD
+                new CosmosUserResponse(response, this)).single();
+    }
+
     public Mono<CosmosUserResponse> upsertUser(CosmosUserSettings settings) {
         return this.upsertUser(settings, null);
     }
 
-=======
     /**
      * Upsert a user
      * After subscription the operation will be performed.
      * The {@link Mono} upon successful completion will contain a single resource response with the created user.
      * In case of failure the {@link Mono} will error.
-     *  
+     *
      * @param settings the cosmos user settings
      * @param options the request options
      * @return an {@link Mono} containing the single resource response with the upserted user or an error.
      */
->>>>>>> efe38af5
     public Mono<CosmosUserResponse> upsertUser(CosmosUserSettings settings, RequestOptions options){
-        return RxJava2Adapter.singleToMono(RxJavaInterop.toV2Single(getDocClientWrapper().upsertUser(this.getLink(),
+        return getDocClientWrapper().upsertUser(this.getLink(),
                 settings.getV2User(), options).map(response ->
-                new CosmosUserResponse(response, this)).toSingle()));
-    }
-
-<<<<<<< HEAD
-    public Flux<FeedResponse<CosmosUserSettings>> listUsers(FeedOptions options) {
-        //TODO:
-        return RxJava2Adapter.flowableToFlux(RxJavaInterop.toV2Flowable(getDocClientWrapper().readUsers(getLink(), options)
-                .map(response-> BridgeInternal.createFeedResponse(CosmosUserSettings.getFromV2Results(response.getResults()),
-                        response.getResponseHeaders()))));
+                new CosmosUserResponse(response, this)).single();
     }
 
     public Flux<FeedResponse<CosmosUserSettings>> listUsers() {
         return listUsers(new FeedOptions());
     }
 
+    /**
+     * Reads all cosmos users in a database.
+     *
+     * After subscription the operation will be performed.
+     * The {@link Flux} will contain one or several feed response of the read cosmos users.
+     * In case of failure the {@link Flux} will error.
+     *
+     * @param options        the feed options.
+     * @return an {@link Flux} containing one or several feed response pages of the read cosmos users or an error.
+     */
+    public Flux<FeedResponse<CosmosUserSettings>> listUsers(FeedOptions options){
+        return getDocClientWrapper()
+                        .readUsers(getLink(), options)
+                        .map(response-> BridgeInternal.createFeedResponse(CosmosUserSettings.getFromV2Results(response.getResults(),this),
+                                response.getResponseHeaders()));
+    }
+
     public Flux<FeedResponse<CosmosUserSettings>> queryUsers(String query, FeedOptions options){
         return queryUsers(new SqlQuerySpec(query), options);
     }
 
-    public Flux<FeedResponse<CosmosUserSettings>> queryUsers(SqlQuerySpec querySpec, FeedOptions options){
-        return RxJava2Adapter.flowableToFlux(RxJavaInterop.toV2Flowable(getDocClientWrapper().queryUsers(getLink(), querySpec,
-                                                                                                options)
-                .map(response-> BridgeInternal.createFeedResponse(
-                        CosmosUserSettings.getFromV2Results(response.getResults()),
-                        response.getResponseHeaders()))));
-    }
-
-    public CosmosUser getUser(String id) {
-        return new CosmosUser(id, this);
-=======
-    /**
-     * Reads all cosmos users in a database.
-     *
-     * After subscription the operation will be performed.
-     * The {@link Flux} will contain one or several feed response of the read cosmos users.
-     * In case of failure the {@link Flux} will error.
-     *
-     * @param options        the feed options.
-     * @return an {@link Flux} containing one or several feed response pages of the read cosmos users or an error.
-     */
-    public Flux<FeedResponse<CosmosUserSettings>> listUsers(FeedOptions options){
-        return RxJava2Adapter.flowableToFlux(
-                RxJavaInterop.toV2Flowable(getDocClientWrapper()
-                        .readUsers(getLink(), options)
-                        .map(response-> BridgeInternal.createFeedResponse(CosmosUserSettings.getFromV2Results(response.getResults(),this),
-                                response.getResponseHeaders()))));
-    }
-
     /**
      * Query for cosmos users in a database.
      *
-     * After subscription the operation will be performed. 
+     * After subscription the operation will be performed.
      * The {@link Flux} will contain one or several feed response of the obtained users.
      * In case of failure the {@link Flux} will error.
      *
@@ -390,13 +361,15 @@
      * @return an {@link Flux} containing one or several feed response pages of the obtained users or an error.
      */
     public Flux<FeedResponse<CosmosUserSettings>> queryUsers(SqlQuerySpec querySpec, FeedOptions options){
-        return RxJava2Adapter.flowableToFlux(
-                RxJavaInterop.toV2Flowable(getDocClientWrapper()
+        return getDocClientWrapper()
                         .queryUsers(getLink(), querySpec, options)
                         .map(response-> BridgeInternal.createFeedResponseWithQueryMetrics(
                                 CosmosUserSettings.getFromV2Results(response.getResults(), this),
-                                response.getResponseHeaders(), response.getQueryMetrics()))));
->>>>>>> efe38af5
+                                response.getResponseHeaders(), response.getQueryMetrics()));
+    }
+
+    public CosmosUser getUser(String id) {
+        return new CosmosUser(id, this);
     }
 
     CosmosClient getClient() {
