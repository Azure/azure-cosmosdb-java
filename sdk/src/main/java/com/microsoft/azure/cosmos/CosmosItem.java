/*
 * The MIT License (MIT)
 * Copyright (c) 2018 Microsoft Corporation
 *
 * Permission is hereby granted, free of charge, to any person obtaining a copy
 * of this software and associated documentation files (the "Software"), to deal
 * in the Software without restriction, including without limitation the rights
 * to use, copy, modify, merge, publish, distribute, sublicense, and/or sell
 * copies of the Software, and to permit persons to whom the Software is
 * furnished to do so, subject to the following conditions:
 *
 * The above copyright notice and this permission notice shall be included in all
 * copies or substantial portions of the Software.
 *
 * THE SOFTWARE IS PROVIDED "AS IS", WITHOUT WARRANTY OF ANY KIND, EXPRESS OR
 * IMPLIED, INCLUDING BUT NOT LIMITED TO THE WARRANTIES OF MERCHANTABILITY,
 * FITNESS FOR A PARTICULAR PURPOSE AND NONINFRINGEMENT. IN NO EVENT SHALL THE
 * AUTHORS OR COPYRIGHT HOLDERS BE LIABLE FOR ANY CLAIM, DAMAGES OR OTHER
 * LIABILITY, WHETHER IN AN ACTION OF CONTRACT, TORT OR OTHERWISE, ARISING FROM,
 * OUT OF OR IN CONNECTION WITH THE SOFTWARE OR THE USE OR OTHER DEALINGS IN THE
 * SOFTWARE.
 */
package com.microsoft.azure.cosmos;

import com.microsoft.azure.cosmosdb.Document;
<<<<<<< HEAD
=======
import com.microsoft.azure.cosmosdb.RequestOptions;
>>>>>>> cf3a5886
import com.microsoft.azure.cosmosdb.internal.Paths;
import hu.akarnokd.rxjava.interop.RxJavaInterop;
import reactor.adapter.rxjava.RxJava2Adapter;
import reactor.core.publisher.Mono;

public class CosmosItem extends CosmosResource{
    private Object partitionKey;
    private CosmosContainer container;

     CosmosItem(String id, Object partitionKey, CosmosContainer container) {
        super(id);
        this.partitionKey = partitionKey;
        this.container = container;
    }

    /**
     * Reads an item.
     *
     * After subscription the operation will be performed. 
     * The {@link Mono} upon successful completion will contain a cosmos item response with the read item
     * In case of failure the {@link Mono} will error.
     *
     * @return an {@link Mono} containing the cosmos item response with the read item or an error
     */
    public Mono<CosmosItemResponse> read() {
        return read(new CosmosItemRequestOptions(partitionKey));
    }

    /**
     * Reads an item.
     *
     * After subscription the operation will be performed. 
     * The {@link Mono} upon successful completion will contain a cosmos item response with the read item
     * In case of failure the {@link Mono} will error.
     *
     * @param options the request comosItemRequestOptions
     * @return an {@link Mono} containing the cosmos item response with the read item or an error
     */
    public Mono<CosmosItemResponse> read(CosmosItemRequestOptions options) {
        if (options == null) {
            options = new CosmosItemRequestOptions();
        }
        RequestOptions requestOptions = options.toRequestOptions();
        return RxJava2Adapter.singleToMono(RxJavaInterop.toV2Single(container.getDatabase().getDocClientWrapper()
<<<<<<< HEAD
                .readDocument(getLink(), requestOptions.toRequestOptions())
                .map(response -> new CosmosItemResponse(response, requestOptions.getPartitionKey(), container)).toSingle()));
=======
                .readDocument(getLink(), requestOptions)
                .map(response -> new CosmosItemResponse(response, requestOptions.getPartitionKey(), container))
                .toSingle()));
>>>>>>> cf3a5886
    }

    /**
     * Replaces an item with the passed in item.
     *
     * After subscription the operation will be performed. 
     * The {@link Mono} upon successful completion will contain a single cosmos item response with the replaced item.
     * In case of failure the {@link Mono} will error.
     *
     * @param item the item to replace (containing the document id).
     * @return an {@link Mono} containing the  cosmos item resource response with the replaced item or an error.
     */
    public Mono<CosmosItemResponse> replace(Object item){
        return replace(item, new CosmosItemRequestOptions(partitionKey));
    }

    /**
     * Replaces an item with the passed in item.
     *
     * After subscription the operation will be performed. 
     * The {@link Mono} upon successful completion will contain a single cosmos item response with the replaced item.
     * In case of failure the {@link Mono} will error.
     *
     * @param item the item to replace (containing the document id).
     * @param options the request comosItemRequestOptions
     * @return an {@link Mono} containing the  cosmos item resource response with the replaced item or an error.
     */
<<<<<<< HEAD
    public Mono<CosmosItemResponse> replace(Object item, CosmosItemRequestOptions requestOptions){
        Document doc = CosmosItemSettings.fromObject(item);
        return RxJava2Adapter.singleToMono(RxJavaInterop.toV2Single(container.getDatabase()
                .getDocClientWrapper()
                .replaceDocument(getLink(), doc, requestOptions.toRequestOptions())
                .map(response -> new CosmosItemResponse(response, requestOptions.getPartitionKey(), container)).toSingle()));
=======
    public Mono<CosmosItemResponse> replace(Object item, CosmosItemRequestOptions options){
        Document doc = CosmosItemSettings.fromObject(item);
        if (options == null) {
            options = new CosmosItemRequestOptions();
        }
        RequestOptions requestOptions = options.toRequestOptions();
        return RxJava2Adapter.singleToMono(RxJavaInterop.toV2Single(container.getDatabase()
                .getDocClientWrapper()
                .replaceDocument(getLink(), doc, requestOptions)
                .map(response -> new CosmosItemResponse(response, requestOptions.getPartitionKey(), container))
                .toSingle()));
>>>>>>> cf3a5886
    }

    /**
     * Deletes the item.
     *
     * After subscription the operation will be performed. 
     * The {@link Mono} upon successful completion will contain a single cosmos item response with the replaced item.
     * In case of failure the {@link Mono} will error.
     * @return an {@link Mono} containing the  cosmos item resource response.
     */
    public Mono<CosmosItemResponse> delete() {
        return delete(new CosmosItemRequestOptions(partitionKey));
    }

    /**
     * Deletes the item.
     *
     * After subscription the operation will be performed. 
     * The {@link Mono} upon successful completion will contain a single cosmos item response with the replaced item.
     * In case of failure the {@link Mono} will error.
     *
     * @param options the request options
     * @return an {@link Mono} containing the  cosmos item resource response.
     */
    public Mono<CosmosItemResponse> delete(CosmosItemRequestOptions options){
        if (options == null) {
            options = new CosmosItemRequestOptions();
        }
        RequestOptions requestOptions = options.toRequestOptions();
        return RxJava2Adapter.singleToMono(
                RxJavaInterop.toV2Single(container.getDatabase()
                        .getDocClientWrapper()
<<<<<<< HEAD
                        .deleteDocument(getLink(),options.toRequestOptions())
                        .map(response -> new CosmosItemResponse(response, options.getPartitionKey(), container))
=======
                        .deleteDocument(getLink(), requestOptions)
                        .map(response -> new CosmosItemResponse(response, requestOptions.getPartitionKey(), container))
>>>>>>> cf3a5886
                        .toSingle()));
    }
    
    void setContainer(CosmosContainer container) {
        this.container = container;
    }

    @Override
    protected String getURIPathSegment() {
        return Paths.DOCUMENTS_PATH_SEGMENT;
    }

    @Override
    protected String getParentLink() {
        return this.container.getLink();
    }

}<|MERGE_RESOLUTION|>--- conflicted
+++ resolved
@@ -1,185 +1,162 @@
-/*
- * The MIT License (MIT)
- * Copyright (c) 2018 Microsoft Corporation
- *
- * Permission is hereby granted, free of charge, to any person obtaining a copy
- * of this software and associated documentation files (the "Software"), to deal
- * in the Software without restriction, including without limitation the rights
- * to use, copy, modify, merge, publish, distribute, sublicense, and/or sell
- * copies of the Software, and to permit persons to whom the Software is
- * furnished to do so, subject to the following conditions:
- *
- * The above copyright notice and this permission notice shall be included in all
- * copies or substantial portions of the Software.
- *
- * THE SOFTWARE IS PROVIDED "AS IS", WITHOUT WARRANTY OF ANY KIND, EXPRESS OR
- * IMPLIED, INCLUDING BUT NOT LIMITED TO THE WARRANTIES OF MERCHANTABILITY,
- * FITNESS FOR A PARTICULAR PURPOSE AND NONINFRINGEMENT. IN NO EVENT SHALL THE
- * AUTHORS OR COPYRIGHT HOLDERS BE LIABLE FOR ANY CLAIM, DAMAGES OR OTHER
- * LIABILITY, WHETHER IN AN ACTION OF CONTRACT, TORT OR OTHERWISE, ARISING FROM,
- * OUT OF OR IN CONNECTION WITH THE SOFTWARE OR THE USE OR OTHER DEALINGS IN THE
- * SOFTWARE.
- */
-package com.microsoft.azure.cosmos;
-
-import com.microsoft.azure.cosmosdb.Document;
-<<<<<<< HEAD
-=======
-import com.microsoft.azure.cosmosdb.RequestOptions;
->>>>>>> cf3a5886
-import com.microsoft.azure.cosmosdb.internal.Paths;
-import hu.akarnokd.rxjava.interop.RxJavaInterop;
-import reactor.adapter.rxjava.RxJava2Adapter;
-import reactor.core.publisher.Mono;
-
-public class CosmosItem extends CosmosResource{
-    private Object partitionKey;
-    private CosmosContainer container;
-
-     CosmosItem(String id, Object partitionKey, CosmosContainer container) {
-        super(id);
-        this.partitionKey = partitionKey;
-        this.container = container;
-    }
-
-    /**
-     * Reads an item.
-     *
-     * After subscription the operation will be performed. 
-     * The {@link Mono} upon successful completion will contain a cosmos item response with the read item
-     * In case of failure the {@link Mono} will error.
-     *
-     * @return an {@link Mono} containing the cosmos item response with the read item or an error
-     */
-    public Mono<CosmosItemResponse> read() {
-        return read(new CosmosItemRequestOptions(partitionKey));
-    }
-
-    /**
-     * Reads an item.
-     *
-     * After subscription the operation will be performed. 
-     * The {@link Mono} upon successful completion will contain a cosmos item response with the read item
-     * In case of failure the {@link Mono} will error.
-     *
-     * @param options the request comosItemRequestOptions
-     * @return an {@link Mono} containing the cosmos item response with the read item or an error
-     */
-    public Mono<CosmosItemResponse> read(CosmosItemRequestOptions options) {
-        if (options == null) {
-            options = new CosmosItemRequestOptions();
-        }
-        RequestOptions requestOptions = options.toRequestOptions();
-        return RxJava2Adapter.singleToMono(RxJavaInterop.toV2Single(container.getDatabase().getDocClientWrapper()
-<<<<<<< HEAD
-                .readDocument(getLink(), requestOptions.toRequestOptions())
-                .map(response -> new CosmosItemResponse(response, requestOptions.getPartitionKey(), container)).toSingle()));
-=======
-                .readDocument(getLink(), requestOptions)
-                .map(response -> new CosmosItemResponse(response, requestOptions.getPartitionKey(), container))
-                .toSingle()));
->>>>>>> cf3a5886
-    }
-
-    /**
-     * Replaces an item with the passed in item.
-     *
-     * After subscription the operation will be performed. 
-     * The {@link Mono} upon successful completion will contain a single cosmos item response with the replaced item.
-     * In case of failure the {@link Mono} will error.
-     *
-     * @param item the item to replace (containing the document id).
-     * @return an {@link Mono} containing the  cosmos item resource response with the replaced item or an error.
-     */
-    public Mono<CosmosItemResponse> replace(Object item){
-        return replace(item, new CosmosItemRequestOptions(partitionKey));
-    }
-
-    /**
-     * Replaces an item with the passed in item.
-     *
-     * After subscription the operation will be performed. 
-     * The {@link Mono} upon successful completion will contain a single cosmos item response with the replaced item.
-     * In case of failure the {@link Mono} will error.
-     *
-     * @param item the item to replace (containing the document id).
-     * @param options the request comosItemRequestOptions
-     * @return an {@link Mono} containing the  cosmos item resource response with the replaced item or an error.
-     */
-<<<<<<< HEAD
-    public Mono<CosmosItemResponse> replace(Object item, CosmosItemRequestOptions requestOptions){
-        Document doc = CosmosItemSettings.fromObject(item);
-        return RxJava2Adapter.singleToMono(RxJavaInterop.toV2Single(container.getDatabase()
-                .getDocClientWrapper()
-                .replaceDocument(getLink(), doc, requestOptions.toRequestOptions())
-                .map(response -> new CosmosItemResponse(response, requestOptions.getPartitionKey(), container)).toSingle()));
-=======
-    public Mono<CosmosItemResponse> replace(Object item, CosmosItemRequestOptions options){
-        Document doc = CosmosItemSettings.fromObject(item);
-        if (options == null) {
-            options = new CosmosItemRequestOptions();
-        }
-        RequestOptions requestOptions = options.toRequestOptions();
-        return RxJava2Adapter.singleToMono(RxJavaInterop.toV2Single(container.getDatabase()
-                .getDocClientWrapper()
-                .replaceDocument(getLink(), doc, requestOptions)
-                .map(response -> new CosmosItemResponse(response, requestOptions.getPartitionKey(), container))
-                .toSingle()));
->>>>>>> cf3a5886
-    }
-
-    /**
-     * Deletes the item.
-     *
-     * After subscription the operation will be performed. 
-     * The {@link Mono} upon successful completion will contain a single cosmos item response with the replaced item.
-     * In case of failure the {@link Mono} will error.
-     * @return an {@link Mono} containing the  cosmos item resource response.
-     */
-    public Mono<CosmosItemResponse> delete() {
-        return delete(new CosmosItemRequestOptions(partitionKey));
-    }
-
-    /**
-     * Deletes the item.
-     *
-     * After subscription the operation will be performed. 
-     * The {@link Mono} upon successful completion will contain a single cosmos item response with the replaced item.
-     * In case of failure the {@link Mono} will error.
-     *
-     * @param options the request options
-     * @return an {@link Mono} containing the  cosmos item resource response.
-     */
-    public Mono<CosmosItemResponse> delete(CosmosItemRequestOptions options){
-        if (options == null) {
-            options = new CosmosItemRequestOptions();
-        }
-        RequestOptions requestOptions = options.toRequestOptions();
-        return RxJava2Adapter.singleToMono(
-                RxJavaInterop.toV2Single(container.getDatabase()
-                        .getDocClientWrapper()
-<<<<<<< HEAD
-                        .deleteDocument(getLink(),options.toRequestOptions())
-                        .map(response -> new CosmosItemResponse(response, options.getPartitionKey(), container))
-=======
-                        .deleteDocument(getLink(), requestOptions)
-                        .map(response -> new CosmosItemResponse(response, requestOptions.getPartitionKey(), container))
->>>>>>> cf3a5886
-                        .toSingle()));
-    }
-    
-    void setContainer(CosmosContainer container) {
-        this.container = container;
-    }
-
-    @Override
-    protected String getURIPathSegment() {
-        return Paths.DOCUMENTS_PATH_SEGMENT;
-    }
-
-    @Override
-    protected String getParentLink() {
-        return this.container.getLink();
-    }
-
-}+/*
+ * The MIT License (MIT)
+ * Copyright (c) 2018 Microsoft Corporation
+ *
+ * Permission is hereby granted, free of charge, to any person obtaining a copy
+ * of this software and associated documentation files (the "Software"), to deal
+ * in the Software without restriction, including without limitation the rights
+ * to use, copy, modify, merge, publish, distribute, sublicense, and/or sell
+ * copies of the Software, and to permit persons to whom the Software is
+ * furnished to do so, subject to the following conditions:
+ *
+ * The above copyright notice and this permission notice shall be included in all
+ * copies or substantial portions of the Software.
+ *
+ * THE SOFTWARE IS PROVIDED "AS IS", WITHOUT WARRANTY OF ANY KIND, EXPRESS OR
+ * IMPLIED, INCLUDING BUT NOT LIMITED TO THE WARRANTIES OF MERCHANTABILITY,
+ * FITNESS FOR A PARTICULAR PURPOSE AND NONINFRINGEMENT. IN NO EVENT SHALL THE
+ * AUTHORS OR COPYRIGHT HOLDERS BE LIABLE FOR ANY CLAIM, DAMAGES OR OTHER
+ * LIABILITY, WHETHER IN AN ACTION OF CONTRACT, TORT OR OTHERWISE, ARISING FROM,
+ * OUT OF OR IN CONNECTION WITH THE SOFTWARE OR THE USE OR OTHER DEALINGS IN THE
+ * SOFTWARE.
+ */
+package com.microsoft.azure.cosmos;
+
+import com.microsoft.azure.cosmosdb.Document;
+import com.microsoft.azure.cosmosdb.RequestOptions;
+import com.microsoft.azure.cosmosdb.internal.Paths;
+import hu.akarnokd.rxjava.interop.RxJavaInterop;
+import reactor.adapter.rxjava.RxJava2Adapter;
+import reactor.core.publisher.Mono;
+
+public class CosmosItem extends CosmosResource{
+    private Object partitionKey;
+    private CosmosContainer container;
+
+     CosmosItem(String id, Object partitionKey, CosmosContainer container) {
+        super(id);
+        this.partitionKey = partitionKey;
+        this.container = container;
+    }
+
+    /**
+     * Reads an item.
+     *
+     * After subscription the operation will be performed. 
+     * The {@link Mono} upon successful completion will contain a cosmos item response with the read item
+     * In case of failure the {@link Mono} will error.
+     *
+     * @return an {@link Mono} containing the cosmos item response with the read item or an error
+     */
+    public Mono<CosmosItemResponse> read() {
+        return read(new CosmosItemRequestOptions(partitionKey));
+    }
+
+    /**
+     * Reads an item.
+     *
+     * After subscription the operation will be performed. 
+     * The {@link Mono} upon successful completion will contain a cosmos item response with the read item
+     * In case of failure the {@link Mono} will error.
+     *
+     * @param options the request comosItemRequestOptions
+     * @return an {@link Mono} containing the cosmos item response with the read item or an error
+     */
+    public Mono<CosmosItemResponse> read(CosmosItemRequestOptions options) {
+        if (options == null) {
+            options = new CosmosItemRequestOptions();
+        }
+        RequestOptions requestOptions = options.toRequestOptions();
+        return RxJava2Adapter.singleToMono(RxJavaInterop.toV2Single(container.getDatabase().getDocClientWrapper()
+                .readDocument(getLink(), requestOptions)
+                .map(response -> new CosmosItemResponse(response, requestOptions.getPartitionKey(), container))
+                .toSingle()));
+    }
+
+    /**
+     * Replaces an item with the passed in item.
+     *
+     * After subscription the operation will be performed. 
+     * The {@link Mono} upon successful completion will contain a single cosmos item response with the replaced item.
+     * In case of failure the {@link Mono} will error.
+     *
+     * @param item the item to replace (containing the document id).
+     * @return an {@link Mono} containing the  cosmos item resource response with the replaced item or an error.
+     */
+    public Mono<CosmosItemResponse> replace(Object item){
+        return replace(item, new CosmosItemRequestOptions(partitionKey));
+    }
+
+    /**
+     * Replaces an item with the passed in item.
+     *
+     * After subscription the operation will be performed. 
+     * The {@link Mono} upon successful completion will contain a single cosmos item response with the replaced item.
+     * In case of failure the {@link Mono} will error.
+     *
+     * @param item the item to replace (containing the document id).
+     * @param options the request comosItemRequestOptions
+     * @return an {@link Mono} containing the  cosmos item resource response with the replaced item or an error.
+     */
+    public Mono<CosmosItemResponse> replace(Object item, CosmosItemRequestOptions options){
+        Document doc = CosmosItemSettings.fromObject(item);
+        if (options == null) {
+            options = new CosmosItemRequestOptions();
+        }
+        RequestOptions requestOptions = options.toRequestOptions();
+        return RxJava2Adapter.singleToMono(RxJavaInterop.toV2Single(container.getDatabase()
+                .getDocClientWrapper()
+                .replaceDocument(getLink(), doc, requestOptions)
+                .map(response -> new CosmosItemResponse(response, requestOptions.getPartitionKey(), container))
+                .toSingle()));
+    }
+
+    /**
+     * Deletes the item.
+     *
+     * After subscription the operation will be performed. 
+     * The {@link Mono} upon successful completion will contain a single cosmos item response with the replaced item.
+     * In case of failure the {@link Mono} will error.
+     * @return an {@link Mono} containing the  cosmos item resource response.
+     */
+    public Mono<CosmosItemResponse> delete() {
+        return delete(new CosmosItemRequestOptions(partitionKey));
+    }
+
+    /**
+     * Deletes the item.
+     *
+     * After subscription the operation will be performed. 
+     * The {@link Mono} upon successful completion will contain a single cosmos item response with the replaced item.
+     * In case of failure the {@link Mono} will error.
+     *
+     * @param options the request options
+     * @return an {@link Mono} containing the  cosmos item resource response.
+     */
+    public Mono<CosmosItemResponse> delete(CosmosItemRequestOptions options){
+        if (options == null) {
+            options = new CosmosItemRequestOptions();
+        }
+        RequestOptions requestOptions = options.toRequestOptions();
+        return RxJava2Adapter.singleToMono(
+                RxJavaInterop.toV2Single(container.getDatabase()
+                        .getDocClientWrapper()
+                        .deleteDocument(getLink(), requestOptions)
+                        .map(response -> new CosmosItemResponse(response, requestOptions.getPartitionKey(), container))
+                        .toSingle()));
+    }
+    
+    void setContainer(CosmosContainer container) {
+        this.container = container;
+    }
+
+    @Override
+    protected String getURIPathSegment() {
+        return Paths.DOCUMENTS_PATH_SEGMENT;
+    }
+
+    @Override
+    protected String getParentLink() {
+        return this.container.getLink();
+    }
+}