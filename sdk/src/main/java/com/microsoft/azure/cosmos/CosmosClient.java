--- conflicted
+++ resolved
@@ -36,12 +36,7 @@
 import com.microsoft.azure.cosmosdb.internal.HttpConstants;
 import com.microsoft.azure.cosmosdb.rx.AsyncDocumentClient;
 import com.microsoft.azure.cosmosdb.rx.internal.Configs;
-<<<<<<< HEAD
-=======
-
-import hu.akarnokd.rxjava.interop.RxJavaInterop;
-import reactor.adapter.rxjava.RxJava2Adapter;
->>>>>>> 337c7795
+
 import reactor.core.publisher.Flux;
 import reactor.core.publisher.Mono;
 
@@ -55,50 +50,29 @@
 public class CosmosClient {
 
     //Document client wrapper
-<<<<<<< HEAD
-=======
     private final Configs configs;
->>>>>>> 337c7795
     private final AsyncDocumentClient asyncDocumentClient;
     private final String serviceEndpoint;
     private final String keyOrResourceToken;
     private final ConnectionPolicy connectionPolicy;
     private final ConsistencyLevel desiredConsistencyLevel;
     private final List<Permission> permissions;
-<<<<<<< HEAD
-    private final Configs configs;
-=======
->>>>>>> 337c7795
     private final TokenResolver tokenResolver;
 
 
      CosmosClient(CosmosClientBuilder builder) {
-<<<<<<< HEAD
-        this.serviceEndpoint = builder.getServiceEndpoint();
-=======
          this.configs = builder.getConfigs();
          this.serviceEndpoint = builder.getServiceEndpoint();
->>>>>>> 337c7795
         this.keyOrResourceToken = builder.getKeyOrResourceToken();
         this.connectionPolicy = builder.getConnectionPolicy();
         this.desiredConsistencyLevel = builder.getDesiredConsistencyLevel();
         this.permissions = builder.getPermissions();
-<<<<<<< HEAD
-        this.configs = builder.getConfigs();
-=======
->>>>>>> 337c7795
         this.tokenResolver = builder.getTokenResolver();
         this.asyncDocumentClient = new AsyncDocumentClient.Builder()
                 .withServiceEndpoint(this.serviceEndpoint)
                 .withMasterKeyOrResourceToken(this.keyOrResourceToken)
                 .withConnectionPolicy(this.connectionPolicy)
                 .withConsistencyLevel(this.desiredConsistencyLevel)
-<<<<<<< HEAD
-                .withConfigs(configs)
-                .withTokenResolver(tokenResolver)
-                .build();
-    }
-=======
                 .withConfigs(this.configs)
                 .withTokenResolver(this.tokenResolver)
                 .build();
@@ -111,7 +85,6 @@
     public static AsyncDocumentClient getContextClient(CosmosClient cosmosClient) {
         return cosmosClient.asyncDocumentClient;
     }
->>>>>>> 337c7795
 
     /**
      * Instantiate the cosmos client builder to build cosmos client
@@ -159,11 +132,14 @@
      */
     public List<Permission> getPermissions() {
         return permissions;
-<<<<<<< HEAD
-    }
-
-    /**
-     * Gets the Configs
+    }
+
+    AsyncDocumentClient getDocClientWrapper(){
+        return asyncDocumentClient;
+    }
+
+    /**
+     * Gets the configs
      * @return the configs
      */
     public Configs getConfigs() {
@@ -176,34 +152,12 @@
      */
     public TokenResolver getTokenResolver() {
         return tokenResolver;
-=======
->>>>>>> 337c7795
-    }
-
-    AsyncDocumentClient getDocClientWrapper(){
-        return asyncDocumentClient;
-    }
-
-    /**
-     * Gets the configs
-     * @return the configs
-     */
-    public Configs getConfigs() {
-        return configs;
-    }
-
-    /**
-     * Gets the token resolver
-     * @return the token resolver
-     */
-    public TokenResolver getTokenResolver() {
-        return tokenResolver;
     }
 
     /**
      * Create a Database if it does not already exist on the service
-     *
-     * The {@link Mono} upon successful completion will contain a single cosmos database response with the
+     * 
+     * The {@link Mono} upon successful completion will contain a single cosmos database response with the 
      * created or existing database.
      * @param databaseSettings CosmosDatabaseSettings
      * @return a {@link Mono} containing the cosmos database response with the created or existing database or
@@ -215,7 +169,7 @@
 
     /**
      * Create a Database if it does not already exist on the service
-     * The {@link Mono} upon successful completion will contain a single cosmos database response with the
+     * The {@link Mono} upon successful completion will contain a single cosmos database response with the 
      * created or existing database.
      * @param id the id of the database
      * @return a {@link Mono} containing the cosmos database response with the created or existing database or
@@ -224,7 +178,7 @@
     public Mono<CosmosDatabaseResponse> createDatabaseIfNotExists(String id) {
         return createDatabaseIfNotExistsInternal(getDatabase(id));
     }
-
+    
     private Mono<CosmosDatabaseResponse> createDatabaseIfNotExistsInternal(CosmosDatabase database){
         return database.read().onErrorResume(exception -> {
             if (exception instanceof DocumentClientException) {
@@ -239,18 +193,18 @@
 
     /**
      * Creates a database.
-     *
-     * After subscription the operation will be performed.
-     * The {@link Mono} upon successful completion will contain a single resource response with the
+     * 
+     * After subscription the operation will be performed. 
+     * The {@link Mono} upon successful completion will contain a single resource response with the 
      *      created database.
      * In case of failure the {@link Mono} will error.
-     *
+     * 
      * @param databaseSettings {@link CosmosDatabaseSettings}
      * @param options {@link CosmosDatabaseRequestOptions}
      * @return an {@link Mono} containing the single cosmos database response with the created database or an error.
      */
     public Mono<CosmosDatabaseResponse> createDatabase(CosmosDatabaseSettings databaseSettings,
-                                                       CosmosDatabaseRequestOptions options) {
+            CosmosDatabaseRequestOptions options) {
         if (options == null) {
             options = new CosmosDatabaseRequestOptions();
         }
@@ -262,12 +216,12 @@
 
     /**
      * Creates a database.
-     *
-     * After subscription the operation will be performed.
-     * The {@link Mono} upon successful completion will contain a single resource response with the
+     * 
+     * After subscription the operation will be performed. 
+     * The {@link Mono} upon successful completion will contain a single resource response with the 
      *      created database.
      * In case of failure the {@link Mono} will error.
-     *
+     * 
      * @param databaseSettings {@link CosmosDatabaseSettings}
      * @return an {@link Mono} containing the single cosmos database response with the created database or an error.
      */
@@ -277,12 +231,12 @@
 
     /**
      * Creates a database.
-     *
-     * After subscription the operation will be performed.
-     * The {@link Mono} upon successful completion will contain a single resource response with the
+     * 
+     * After subscription the operation will be performed. 
+     * The {@link Mono} upon successful completion will contain a single resource response with the 
      *      created database.
      * In case of failure the {@link Mono} will error.
-     *
+     * 
      * @param id id of the database
      * @return a {@link Mono} containing the single cosmos database response with the created database or an error.
      */
@@ -292,11 +246,11 @@
 
     /**
      * Reads all databases.
-     *
-     * After subscription the operation will be performed.
+     * 
+     * After subscription the operation will be performed. 
      * The {@link Flux} will contain one or several feed response of the read databases.
      * In case of failure the {@link Flux} will error.
-     *
+     * 
      * @param options {@link FeedOptions}
      * @return a {@link Flux} containing one or several feed response pages of read databases or an error.
      */
@@ -308,11 +262,11 @@
 
     /**
      * Reads all databases.
-     *
-     * After subscription the operation will be performed.
+     * 
+     * After subscription the operation will be performed. 
      * The {@link Flux} will contain one or several feed response of the read databases.
      * In case of failure the {@link Flux} will error.
-     *
+     * 
      * @return a {@link Flux} containing one or several feed response pages of read databases or an error.
      */
     public Flux<FeedResponse<CosmosDatabaseSettings>> listDatabases() {
@@ -354,7 +308,7 @@
     }
 
     Mono<DatabaseAccount> getDatabaseAccount() {
-        return RxJava2Adapter.singleToMono(RxJavaInterop.toV2Single(asyncDocumentClient.getDatabaseAccount().toSingle()));
+        return asyncDocumentClient.getDatabaseAccount().single();
     }
 
     /**
