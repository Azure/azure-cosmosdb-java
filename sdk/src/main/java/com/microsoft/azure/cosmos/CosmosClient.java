/*
 * The MIT License (MIT)
 * Copyright (c) 2018 Microsoft Corporation
 *
 * Permission is hereby granted, free of charge, to any person obtaining a copy
 * of this software and associated documentation files (the "Software"), to deal
 * in the Software without restriction, including without limitation the rights
 * to use, copy, modify, merge, publish, distribute, sublicense, and/or sell
 * copies of the Software, and to permit persons to whom the Software is
 * furnished to do so, subject to the following conditions:
 *
 * The above copyright notice and this permission notice shall be included in all
 * copies or substantial portions of the Software.
 *
 * THE SOFTWARE IS PROVIDED "AS IS", WITHOUT WARRANTY OF ANY KIND, EXPRESS OR
 * IMPLIED, INCLUDING BUT NOT LIMITED TO THE WARRANTIES OF MERCHANTABILITY,
 * FITNESS FOR A PARTICULAR PURPOSE AND NONINFRINGEMENT. IN NO EVENT SHALL THE
 * AUTHORS OR COPYRIGHT HOLDERS BE LIABLE FOR ANY CLAIM, DAMAGES OR OTHER
 * LIABILITY, WHETHER IN AN ACTION OF CONTRACT, TORT OR OTHERWISE, ARISING FROM,
 * OUT OF OR IN CONNECTION WITH THE SOFTWARE OR THE USE OR OTHER DEALINGS IN THE
 * SOFTWARE.
 */
package com.microsoft.azure.cosmos;

import com.microsoft.azure.cosmosdb.BridgeInternal;
import com.microsoft.azure.cosmosdb.ConnectionPolicy;
import com.microsoft.azure.cosmosdb.ConsistencyLevel;
import com.microsoft.azure.cosmosdb.Database;
import com.microsoft.azure.cosmosdb.DatabaseAccount;
import com.microsoft.azure.cosmosdb.DocumentClientException;
import com.microsoft.azure.cosmosdb.FeedOptions;
import com.microsoft.azure.cosmosdb.FeedResponse;
import com.microsoft.azure.cosmosdb.Permission;
import com.microsoft.azure.cosmosdb.SqlQuerySpec;
import com.microsoft.azure.cosmosdb.TokenResolver;
import com.microsoft.azure.cosmosdb.internal.HttpConstants;
import com.microsoft.azure.cosmosdb.rx.AsyncDocumentClient;
<<<<<<< HEAD
=======
import com.microsoft.azure.cosmosdb.rx.AsyncDocumentClient.Builder;
import com.microsoft.azure.cosmosdb.rx.internal.Configs;

import hu.akarnokd.rxjava.interop.RxJavaInterop;
import reactor.adapter.rxjava.RxJava2Adapter;
>>>>>>> 50fcc45c
import reactor.core.publisher.Flux;
import reactor.core.publisher.Mono;

import java.net.URI;
import java.util.List;

/**
 * Provides a client-side logical representation of the Azure Cosmos database service.
 * This asynchronous client is used to configure and execute requests
 * against the service.
 */
public class CosmosClient {

    //Document client wrapper
    final private Configs configs;
    final private AsyncDocumentClient asyncDocumentClient;
    final private String serviceEndpoint;
    final private String keyOrResourceToken;
    final private ConnectionPolicy connectionPolicy;
    final private ConsistencyLevel desiredConsistencyLevel;
    final private List<Permission> permissions;
    final private TokenResolver tokenResolver;

    private CosmosClient(CosmosClient.Builder builder) {
        this.configs = builder.configs;
        this.serviceEndpoint = builder.serviceEndpoint;
        this.keyOrResourceToken = builder.keyOrResourceToken;
        this.connectionPolicy = builder.connectionPolicy;
        this.desiredConsistencyLevel = builder.desiredConsistencyLevel;
        this.permissions = builder.permissions;
        this.tokenResolver = builder.tokenResolver;
        this.asyncDocumentClient = new AsyncDocumentClient.Builder()
                .withServiceEndpoint(this.serviceEndpoint)
                .withMasterKeyOrResourceToken(this.keyOrResourceToken)
                .withConnectionPolicy(this.connectionPolicy)
                .withConsistencyLevel(this.desiredConsistencyLevel)
                .withConfigs(this.configs)
                .withTokenResolver(this.tokenResolver)
                .withPermissionFeed(this.permissions)
                .build();
        
    }

    public static class Builder {

        private Configs configs = new Configs();
        private String serviceEndpoint;
        private String keyOrResourceToken;
        private ConnectionPolicy connectionPolicy; //can set a default value here
        private ConsistencyLevel desiredConsistencyLevel; //can set a default value here
        private List<Permission> permissions; //can set a default value here
        private TokenResolver tokenResolver;

        public Builder configs(Configs configs) {
            this.configs = configs;
            return this;
        }

        public CosmosClient.Builder endpoint(String serviceEndpoint) {
            this.serviceEndpoint = serviceEndpoint;
            return this;
        }

        /**
         * This method will take either key or resource token and perform authentication
         * for accessing resource.
         *
         * @param keyOrResourceToken key or resourceToken for authentication .
         * @return current Builder.
         */
        public CosmosClient.Builder key(String keyOrResourceToken) {
            this.keyOrResourceToken = keyOrResourceToken;
            return this;
        }

        /**
         * This method will accept the permission list , which contains the
         * resource tokens needed to access resources.
         *
         * @param permissions Permission list for authentication.
         * @return current Builder.
         */
        public CosmosClient.Builder permissions(List<Permission> permissions) {
            this.permissions = permissions;
            return this;
        }

        /**
         * This method accepts the (@link ConsistencyLevel) to be used
         * @param desiredConsistencyLevel (@link ConsistencyLevel)
         * @return
         */
        public CosmosClient.Builder consistencyLevel(ConsistencyLevel desiredConsistencyLevel) {
            this.desiredConsistencyLevel = desiredConsistencyLevel;
            return this;
        }

        /**
         * The (@link ConnectionPolicy) to be used
         * @param connectionPolicy
         * @return
         */
        public CosmosClient.Builder connectionPolicy(ConnectionPolicy connectionPolicy) {
            this.connectionPolicy = connectionPolicy;
            return this;
        }

        /**
         * This method will accept functional interface TokenResolver which helps in generation authorization
         * token per request. AsyncDocumentClient can be successfully initialized with this API without passing any MasterKey, ResourceToken or PermissionFeed.
         * @param tokenResolver The tokenResolver
         * @return current Builder.
         */
        public Builder tokenResolver(TokenResolver tokenResolver) {
            this.tokenResolver = tokenResolver;
            return this;
        }

        private void ifThrowIllegalArgException(boolean value, String error) {
            if (value) {
                throw new IllegalArgumentException(error);
            }
        }

        /**
         * Builds a cosmos configuration object with the provided settings
         * @return CosmosClient
         */
        public CosmosClient build() {

            ifThrowIllegalArgException(this.serviceEndpoint == null, "cannot build client without service endpoint");
            ifThrowIllegalArgException(
                    this.keyOrResourceToken == null && (permissions == null || permissions.isEmpty()),
                    "cannot build client without key or resource token");

            return new CosmosClient(this);
        }

        public Configs getConfigs() {
            return configs;
        }

        public void setConfigs(Configs configs) {
            this.configs = configs;
        }

        public ConnectionPolicy getConnectionPolicy() {
            return connectionPolicy;
        }

        public void setConnectionPolicy(ConnectionPolicy connectionPolicy) {
            this.connectionPolicy = connectionPolicy;
        }

        public ConsistencyLevel getDesiredConsistencyLevel() {
            return desiredConsistencyLevel;
        }

        public void setDesiredConsistencyLevel(ConsistencyLevel desiredConsistencyLevel) {
            this.desiredConsistencyLevel = desiredConsistencyLevel;
        }

        public List<Permission> getPermissionFeed() {
            return permissions;
        }

        public void setPermissionFeed(List<Permission> permissionFeed) {
            this.permissions = permissionFeed;
        }

        public String getKeyOrResourceToken() {
            return keyOrResourceToken;
        }

        public void setKeyOrResourceToken(String masterKeyOrResourceToken) {
            this.keyOrResourceToken = masterKeyOrResourceToken;
        }

        public String getServiceEndpoint() {
            return serviceEndpoint;
        }

        public void setServiceEndpoint(String serviceEndpoint) {
            this.serviceEndpoint = serviceEndpoint;
        }

        public TokenResolver getTokenResolver() {
            return tokenResolver;
        }

        public void setTokenResolver(TokenResolver tokenResolver) {
            this.tokenResolver = tokenResolver;
        }
    }

    public String getServiceEndpoint() {
        return serviceEndpoint;
    }

    String getKeyOrResourceToken() {
        return keyOrResourceToken;
    }

    ConnectionPolicy getConnectionPolicy() {
        return connectionPolicy;
    }

    /**
     * Gets the consistency level
     * @return the (@link ConsistencyLevel)
     */
    public ConsistencyLevel getDesiredConsistencyLevel() {
        return desiredConsistencyLevel;
    }

    /**
     * Gets the permission list
     * @return the permission list
     */
    public List<Permission> getPermissions() {
        return permissions;
    }

    AsyncDocumentClient getDocClientWrapper(){
        return asyncDocumentClient;
    }

    /**
     * Create a Database if it does not already exist on the service
     * 
     * The {@link Mono} upon successful completion will contain a single cosmos database response with the 
     * created or existing database.
     * @param databaseSettings CosmosDatabaseSettings
     * @return a {@link Mono} containing the cosmos database response with the created or existing database or
     * an error.
     */
    public Mono<CosmosDatabaseResponse> createDatabaseIfNotExists(CosmosDatabaseSettings databaseSettings) {
        return createDatabaseIfNotExistsInternal(getDatabase(databaseSettings.getId()));
    }

    /**
     * Create a Database if it does not already exist on the service
     * The {@link Mono} upon successful completion will contain a single cosmos database response with the 
     * created or existing database.
     * @param id the id of the database
     * @return a {@link Mono} containing the cosmos database response with the created or existing database or
     * an error
     */
    public Mono<CosmosDatabaseResponse> createDatabaseIfNotExists(String id) {
        return createDatabaseIfNotExistsInternal(getDatabase(id));
    }
    
    private Mono<CosmosDatabaseResponse> createDatabaseIfNotExistsInternal(CosmosDatabase database){
        return database.read().onErrorResume(exception -> {
            if (exception instanceof DocumentClientException) {
                DocumentClientException documentClientException = (DocumentClientException) exception;
                if (documentClientException.getStatusCode() == HttpConstants.StatusCodes.NOTFOUND) {
                    return createDatabase(new CosmosDatabaseSettings(database.getId()), new CosmosDatabaseRequestOptions());
                }
            }
            return Mono.error(exception);
        });
    }

    /**
     * Creates a database.
     * 
     * After subscription the operation will be performed. 
     * The {@link Mono} upon successful completion will contain a single resource response with the 
     *      created database.
     * In case of failure the {@link Mono} will error.
     * 
     * @param databaseSettings {@link CosmosDatabaseSettings}
     * @param options {@link CosmosDatabaseRequestOptions}
     * @return an {@link Mono} containing the single cosmos database response with the created database or an error.
     */
    public Mono<CosmosDatabaseResponse> createDatabase(CosmosDatabaseSettings databaseSettings,
            CosmosDatabaseRequestOptions options) {
        if (options == null) {
            options = new CosmosDatabaseRequestOptions();
        }
        Database wrappedDatabase = new Database();
        wrappedDatabase.setId(databaseSettings.getId());
        return asyncDocumentClient.createDatabase(wrappedDatabase, options.toRequestOptions()).map(databaseResourceResponse ->
                new CosmosDatabaseResponse(databaseResourceResponse, this)).single();
    }

    /**
     * Creates a database.
     * 
     * After subscription the operation will be performed. 
     * The {@link Mono} upon successful completion will contain a single resource response with the 
     *      created database.
     * In case of failure the {@link Mono} will error.
     * 
     * @param databaseSettings {@link CosmosDatabaseSettings}
     * @return an {@link Mono} containing the single cosmos database response with the created database or an error.
     */
    public Mono<CosmosDatabaseResponse> createDatabase(CosmosDatabaseSettings databaseSettings) {
        return createDatabase(databaseSettings, new CosmosDatabaseRequestOptions());
    }

    /**
     * Creates a database.
     * 
     * After subscription the operation will be performed. 
     * The {@link Mono} upon successful completion will contain a single resource response with the 
     *      created database.
     * In case of failure the {@link Mono} will error.
     * 
     * @param id id of the database
     * @return a {@link Mono} containing the single cosmos database response with the created database or an error.
     */
    public Mono<CosmosDatabaseResponse> createDatabase(String id) {
        return createDatabase(new CosmosDatabaseSettings(id), new CosmosDatabaseRequestOptions());
    }

    /**
     * Reads all databases.
     * 
     * After subscription the operation will be performed. 
     * The {@link Flux} will contain one or several feed response of the read databases.
     * In case of failure the {@link Flux} will error.
     * 
     * @param options {@link FeedOptions}
     * @return a {@link Flux} containing one or several feed response pages of read databases or an error.
     */
    public Flux<FeedResponse<CosmosDatabaseSettings>> listDatabases(FeedOptions options) {
        return getDocClientWrapper().readDatabases(options)
                .map(response-> BridgeInternal.createFeedResponse(CosmosDatabaseSettings.getFromV2Results(response.getResults()),
                        response.getResponseHeaders()));
    }

    /**
     * Reads all databases.
     * 
     * After subscription the operation will be performed. 
     * The {@link Flux} will contain one or several feed response of the read databases.
     * In case of failure the {@link Flux} will error.
     * 
     * @return a {@link Flux} containing one or several feed response pages of read databases or an error.
     */
    public Flux<FeedResponse<CosmosDatabaseSettings>> listDatabases() {
        return listDatabases(new FeedOptions());
    }


    /**
     * Query for databases.
     *
     * After subscription the operation will be performed.
     * The {@link Flux} will contain one or several feed response of the read databases.
     * In case of failure the {@link Flux} will error.
     *
     * @param query   the query.
     * @param options the feed options.
     * @return an {@link Flux} containing one or several feed response pages of read databases or an error.
     */
    public Flux<FeedResponse<CosmosDatabaseSettings>> queryDatabases(String query, FeedOptions options){
        return queryDatabases(new SqlQuerySpec(query), options);
    }

    /**
     * Query for databases.
     *
     * After subscription the operation will be performed.
     * The {@link Flux} will contain one or several feed response of the read databases.
     * In case of failure the {@link Flux} will error.
     *
     * @param querySpec     the SQL query specification.
     * @param options       the feed options.
     * @return an {@link Flux} containing one or several feed response pages of read databases or an error.
     */
    public Flux<FeedResponse<CosmosDatabaseSettings>> queryDatabases(SqlQuerySpec querySpec, FeedOptions options){
        return getDocClientWrapper().queryDatabases(querySpec, options)
                .map(response-> BridgeInternal.createFeedResponse(
                        CosmosDatabaseSettings.getFromV2Results(response.getResults()),
                        response.getResponseHeaders()));
    }

    public Mono<DatabaseAccount> getDatabaseAccount() {
        return RxJava2Adapter.singleToMono(RxJavaInterop.toV2Single(asyncDocumentClient.getDatabaseAccount().toSingle()));
    }

    /**
     * Gets a database object without making a service call.
     * @param id name of the database
     * @return
     */
    public CosmosDatabase getDatabase(String id) {
        return new CosmosDatabase(id, this);
    }

    /**
     * Close this {@link CosmosClient} instance and cleans up the resources.
     */
    public void close() {
        asyncDocumentClient.close();
    }
}<|MERGE_RESOLUTION|>--- conflicted
+++ resolved
@@ -35,14 +35,11 @@
 import com.microsoft.azure.cosmosdb.TokenResolver;
 import com.microsoft.azure.cosmosdb.internal.HttpConstants;
 import com.microsoft.azure.cosmosdb.rx.AsyncDocumentClient;
-<<<<<<< HEAD
-=======
 import com.microsoft.azure.cosmosdb.rx.AsyncDocumentClient.Builder;
 import com.microsoft.azure.cosmosdb.rx.internal.Configs;
 
 import hu.akarnokd.rxjava.interop.RxJavaInterop;
 import reactor.adapter.rxjava.RxJava2Adapter;
->>>>>>> 50fcc45c
 import reactor.core.publisher.Flux;
 import reactor.core.publisher.Mono;
 
@@ -83,7 +80,7 @@
                 .withTokenResolver(this.tokenResolver)
                 .withPermissionFeed(this.permissions)
                 .build();
-        
+
     }
 
     public static class Builder {
@@ -272,8 +269,8 @@
 
     /**
      * Create a Database if it does not already exist on the service
-     * 
-     * The {@link Mono} upon successful completion will contain a single cosmos database response with the 
+     *
+     * The {@link Mono} upon successful completion will contain a single cosmos database response with the
      * created or existing database.
      * @param databaseSettings CosmosDatabaseSettings
      * @return a {@link Mono} containing the cosmos database response with the created or existing database or
@@ -285,7 +282,7 @@
 
     /**
      * Create a Database if it does not already exist on the service
-     * The {@link Mono} upon successful completion will contain a single cosmos database response with the 
+     * The {@link Mono} upon successful completion will contain a single cosmos database response with the
      * created or existing database.
      * @param id the id of the database
      * @return a {@link Mono} containing the cosmos database response with the created or existing database or
@@ -294,7 +291,7 @@
     public Mono<CosmosDatabaseResponse> createDatabaseIfNotExists(String id) {
         return createDatabaseIfNotExistsInternal(getDatabase(id));
     }
-    
+
     private Mono<CosmosDatabaseResponse> createDatabaseIfNotExistsInternal(CosmosDatabase database){
         return database.read().onErrorResume(exception -> {
             if (exception instanceof DocumentClientException) {
@@ -309,35 +306,35 @@
 
     /**
      * Creates a database.
-     * 
-     * After subscription the operation will be performed. 
-     * The {@link Mono} upon successful completion will contain a single resource response with the 
+     *
+     * After subscription the operation will be performed.
+     * The {@link Mono} upon successful completion will contain a single resource response with the
      *      created database.
      * In case of failure the {@link Mono} will error.
-     * 
+     *
      * @param databaseSettings {@link CosmosDatabaseSettings}
      * @param options {@link CosmosDatabaseRequestOptions}
      * @return an {@link Mono} containing the single cosmos database response with the created database or an error.
      */
     public Mono<CosmosDatabaseResponse> createDatabase(CosmosDatabaseSettings databaseSettings,
-            CosmosDatabaseRequestOptions options) {
+                                                       CosmosDatabaseRequestOptions options) {
         if (options == null) {
             options = new CosmosDatabaseRequestOptions();
         }
         Database wrappedDatabase = new Database();
         wrappedDatabase.setId(databaseSettings.getId());
-        return asyncDocumentClient.createDatabase(wrappedDatabase, options.toRequestOptions()).map(databaseResourceResponse ->
-                new CosmosDatabaseResponse(databaseResourceResponse, this)).single();
+        return RxJava2Adapter.singleToMono(RxJavaInterop.toV2Single(asyncDocumentClient.createDatabase(wrappedDatabase, options.toRequestOptions()).map(databaseResourceResponse ->
+                new CosmosDatabaseResponse(databaseResourceResponse, this)).toSingle()));
     }
 
     /**
      * Creates a database.
-     * 
-     * After subscription the operation will be performed. 
-     * The {@link Mono} upon successful completion will contain a single resource response with the 
+     *
+     * After subscription the operation will be performed.
+     * The {@link Mono} upon successful completion will contain a single resource response with the
      *      created database.
      * In case of failure the {@link Mono} will error.
-     * 
+     *
      * @param databaseSettings {@link CosmosDatabaseSettings}
      * @return an {@link Mono} containing the single cosmos database response with the created database or an error.
      */
@@ -347,12 +344,12 @@
 
     /**
      * Creates a database.
-     * 
-     * After subscription the operation will be performed. 
-     * The {@link Mono} upon successful completion will contain a single resource response with the 
+     *
+     * After subscription the operation will be performed.
+     * The {@link Mono} upon successful completion will contain a single resource response with the
      *      created database.
      * In case of failure the {@link Mono} will error.
-     * 
+     *
      * @param id id of the database
      * @return a {@link Mono} containing the single cosmos database response with the created database or an error.
      */
@@ -362,27 +359,27 @@
 
     /**
      * Reads all databases.
-     * 
-     * After subscription the operation will be performed. 
+     *
+     * After subscription the operation will be performed.
      * The {@link Flux} will contain one or several feed response of the read databases.
      * In case of failure the {@link Flux} will error.
-     * 
+     *
      * @param options {@link FeedOptions}
      * @return a {@link Flux} containing one or several feed response pages of read databases or an error.
      */
     public Flux<FeedResponse<CosmosDatabaseSettings>> listDatabases(FeedOptions options) {
-        return getDocClientWrapper().readDatabases(options)
+        return RxJava2Adapter.flowableToFlux(RxJavaInterop.toV2Flowable(getDocClientWrapper().readDatabases(options)
                 .map(response-> BridgeInternal.createFeedResponse(CosmosDatabaseSettings.getFromV2Results(response.getResults()),
-                        response.getResponseHeaders()));
+                        response.getResponseHeaders()))));
     }
 
     /**
      * Reads all databases.
-     * 
-     * After subscription the operation will be performed. 
+     *
+     * After subscription the operation will be performed.
      * The {@link Flux} will contain one or several feed response of the read databases.
      * In case of failure the {@link Flux} will error.
-     * 
+     *
      * @return a {@link Flux} containing one or several feed response pages of read databases or an error.
      */
     public Flux<FeedResponse<CosmosDatabaseSettings>> listDatabases() {
