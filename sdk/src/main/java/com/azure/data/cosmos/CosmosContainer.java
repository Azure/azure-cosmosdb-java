/*
 * The MIT License (MIT)
 * Copyright (c) 2018 Microsoft Corporation
 *
 * Permission is hereby granted, free of charge, to any person obtaining a copy
 * of this software and associated documentation files (the "Software"), to deal
 * in the Software without restriction, including without limitation the rights
 * to use, copy, modify, merge, publish, distribute, sublicense, and/or sell
 * copies of the Software, and to permit persons to whom the Software is
 * furnished to do so, subject to the following conditions:
 *
 * The above copyright notice and this permission notice shall be included in all
 * copies or substantial portions of the Software.
 *
 * THE SOFTWARE IS PROVIDED "AS IS", WITHOUT WARRANTY OF ANY KIND, EXPRESS OR
 * IMPLIED, INCLUDING BUT NOT LIMITED TO THE WARRANTIES OF MERCHANTABILITY,
 * FITNESS FOR A PARTICULAR PURPOSE AND NONINFRINGEMENT. IN NO EVENT SHALL THE
 * AUTHORS OR COPYRIGHT HOLDERS BE LIABLE FOR ANY CLAIM, DAMAGES OR OTHER
 * LIABILITY, WHETHER IN AN ACTION OF CONTRACT, TORT OR OTHERWISE, ARISING FROM,
 * OUT OF OR IN CONNECTION WITH THE SOFTWARE OR THE USE OR OTHER DEALINGS IN THE
 * SOFTWARE.
 */
package com.azure.data.cosmos;

import com.azure.data.cosmos.internal.HttpConstants;
import com.azure.data.cosmos.internal.Paths;
import reactor.core.publisher.Flux;
import reactor.core.publisher.Mono;

public class CosmosContainer extends CosmosResource {

    private CosmosDatabase database;

    CosmosContainer(String id, CosmosDatabase database) {
        super(id);
        this.database = database;
    }

    AsyncDocumentClient getContextClient() {
        if(this.database == null || this.database.getClient() == null) {
            return null;
        }

        return this.database.getClient().getContextClient();
    }

    /**
     * Gets the context client.
     *
     * @param cosmosContainer the container client.
     * @return the context client.
     */
    public static AsyncDocumentClient getContextClient(CosmosContainer cosmosContainer) {
        if(cosmosContainer == null) {
            return null;
        }

        return cosmosContainer.getContextClient();
    }

    /**
     * Gets the self link to the container.
     *
     * @param cosmosContainer the container client.
     * @return the self link.
     */
    public static String getSelfLink(CosmosContainer cosmosContainer) {
        if(cosmosContainer == null) {
            return null;
        }

        return cosmosContainer.getLink();
    }

    /**
     * Reads the document container
     *
     * After subscription the operation will be performed.
     * The {@link Mono} upon successful completion will contain a single cosmos container response with the read
     * container.
     * In case of failure the {@link Mono} will error.
     *
     * @return an {@link Mono} containing the single cosmos container response with the read container or an error.
     */
    public Mono<CosmosContainerResponse> read() {
        return read(new CosmosContainerRequestOptions());
    }

    /**
     * Reads the document container by the container link.
     *
     * After subscription the operation will be performed.
     * The {@link Mono} upon successful completion will contain a single cosmos container response with the read container.
     * In case of failure the {@link Mono} will error.
     *
     * @param options        The cosmos container request options.
     * @return an {@link Mono} containing the single cosmos container response with the read container or an error.
     */
    public Mono<CosmosContainerResponse> read(CosmosContainerRequestOptions options) {
        if (options == null) {
            options = new CosmosContainerRequestOptions();
        }
        return database.getDocClientWrapper().readCollection(getLink(), options.toRequestOptions())
                .map(response -> new CosmosContainerResponse(response, database)).single();
    }

    /**
     * Deletes the item container
     *
     * After subscription the operation will be performed.
     * The {@link Mono} upon successful completion will contain a single cosmos container response for the deleted database.
     * In case of failure the {@link Mono} will error.
     *
     * @param options        the request options.
     * @return an {@link Mono} containing the single cosmos container response for the deleted database or an error.
     */
    public Mono<CosmosContainerResponse> delete(CosmosContainerRequestOptions options) {
        if (options == null) {
            options = new CosmosContainerRequestOptions();
        }
        return database.getDocClientWrapper()
                                                 .deleteCollection(getLink(), options.toRequestOptions())
                                                 .map(response -> new CosmosContainerResponse(response, database))
                                                 .single();
    }

    /**
     * Deletes the item container
     *
     * After subscription the operation will be performed.
     * The {@link Mono} upon successful completion will contain a single cosmos container response for the deleted container.
     * In case of failure the {@link Mono} will error.
     *
     * @return an {@link Mono} containing the single cosmos container response for the deleted container or an error.
     */
    public Mono<CosmosContainerResponse> delete() {
        return delete(new CosmosContainerRequestOptions());
    }

    /**
     * Replaces a document container.
     *
     * After subscription the operation will be performed.
     * The {@link Mono} upon successful completion will contain a single cosmos container response with the replaced document container.
     * In case of failure the {@link Mono} will error.
     *
     * @param containerSettings the item container settings
     * @param options    the cosmos container request options.
     * @return an {@link Mono} containing the single cosmos container response with the replaced document container or an error.
     */
    public Mono<CosmosContainerResponse> replace(CosmosContainerSettings containerSettings,
                                                   CosmosContainerRequestOptions options) {
        validateResource(containerSettings);
        if(options == null){
            options = new CosmosContainerRequestOptions();
        }
        return database.getDocClientWrapper()
                                                 .replaceCollection(containerSettings.getV2Collection(),options.toRequestOptions())
                                                 .map(response -> new CosmosContainerResponse(response, database))
                                                 .single();
    }

    /* CosmosItem operations */

    /**
     * Creates a cosmos item.
     *
     * After subscription the operation will be performed.
     * The {@link Mono} upon successful completion will contain a single resource response with the created cosmos item.
     * In case of failure the {@link Mono} will error.
     *
     * @param item the cosmos item represented as a POJO or cosmos item object.
     * @return an {@link Mono} containing the single resource response with the created cosmos item or an error.
     */
    public Mono<CosmosItemResponse> createItem(Object item){
        return createItem(item, new CosmosItemRequestOptions());
    }

    /**
     * Creates a cosmos item.
     *
     * After subscription the operation will be performed.
     * The {@link Mono} upon successful completion will contain a single resource response with the created cosmos item.
     * In case of failure the {@link Mono} will error.
     *
     * @param item the cosmos item represented as a POJO or cosmos item object.
     * @param partitionKey the partition key
     * @return an {@link Mono} containing the single resource response with the created cosmos item or an error.
     */
    public Mono<CosmosItemResponse> createItem(Object item, Object partitionKey){
        return createItem(item, new CosmosItemRequestOptions(partitionKey));
    }

    /**
     * Creates a cosmos item.
     *
     * After subscription the operation will be performed.
     * The {@link Mono} upon successful completion will contain a single resource response with the created cosmos item.
     * In case of failure the {@link Mono} will error.
     *
     * @param item                         the cosmos item represented as a POJO or cosmos item object.
     * @param options                      the request options.
     * @return an {@link Mono} containing the single resource response with the created cosmos item or an error.
     */
    public Mono<CosmosItemResponse> createItem(Object item, CosmosItemRequestOptions options) {
        if (options == null) {
            options = new CosmosItemRequestOptions();
        }
        RequestOptions requestOptions = options.toRequestOptions();
        return database.getDocClientWrapper()
                                                 .createDocument(getLink(),
                                                         CosmosItemProperties.fromObject(item),
                                                         requestOptions,
                                                         true)
                                                 .map(response -> new CosmosItemResponse(response,
                                                         requestOptions.getPartitionKey(),
                                                         this))
                                                 .single();
    }

    /**
     * Upserts an item.
     *
     * After subscription the operation will be performed.
     * The {@link Mono} upon successful completion will contain a single resource response with the upserted item.
     * In case of failure the {@link Mono} will error.
     *
     * @param item                         the item represented as a POJO or Item object to upsert.
     * @return an {@link Mono} containing the single resource response with the upserted document or an error.
     */
    public Mono<CosmosItemResponse> upsertItem(Object item) {
        return upsertItem(item, new CosmosItemRequestOptions());
    }

    /**
     * Upserts an item.
     *
     * After subscription the operation will be performed.
     * The {@link Mono} upon successful completion will contain a single resource response with the upserted item.
     * In case of failure the {@link Mono} will error.
     *
     * @param item                         the item represented as a POJO or Item object to upsert.
     * @param partitionKey                 the partitionKey to be used.
     * @return an {@link Mono} containing the single resource response with the upserted document or an error.
     */
    public Mono<CosmosItemResponse> upsertItem(Object item, Object partitionKey) {
        return upsertItem(item, new CosmosItemRequestOptions(partitionKey));
    }

    /**
     * Upserts a cosmos item.
     *
     * After subscription the operation will be performed. 
     * The {@link Mono} upon successful completion will contain a single resource response with the upserted item.
     * In case of failure the {@link Mono} will error.
     *
     * @param item                         the item represented as a POJO or Item object to upsert.
     * @param options                      the request options.
     * @return an {@link Mono} containing the single resource response with the upserted document or an error.
     */
    public Mono<CosmosItemResponse> upsertItem(Object item, CosmosItemRequestOptions options){
        if (options == null) {
            options = new CosmosItemRequestOptions();
        }
        RequestOptions requestOptions = options.toRequestOptions();
        
        return this.getDatabase()
                                                                            .getDocClientWrapper()
                                                                            .upsertDocument(this.getLink(),
                                                                                            CosmosItemProperties.fromObject(item),
                                                                                            options.toRequestOptions(),
                                                                                            true)
                                                                            .map(response -> new CosmosItemResponse(response,
                                                                                    requestOptions.getPartitionKey(),
                                                                                    this))
                                                                            .single();
    }

    /**
     * Reads all cosmos items in the container.
     *
     * After subscription the operation will be performed.
     * The {@link Flux} will contain one or several feed response of the read cosmos items.
     * In case of failure the {@link Flux} will error.
     *
     * @return an {@link Flux} containing one or several feed response pages of the read cosmos items or an error.
     */
    public Flux<FeedResponse<CosmosItemProperties>> listItems() {
        return listItems(new FeedOptions());
    }

    /**
     * Reads all cosmos items in a container.
     *
     * After subscription the operation will be performed.
     * The {@link Flux} will contain one or several feed response of the read cosmos items.
     * In case of failure the {@link Flux} will error.
     *
     * @param options        the feed options.
     * @return an {@link Flux} containing one or several feed response pages of the read cosmos items or an error.
     */
    public Flux<FeedResponse<CosmosItemProperties>> listItems(FeedOptions options) {
        return getDatabase().getDocClientWrapper()
                                                   .readDocuments(getLink(), options)
                                                   .map(response-> BridgeInternal.createFeedResponse(CosmosItemProperties.getFromV2Results(response.results()),
                                                           response.responseHeaders()));
    }

    /**
     * Query for documents in a items in a container
     *
     * After subscription the operation will be performed. 
     * The {@link Flux} will contain one or several feed response of the obtained items.
     * In case of failure the {@link Flux} will error.
     *
     * @param query          the query.
     * @param options        the feed options.
     * @return an {@link Flux} containing one or several feed response pages of the obtained items or an error.
     */
    public Flux<FeedResponse<CosmosItemProperties>> queryItems(String query, FeedOptions options){
        return queryItems(new SqlQuerySpec(query), options);
    }

    /**
     * Query for documents in a items in a container
     *
     * After subscription the operation will be performed. 
     * The {@link Flux} will contain one or several feed response of the obtained items.
     * In case of failure the {@link Flux} will error.
     *
     * @param querySpec      the SQL query specification.
     * @param options        the feed options.
     * @return an {@link Flux} containing one or several feed response pages of the obtained items or an error.
     */
    public Flux<FeedResponse<CosmosItemProperties>> queryItems(SqlQuerySpec querySpec, FeedOptions options){
        return getDatabase()
                                                   .getDocClientWrapper()
                                                   .queryDocuments(getLink(), querySpec, options)
                                                   .map(response-> BridgeInternal.createFeedResponseWithQueryMetrics(
                                                           CosmosItemProperties.getFromV2Results(response.results()),
                                                           response.responseHeaders(),
                                                           response.queryMetrics()));
    }

    /**
     * Query for documents in a items in a container
     *
     * After subscription the operation will be performed.
     * The {@link Flux} will contain one or several feed response of the obtained items.
     * In case of failure the {@link Flux} will error.
     *
     * @param changeFeedOptions        the feed options.
     * @return an {@link Flux} containing one or several feed response pages of the obtained items or an error.
     */
    public Flux<FeedResponse<CosmosItemProperties>> queryChangeFeedItems(ChangeFeedOptions changeFeedOptions){
        return getDatabase()
                .getDocClientWrapper()
                .queryDocumentChangeFeed(getLink(), changeFeedOptions)
                .map(response-> new FeedResponse<CosmosItemProperties>(
                    CosmosItemProperties.getFromV2Results(response.results()),
<<<<<<< HEAD
                    response.responseHeaders(), false))
            ));
=======
                    response.responseHeaders(), response.queryMetrics()));
>>>>>>> 7b0dc3c0
    }

    /**
     * Gets a CosmosItem object without making a service call
     *
     * @param id           id of the item
     * @param partitionKey the partition key
     * @return a cosmos item
     */
    public CosmosItem getItem(String id, Object partitionKey){
        return new CosmosItem(id, partitionKey, this);
    }

    /* CosmosStoredProcedure operations */

    /**
     * Creates a cosmos stored procedure.
     *
     * After subscription the operation will be performed.
     * The {@link Mono} upon successful completion will contain a single cosmos stored procedure response with the
     * created cosmos stored procedure.
     * In case of failure the {@link Mono} will error.
     *
     * @param settings  the cosmos stored procedure settings.
     * @return an {@link Mono} containing the single cosmos stored procedure resource response or an error.
     */
    public Mono<CosmosStoredProcedureResponse> createStoredProcedure(CosmosStoredProcedureSettings settings){
        return this.createStoredProcedure(settings, new CosmosStoredProcedureRequestOptions());
    }

    /**
     * Creates a cosmos stored procedure.
     *
     * After subscription the operation will be performed.
     * The {@link Mono} upon successful completion will contain a single cosmos stored procedure response with the
     * created cosmos stored procedure.
     * In case of failure the {@link Mono} will error.
     *
     * @param settings  the cosmos stored procedure settings.
     * @param options the stored procedure request options.
     * @return an {@link Mono} containing the single cosmos stored procedure resource response or an error.
     */
    public Mono<CosmosStoredProcedureResponse> createStoredProcedure(CosmosStoredProcedureSettings settings,
                                                                       CosmosStoredProcedureRequestOptions options){
        if(options == null){
            options = new CosmosStoredProcedureRequestOptions();
        }
        StoredProcedure sProc = new StoredProcedure();
        sProc.id(settings.id());
        sProc.setBody(settings.body());
        return database.getDocClientWrapper()
                                                 .createStoredProcedure(getLink(), sProc, options.toRequestOptions())
                                                 .map(response -> new CosmosStoredProcedureResponse(response, this))
                                                 .single();
    }

    /**
     * Reads all cosmos stored procedures in a container.
     *
     * After subscription the operation will be performed.
     * The {@link Flux} will contain one or several feed response pages of the read cosmos stored procedure settings.
     * In case of failure the {@link Flux} will error.
     *
     * @param options        the feed options.
     * @return an {@link Flux} containing one or several feed response pages of the read cosmos stored procedures
     * settings or an error.
     */
    public Flux<FeedResponse<CosmosStoredProcedureSettings>> listStoredProcedures(FeedOptions options){
        return database.getDocClientWrapper()
                                                   .readStoredProcedures(getLink(), options)
                                                   .map(response -> BridgeInternal.createFeedResponse(CosmosStoredProcedureSettings.getFromV2Results(response.results()),
                                                                                                      response.responseHeaders()));
    }

    /**
     * Query for stored procedures in a container.
     *
     * After subscription the operation will be performed. 
     * The {@link Flux} will contain one or several feed response pages of the obtained stored procedures.
     * In case of failure the {@link Flux} will error.
     *
     * @param query      the the query.
     * @param options    the feed options.
     * @return an {@link Flux} containing one or several feed response pages of the obtained stored procedures or
     * an error.
     */
    public Flux<FeedResponse<CosmosStoredProcedureSettings>> queryStoredProcedures(String query,
                                                                                       FeedOptions options){
        return queryStoredProcedures(new SqlQuerySpec(query), options);
    }

    /**
     * Query for stored procedures in a container.
     *
     * After subscription the operation will be performed. 
     * The {@link Flux} will contain one or several feed response pages of the obtained stored procedures.
     * In case of failure the {@link Flux} will error.
     *
     * @param querySpec  the SQL query specification.
     * @param options    the feed options.
     * @return an {@link Flux} containing one or several feed response pages of the obtained stored procedures or
     * an error.
     */
    public Flux<FeedResponse<CosmosStoredProcedureSettings>> queryStoredProcedures(SqlQuerySpec querySpec,
                                                                                       FeedOptions options){
        return database.getDocClientWrapper()
                                                   .queryStoredProcedures(getLink(), querySpec,options)
                                                   .map(response -> BridgeInternal.createFeedResponse( CosmosStoredProcedureSettings.getFromV2Results(response.results()),
                                                                                                       response.responseHeaders()));
    }

    /**
     * Gets a CosmosStoredProcedure object without making a service call
     * @param id id of the stored procedure
     * @return a cosmos stored procedure
     */
    public CosmosStoredProcedure getStoredProcedure(String id){
        return new CosmosStoredProcedure(id, this);
    }


    /* UDF Operations */

    /**
     * Creates a cosmos user defined function.
     *
     * After subscription the operation will be performed.
     * The {@link Mono} upon successful completion will contain a single cosmos user defined function response.
     * In case of failure the {@link Mono} will error.
     *
     * @param settings       the cosmos user defined function settings
     * @param options        the cosmos request options.
     * @return an {@link Mono} containing the single resource response with the created user defined function or an error.
     */
    public Mono<CosmosUserDefinedFunctionResponse> createUserDefinedFunction(CosmosUserDefinedFunctionSettings settings,
                                                                               CosmosRequestOptions options){
        UserDefinedFunction udf = new UserDefinedFunction();
        udf.id(settings.id());
        udf.setBody(settings.body());
        if(options == null){
            options = new CosmosRequestOptions();
        }
        return database.getDocClientWrapper()
                                                 .createUserDefinedFunction(getLink(), udf, options.toRequestOptions())
                                                 .map(response -> new CosmosUserDefinedFunctionResponse(response, this)).single();
    }

    /**
     * Reads all cosmos user defined functions in the container
     *
     * After subscription the operation will be performed.
     * The {@link Flux} will contain one or several feed response pages of the read user defined functions.
     * In case of failure the {@link Flux} will error.
     *
     * @param options        the feed options.
     * @return an {@link Flux} containing one or several feed response pages of the read user defined functions or an error.
     */
    public Flux<FeedResponse<CosmosUserDefinedFunctionSettings>> listUserDefinedFunctions(FeedOptions options){
        return database.getDocClientWrapper()
                                                   .readUserDefinedFunctions(getLink(), options)
                                                   .map(response -> BridgeInternal.createFeedResponse(CosmosUserDefinedFunctionSettings.getFromV2Results(response.results()),
                                                                                                      response.responseHeaders()));
    }

    /**
     * Query for user defined functions in the container.
     *
     * After subscription the operation will be performed. 
     * The {@link Flux} will contain one or several feed response pages of the obtained user defined functions.
     * In case of failure the {@link Flux} will error.
     *
     * @param query          the query.
     * @param options        the feed options.
     * @return an {@link Flux} containing one or several feed response pages of the obtained user defined functions or an error.
     */
    public Flux<FeedResponse<CosmosUserDefinedFunctionSettings>> queryUserDefinedFunctions(String query,
                                                                                               FeedOptions options){
        return queryUserDefinedFunctions(new SqlQuerySpec(query), options);
    }

    /**
     * Query for user defined functions in the container.
     *
     * After subscription the operation will be performed. 
     * The {@link Flux} will contain one or several feed response pages of the obtained user defined functions.
     * In case of failure the {@link Flux} will error.
     *
     * @param querySpec      the SQL query specification.
     * @param options        the feed options.
     * @return an {@link Flux} containing one or several feed response pages of the obtained user defined functions or an error.
     */
    public Flux<FeedResponse<CosmosUserDefinedFunctionSettings>> queryUserDefinedFunctions(SqlQuerySpec querySpec,
                                                                                               FeedOptions options){
        return database.getDocClientWrapper()
                                                   .queryUserDefinedFunctions(getLink(),querySpec, options)
                                                   .map(response -> BridgeInternal.createFeedResponse(CosmosUserDefinedFunctionSettings.getFromV2Results(response.results()),
                                                                                                      response.responseHeaders()));
    }

    /**
     * Gets a CosmosUserDefinedFunction object without making a service call
     * @param id id of the user defined function
     * @return a cosmos user defined function
     */
    public CosmosUserDefinedFunction getUserDefinedFunction(String id){
        return new CosmosUserDefinedFunction(id, this);
    }

    /* Trigger Operations */
    /**
     * Creates a Cosmos trigger.
     *
     * After subscription the operation will be performed.
     * The {@link Mono} upon successful completion will contain a cosmos trigger response
     * In case of failure the {@link Mono} will error.
     *
     * @param settings the cosmos trigger settings
     * @param options        the request options.
     * @return an {@link Mono} containing the single resource response with the created trigger or an error.
     */
    public Mono<CosmosTriggerResponse> createTrigger(CosmosTriggerSettings settings,
                                                       CosmosRequestOptions options){
        Trigger trigger = new Trigger(settings.toJson());
        if(options == null){
            options = new CosmosRequestOptions();
        }
        return database.getDocClientWrapper()
                                                 .createTrigger(getLink(), trigger,options.toRequestOptions())
                                                 .map(response -> new CosmosTriggerResponse(response, this))
                                                 .single();
    }

    /**
     * Reads all triggers in a container
     *
     * After subscription the operation will be performed.
     * The {@link Flux} will contain one or several feed response pages of the read cosmos trigger settings.
     * In case of failure the {@link Flux} will error.
     *
     * @param options        the feed options.
     * @return an {@link Flux} containing one or several feed response pages of the read cosmos rigger settings or an error.
     */
    public Flux<FeedResponse<CosmosTriggerSettings>> listTriggers(FeedOptions options){
        return database.getDocClientWrapper()
                                                   .readTriggers(getLink(), options)
                                                   .map(response -> BridgeInternal.createFeedResponse(CosmosTriggerSettings.getFromV2Results(response.results()),
                                                                                                      response.responseHeaders()));
    }

    /**
     * Query for triggers in the container
     *
     * After subscription the operation will be performed. 
     * The {@link Flux} will contain one or several feed response pages of the obtained triggers.
     * In case of failure the {@link Flux} will error.
     *
     * @param query          the query.
     * @param options        the feed options.
     * @return an {@link Flux} containing one or several feed response pages of the obtained triggers or an error.
     */
    public Flux<FeedResponse<CosmosTriggerSettings>> queryTriggers(String query, FeedOptions options){
        return queryTriggers(new SqlQuerySpec(query), options);
    }

    /**
     * Query for triggers in the container
     *
     * After subscription the operation will be performed. 
     * The {@link Flux} will contain one or several feed response pages of the obtained triggers.
     * In case of failure the {@link Flux} will error.
     *
     * @param querySpec      the SQL query specification.
     * @param options        the feed options.
     * @return an {@link Flux} containing one or several feed response pages of the obtained triggers or an error.
     */
    public Flux<FeedResponse<CosmosTriggerSettings>> queryTriggers(SqlQuerySpec querySpec,
                                                     FeedOptions options){
        return database.getDocClientWrapper()
                                                   .queryTriggers(getLink(), querySpec, options)
                                                   .map(response -> BridgeInternal.createFeedResponse(CosmosTriggerSettings.getFromV2Results(response.results()),
                                                                                                      response.responseHeaders()));
    }

    /**
     * Gets a CosmosTrigger object without making a service call
     * @param id id of the cosmos trigger
     * @return a cosmos trigger
     */
    public CosmosTrigger getTrigger(String id){
        return new CosmosTrigger(id, this);
    }

    /**
     * Lists all the conflicts in the container
     *
     * @param options the feed options
     * @return a {@link Flux} containing one or several feed response pages of the obtained conflicts or an error.
     */
    public Flux<FeedResponse<CosmosConflictProperties>> listConflicts(FeedOptions options) {
        return database.getDocClientWrapper()
                        .readConflicts(getLink(), options)
                        .map(response -> BridgeInternal.createFeedResponse(CosmosConflictProperties.getFromV2Results(response.results()),
                                response.responseHeaders()));
    }

    /**
     * Queries all the conflicts in the container
     *
     * @param query   the query
     * @param options the feed options
     * @return a {@link Flux} containing one or several feed response pages of the obtained conflicts or an error.
     */
    public Flux<FeedResponse<CosmosConflictProperties>> queryConflicts(String query, FeedOptions options) {
        return database.getDocClientWrapper()
                        .queryConflicts(getLink(), query, options)
                        .map(response -> BridgeInternal.createFeedResponse(CosmosConflictProperties.getFromV2Results(response.results()),
                                response.responseHeaders()));
    }

    /**
     * Gets a CosmosConflict object without making a service call
     * @param id id of the cosmos conflict
     * @return a cosmos conflict
     */
    public CosmosTrigger getConflict(String id){
        return new CosmosTrigger(id, this);
    }

    /**
     * Gets the throughput of the container
     *
     * @return a {@link Mono} containing throughput or an error.
     */
    public Mono<Integer> readProvisionedThroughput(){
        return this.read()
                .flatMap(cosmosContainerResponse ->
                        database.getDocClientWrapper()
                                        .queryOffers("select * from c where c.offerResourceId = '" +
                                                cosmosContainerResponse.resourceSettings().resourceId()
                                                + "'", new FeedOptions()).single())
                                .flatMap(offerFeedResponse -> {
                                    if(offerFeedResponse.results().isEmpty()){
                                        return Mono.error(new CosmosClientException(HttpConstants.StatusCodes.BADREQUEST,
                                                "No offers found for the resource"));
                                    }
                                    return database.getDocClientWrapper()
                                                    .readOffer(offerFeedResponse.results()
                                                            .get(0)
                                                            .selfLink()).single();
                                })
                                .map(cosmosOfferResponse -> cosmosOfferResponse
                                        .getResource()
                                        .getThroughput());
    }

    /**
     * Sets throughput provisioned for a container in measurement of Requests-per-Unit in the Azure Cosmos service.
     *
     * @param requestUnitsPerSecond the cosmos container throughput, expressed in Request Units per second
     * @return a {@link Mono} containing throughput or an error.
     */
    public Mono<Integer> replaceProvisionedThroughputAsync(int requestUnitsPerSecond){
        return this.read()
                .flatMap(cosmosContainerResponse ->
                        database.getDocClientWrapper()
                                        .queryOffers("select * from c where c.offerResourceId = '" +
                                                cosmosContainerResponse.resourceSettings().resourceId()
                                                + "'", new FeedOptions()).single())
                                .flatMap(offerFeedResponse -> {
                                    if(offerFeedResponse.results().isEmpty()){
                                        return Mono.error(new CosmosClientException(HttpConstants.StatusCodes.BADREQUEST,
                                                "No offers found for the resource"));
                                    }
                                    Offer offer = offerFeedResponse.results().get(0);
                                    offer.setThroughput(requestUnitsPerSecond);
                                    return database.getDocClientWrapper()
                                                    .replaceOffer(offer).single();
                                }).map(offerResourceResponse -> offerResourceResponse.getResource().getThroughput());
    }

    /**
     * Gets the parent Database
     *
     * @return the (@link CosmosDatabase)
     */
    public CosmosDatabase getDatabase() {
        return database;
    }

    @Override
    protected String URIPathSegment() {
        return Paths.COLLECTIONS_PATH_SEGMENT;
    }

    @Override
    protected String parentLink() {
        return database.getLink();
    }

}<|MERGE_RESOLUTION|>--- conflicted
+++ resolved
@@ -37,7 +37,7 @@
     }
 
     AsyncDocumentClient getContextClient() {
-        if(this.database == null || this.database.getClient() == null) {
+        if (this.database == null || this.database.getClient() == null) {
             return null;
         }
 
@@ -51,7 +51,7 @@
      * @return the context client.
      */
     public static AsyncDocumentClient getContextClient(CosmosContainer cosmosContainer) {
-        if(cosmosContainer == null) {
+        if (cosmosContainer == null) {
             return null;
         }
 
@@ -65,7 +65,7 @@
      * @return the self link.
      */
     public static String getSelfLink(CosmosContainer cosmosContainer) {
-        if(cosmosContainer == null) {
+        if (cosmosContainer == null) {
             return null;
         }
 
@@ -75,12 +75,12 @@
     /**
      * Reads the document container
      *
-     * After subscription the operation will be performed.
-     * The {@link Mono} upon successful completion will contain a single cosmos container response with the read
-     * container.
-     * In case of failure the {@link Mono} will error.
-     *
-     * @return an {@link Mono} containing the single cosmos container response with the read container or an error.
+     * After subscription the operation will be performed. The {@link Mono} upon
+     * successful completion will contain a single cosmos container response with
+     * the read container. In case of failure the {@link Mono} will error.
+     *
+     * @return an {@link Mono} containing the single cosmos container response with
+     *         the read container or an error.
      */
     public Mono<CosmosContainerResponse> read() {
         return read(new CosmosContainerRequestOptions());
@@ -89,12 +89,13 @@
     /**
      * Reads the document container by the container link.
      *
-     * After subscription the operation will be performed.
-     * The {@link Mono} upon successful completion will contain a single cosmos container response with the read container.
-     * In case of failure the {@link Mono} will error.
-     *
-     * @param options        The cosmos container request options.
-     * @return an {@link Mono} containing the single cosmos container response with the read container or an error.
+     * After subscription the operation will be performed. The {@link Mono} upon
+     * successful completion will contain a single cosmos container response with
+     * the read container. In case of failure the {@link Mono} will error.
+     *
+     * @param options The cosmos container request options.
+     * @return an {@link Mono} containing the single cosmos container response with
+     *         the read container or an error.
      */
     public Mono<CosmosContainerResponse> read(CosmosContainerRequestOptions options) {
         if (options == null) {
@@ -107,31 +108,31 @@
     /**
      * Deletes the item container
      *
-     * After subscription the operation will be performed.
-     * The {@link Mono} upon successful completion will contain a single cosmos container response for the deleted database.
-     * In case of failure the {@link Mono} will error.
-     *
-     * @param options        the request options.
-     * @return an {@link Mono} containing the single cosmos container response for the deleted database or an error.
+     * After subscription the operation will be performed. The {@link Mono} upon
+     * successful completion will contain a single cosmos container response for the
+     * deleted database. In case of failure the {@link Mono} will error.
+     *
+     * @param options the request options.
+     * @return an {@link Mono} containing the single cosmos container response for
+     *         the deleted database or an error.
      */
     public Mono<CosmosContainerResponse> delete(CosmosContainerRequestOptions options) {
         if (options == null) {
             options = new CosmosContainerRequestOptions();
         }
-        return database.getDocClientWrapper()
-                                                 .deleteCollection(getLink(), options.toRequestOptions())
-                                                 .map(response -> new CosmosContainerResponse(response, database))
-                                                 .single();
+        return database.getDocClientWrapper().deleteCollection(getLink(), options.toRequestOptions())
+                .map(response -> new CosmosContainerResponse(response, database)).single();
     }
 
     /**
      * Deletes the item container
      *
-     * After subscription the operation will be performed.
-     * The {@link Mono} upon successful completion will contain a single cosmos container response for the deleted container.
-     * In case of failure the {@link Mono} will error.
-     *
-     * @return an {@link Mono} containing the single cosmos container response for the deleted container or an error.
+     * After subscription the operation will be performed. The {@link Mono} upon
+     * successful completion will contain a single cosmos container response for the
+     * deleted container. In case of failure the {@link Mono} will error.
+     *
+     * @return an {@link Mono} containing the single cosmos container response for
+     *         the deleted container or an error.
      */
     public Mono<CosmosContainerResponse> delete() {
         return delete(new CosmosContainerRequestOptions());
@@ -140,24 +141,25 @@
     /**
      * Replaces a document container.
      *
-     * After subscription the operation will be performed.
-     * The {@link Mono} upon successful completion will contain a single cosmos container response with the replaced document container.
-     * In case of failure the {@link Mono} will error.
+     * After subscription the operation will be performed. The {@link Mono} upon
+     * successful completion will contain a single cosmos container response with
+     * the replaced document container. In case of failure the {@link Mono} will
+     * error.
      *
      * @param containerSettings the item container settings
-     * @param options    the cosmos container request options.
-     * @return an {@link Mono} containing the single cosmos container response with the replaced document container or an error.
+     * @param options           the cosmos container request options.
+     * @return an {@link Mono} containing the single cosmos container response with
+     *         the replaced document container or an error.
      */
     public Mono<CosmosContainerResponse> replace(CosmosContainerSettings containerSettings,
-                                                   CosmosContainerRequestOptions options) {
+            CosmosContainerRequestOptions options) {
         validateResource(containerSettings);
-        if(options == null){
+        if (options == null) {
             options = new CosmosContainerRequestOptions();
         }
         return database.getDocClientWrapper()
-                                                 .replaceCollection(containerSettings.getV2Collection(),options.toRequestOptions())
-                                                 .map(response -> new CosmosContainerResponse(response, database))
-                                                 .single();
+                .replaceCollection(containerSettings.getV2Collection(), options.toRequestOptions())
+                .map(response -> new CosmosContainerResponse(response, database)).single();
     }
 
     /* CosmosItem operations */
@@ -165,42 +167,46 @@
     /**
      * Creates a cosmos item.
      *
-     * After subscription the operation will be performed.
-     * The {@link Mono} upon successful completion will contain a single resource response with the created cosmos item.
-     * In case of failure the {@link Mono} will error.
+     * After subscription the operation will be performed. The {@link Mono} upon
+     * successful completion will contain a single resource response with the
+     * created cosmos item. In case of failure the {@link Mono} will error.
      *
      * @param item the cosmos item represented as a POJO or cosmos item object.
-     * @return an {@link Mono} containing the single resource response with the created cosmos item or an error.
-     */
-    public Mono<CosmosItemResponse> createItem(Object item){
+     * @return an {@link Mono} containing the single resource response with the
+     *         created cosmos item or an error.
+     */
+    public Mono<CosmosItemResponse> createItem(Object item) {
         return createItem(item, new CosmosItemRequestOptions());
     }
 
     /**
      * Creates a cosmos item.
      *
-     * After subscription the operation will be performed.
-     * The {@link Mono} upon successful completion will contain a single resource response with the created cosmos item.
-     * In case of failure the {@link Mono} will error.
-     *
-     * @param item the cosmos item represented as a POJO or cosmos item object.
+     * After subscription the operation will be performed. The {@link Mono} upon
+     * successful completion will contain a single resource response with the
+     * created cosmos item. In case of failure the {@link Mono} will error.
+     *
+     * @param item         the cosmos item represented as a POJO or cosmos item
+     *                     object.
      * @param partitionKey the partition key
-     * @return an {@link Mono} containing the single resource response with the created cosmos item or an error.
-     */
-    public Mono<CosmosItemResponse> createItem(Object item, Object partitionKey){
+     * @return an {@link Mono} containing the single resource response with the
+     *         created cosmos item or an error.
+     */
+    public Mono<CosmosItemResponse> createItem(Object item, Object partitionKey) {
         return createItem(item, new CosmosItemRequestOptions(partitionKey));
     }
 
     /**
      * Creates a cosmos item.
      *
-     * After subscription the operation will be performed.
-     * The {@link Mono} upon successful completion will contain a single resource response with the created cosmos item.
-     * In case of failure the {@link Mono} will error.
-     *
-     * @param item                         the cosmos item represented as a POJO or cosmos item object.
-     * @param options                      the request options.
-     * @return an {@link Mono} containing the single resource response with the created cosmos item or an error.
+     * After subscription the operation will be performed. The {@link Mono} upon
+     * successful completion will contain a single resource response with the
+     * created cosmos item. In case of failure the {@link Mono} will error.
+     *
+     * @param item    the cosmos item represented as a POJO or cosmos item object.
+     * @param options the request options.
+     * @return an {@link Mono} containing the single resource response with the
+     *         created cosmos item or an error.
      */
     public Mono<CosmosItemResponse> createItem(Object item, CosmosItemRequestOptions options) {
         if (options == null) {
@@ -208,25 +214,20 @@
         }
         RequestOptions requestOptions = options.toRequestOptions();
         return database.getDocClientWrapper()
-                                                 .createDocument(getLink(),
-                                                         CosmosItemProperties.fromObject(item),
-                                                         requestOptions,
-                                                         true)
-                                                 .map(response -> new CosmosItemResponse(response,
-                                                         requestOptions.getPartitionKey(),
-                                                         this))
-                                                 .single();
+                .createDocument(getLink(), CosmosItemProperties.fromObject(item), requestOptions, true)
+                .map(response -> new CosmosItemResponse(response, requestOptions.getPartitionKey(), this)).single();
     }
 
     /**
      * Upserts an item.
      *
-     * After subscription the operation will be performed.
-     * The {@link Mono} upon successful completion will contain a single resource response with the upserted item.
-     * In case of failure the {@link Mono} will error.
-     *
-     * @param item                         the item represented as a POJO or Item object to upsert.
-     * @return an {@link Mono} containing the single resource response with the upserted document or an error.
+     * After subscription the operation will be performed. The {@link Mono} upon
+     * successful completion will contain a single resource response with the
+     * upserted item. In case of failure the {@link Mono} will error.
+     *
+     * @param item the item represented as a POJO or Item object to upsert.
+     * @return an {@link Mono} containing the single resource response with the
+     *         upserted document or an error.
      */
     public Mono<CosmosItemResponse> upsertItem(Object item) {
         return upsertItem(item, new CosmosItemRequestOptions());
@@ -235,13 +236,14 @@
     /**
      * Upserts an item.
      *
-     * After subscription the operation will be performed.
-     * The {@link Mono} upon successful completion will contain a single resource response with the upserted item.
-     * In case of failure the {@link Mono} will error.
-     *
-     * @param item                         the item represented as a POJO or Item object to upsert.
-     * @param partitionKey                 the partitionKey to be used.
-     * @return an {@link Mono} containing the single resource response with the upserted document or an error.
+     * After subscription the operation will be performed. The {@link Mono} upon
+     * successful completion will contain a single resource response with the
+     * upserted item. In case of failure the {@link Mono} will error.
+     *
+     * @param item         the item represented as a POJO or Item object to upsert.
+     * @param partitionKey the partitionKey to be used.
+     * @return an {@link Mono} containing the single resource response with the
+     *         upserted document or an error.
      */
     public Mono<CosmosItemResponse> upsertItem(Object item, Object partitionKey) {
         return upsertItem(item, new CosmosItemRequestOptions(partitionKey));
@@ -250,40 +252,35 @@
     /**
      * Upserts a cosmos item.
      *
-     * After subscription the operation will be performed. 
-     * The {@link Mono} upon successful completion will contain a single resource response with the upserted item.
-     * In case of failure the {@link Mono} will error.
-     *
-     * @param item                         the item represented as a POJO or Item object to upsert.
-     * @param options                      the request options.
-     * @return an {@link Mono} containing the single resource response with the upserted document or an error.
-     */
-    public Mono<CosmosItemResponse> upsertItem(Object item, CosmosItemRequestOptions options){
+     * After subscription the operation will be performed. The {@link Mono} upon
+     * successful completion will contain a single resource response with the
+     * upserted item. In case of failure the {@link Mono} will error.
+     *
+     * @param item    the item represented as a POJO or Item object to upsert.
+     * @param options the request options.
+     * @return an {@link Mono} containing the single resource response with the
+     *         upserted document or an error.
+     */
+    public Mono<CosmosItemResponse> upsertItem(Object item, CosmosItemRequestOptions options) {
         if (options == null) {
             options = new CosmosItemRequestOptions();
         }
         RequestOptions requestOptions = options.toRequestOptions();
-        
-        return this.getDatabase()
-                                                                            .getDocClientWrapper()
-                                                                            .upsertDocument(this.getLink(),
-                                                                                            CosmosItemProperties.fromObject(item),
-                                                                                            options.toRequestOptions(),
-                                                                                            true)
-                                                                            .map(response -> new CosmosItemResponse(response,
-                                                                                    requestOptions.getPartitionKey(),
-                                                                                    this))
-                                                                            .single();
+
+        return this.getDatabase().getDocClientWrapper()
+                .upsertDocument(this.getLink(), CosmosItemProperties.fromObject(item), options.toRequestOptions(), true)
+                .map(response -> new CosmosItemResponse(response, requestOptions.getPartitionKey(), this)).single();
     }
 
     /**
      * Reads all cosmos items in the container.
      *
-     * After subscription the operation will be performed.
-     * The {@link Flux} will contain one or several feed response of the read cosmos items.
-     * In case of failure the {@link Flux} will error.
-     *
-     * @return an {@link Flux} containing one or several feed response pages of the read cosmos items or an error.
+     * After subscription the operation will be performed. The {@link Flux} will
+     * contain one or several feed response of the read cosmos items. In case of
+     * failure the {@link Flux} will error.
+     *
+     * @return an {@link Flux} containing one or several feed response pages of the
+     *         read cosmos items or an error.
      */
     public Flux<FeedResponse<CosmosItemProperties>> listItems() {
         return listItems(new FeedOptions());
@@ -292,78 +289,71 @@
     /**
      * Reads all cosmos items in a container.
      *
-     * After subscription the operation will be performed.
-     * The {@link Flux} will contain one or several feed response of the read cosmos items.
-     * In case of failure the {@link Flux} will error.
-     *
-     * @param options        the feed options.
-     * @return an {@link Flux} containing one or several feed response pages of the read cosmos items or an error.
+     * After subscription the operation will be performed. The {@link Flux} will
+     * contain one or several feed response of the read cosmos items. In case of
+     * failure the {@link Flux} will error.
+     *
+     * @param options the feed options.
+     * @return an {@link Flux} containing one or several feed response pages of the
+     *         read cosmos items or an error.
      */
     public Flux<FeedResponse<CosmosItemProperties>> listItems(FeedOptions options) {
-        return getDatabase().getDocClientWrapper()
-                                                   .readDocuments(getLink(), options)
-                                                   .map(response-> BridgeInternal.createFeedResponse(CosmosItemProperties.getFromV2Results(response.results()),
-                                                           response.responseHeaders()));
+        return getDatabase().getDocClientWrapper().readDocuments(getLink(), options).map(
+                response -> BridgeInternal.createFeedResponse(CosmosItemProperties.getFromV2Results(response.results()),
+                        response.responseHeaders()));
     }
 
     /**
      * Query for documents in a items in a container
      *
-     * After subscription the operation will be performed. 
-     * The {@link Flux} will contain one or several feed response of the obtained items.
-     * In case of failure the {@link Flux} will error.
-     *
-     * @param query          the query.
-     * @param options        the feed options.
-     * @return an {@link Flux} containing one or several feed response pages of the obtained items or an error.
-     */
-    public Flux<FeedResponse<CosmosItemProperties>> queryItems(String query, FeedOptions options){
+     * After subscription the operation will be performed. The {@link Flux} will
+     * contain one or several feed response of the obtained items. In case of
+     * failure the {@link Flux} will error.
+     *
+     * @param query   the query.
+     * @param options the feed options.
+     * @return an {@link Flux} containing one or several feed response pages of the
+     *         obtained items or an error.
+     */
+    public Flux<FeedResponse<CosmosItemProperties>> queryItems(String query, FeedOptions options) {
         return queryItems(new SqlQuerySpec(query), options);
     }
 
     /**
      * Query for documents in a items in a container
      *
-     * After subscription the operation will be performed. 
-     * The {@link Flux} will contain one or several feed response of the obtained items.
-     * In case of failure the {@link Flux} will error.
-     *
-     * @param querySpec      the SQL query specification.
-     * @param options        the feed options.
-     * @return an {@link Flux} containing one or several feed response pages of the obtained items or an error.
-     */
-    public Flux<FeedResponse<CosmosItemProperties>> queryItems(SqlQuerySpec querySpec, FeedOptions options){
-        return getDatabase()
-                                                   .getDocClientWrapper()
-                                                   .queryDocuments(getLink(), querySpec, options)
-                                                   .map(response-> BridgeInternal.createFeedResponseWithQueryMetrics(
-                                                           CosmosItemProperties.getFromV2Results(response.results()),
-                                                           response.responseHeaders(),
-                                                           response.queryMetrics()));
+     * After subscription the operation will be performed. The {@link Flux} will
+     * contain one or several feed response of the obtained items. In case of
+     * failure the {@link Flux} will error.
+     *
+     * @param querySpec the SQL query specification.
+     * @param options   the feed options.
+     * @return an {@link Flux} containing one or several feed response pages of the
+     *         obtained items or an error.
+     */
+    public Flux<FeedResponse<CosmosItemProperties>> queryItems(SqlQuerySpec querySpec, FeedOptions options) {
+        return getDatabase().getDocClientWrapper().queryDocuments(getLink(), querySpec, options)
+                .map(response -> BridgeInternal.createFeedResponseWithQueryMetrics(
+                        CosmosItemProperties.getFromV2Results(response.results()), response.responseHeaders(),
+                        response.queryMetrics()));
     }
 
     /**
      * Query for documents in a items in a container
      *
-     * After subscription the operation will be performed.
-     * The {@link Flux} will contain one or several feed response of the obtained items.
-     * In case of failure the {@link Flux} will error.
-     *
-     * @param changeFeedOptions        the feed options.
-     * @return an {@link Flux} containing one or several feed response pages of the obtained items or an error.
-     */
-    public Flux<FeedResponse<CosmosItemProperties>> queryChangeFeedItems(ChangeFeedOptions changeFeedOptions){
-        return getDatabase()
-                .getDocClientWrapper()
-                .queryDocumentChangeFeed(getLink(), changeFeedOptions)
-                .map(response-> new FeedResponse<CosmosItemProperties>(
-                    CosmosItemProperties.getFromV2Results(response.results()),
-<<<<<<< HEAD
-                    response.responseHeaders(), false))
-            ));
-=======
-                    response.responseHeaders(), response.queryMetrics()));
->>>>>>> 7b0dc3c0
+     * After subscription the operation will be performed. The {@link Flux} will
+     * contain one or several feed response of the obtained items. In case of
+     * failure the {@link Flux} will error.
+     *
+     * @param changeFeedOptions the feed options.
+     * @return an {@link Flux} containing one or several feed response pages of the
+     *         obtained items or an error.
+     */
+    public Flux<FeedResponse<CosmosItemProperties>> queryChangeFeedItems(ChangeFeedOptions changeFeedOptions) {
+        return getDatabase().getDocClientWrapper().queryDocumentChangeFeed(getLink(), changeFeedOptions)
+                .map(response -> new FeedResponse<CosmosItemProperties>(
+                        CosmosItemProperties.getFromV2Results(response.results()), response.responseHeaders(),
+                        response.queryMetrics()));
     }
 
     /**
@@ -373,7 +363,7 @@
      * @param partitionKey the partition key
      * @return a cosmos item
      */
-    public CosmosItem getItem(String id, Object partitionKey){
+    public CosmosItem getItem(String id, Object partitionKey) {
         return new CosmosItem(id, partitionKey, this);
     }
 
@@ -382,193 +372,196 @@
     /**
      * Creates a cosmos stored procedure.
      *
-     * After subscription the operation will be performed.
-     * The {@link Mono} upon successful completion will contain a single cosmos stored procedure response with the
-     * created cosmos stored procedure.
-     * In case of failure the {@link Mono} will error.
-     *
-     * @param settings  the cosmos stored procedure settings.
-     * @return an {@link Mono} containing the single cosmos stored procedure resource response or an error.
-     */
-    public Mono<CosmosStoredProcedureResponse> createStoredProcedure(CosmosStoredProcedureSettings settings){
+     * After subscription the operation will be performed. The {@link Mono} upon
+     * successful completion will contain a single cosmos stored procedure response
+     * with the created cosmos stored procedure. In case of failure the {@link Mono}
+     * will error.
+     *
+     * @param settings the cosmos stored procedure settings.
+     * @return an {@link Mono} containing the single cosmos stored procedure
+     *         resource response or an error.
+     */
+    public Mono<CosmosStoredProcedureResponse> createStoredProcedure(CosmosStoredProcedureSettings settings) {
         return this.createStoredProcedure(settings, new CosmosStoredProcedureRequestOptions());
     }
 
     /**
      * Creates a cosmos stored procedure.
      *
-     * After subscription the operation will be performed.
-     * The {@link Mono} upon successful completion will contain a single cosmos stored procedure response with the
-     * created cosmos stored procedure.
-     * In case of failure the {@link Mono} will error.
-     *
-     * @param settings  the cosmos stored procedure settings.
-     * @param options the stored procedure request options.
-     * @return an {@link Mono} containing the single cosmos stored procedure resource response or an error.
+     * After subscription the operation will be performed. The {@link Mono} upon
+     * successful completion will contain a single cosmos stored procedure response
+     * with the created cosmos stored procedure. In case of failure the {@link Mono}
+     * will error.
+     *
+     * @param settings the cosmos stored procedure settings.
+     * @param options  the stored procedure request options.
+     * @return an {@link Mono} containing the single cosmos stored procedure
+     *         resource response or an error.
      */
     public Mono<CosmosStoredProcedureResponse> createStoredProcedure(CosmosStoredProcedureSettings settings,
-                                                                       CosmosStoredProcedureRequestOptions options){
-        if(options == null){
+            CosmosStoredProcedureRequestOptions options) {
+        if (options == null) {
             options = new CosmosStoredProcedureRequestOptions();
         }
         StoredProcedure sProc = new StoredProcedure();
         sProc.id(settings.id());
         sProc.setBody(settings.body());
-        return database.getDocClientWrapper()
-                                                 .createStoredProcedure(getLink(), sProc, options.toRequestOptions())
-                                                 .map(response -> new CosmosStoredProcedureResponse(response, this))
-                                                 .single();
+        return database.getDocClientWrapper().createStoredProcedure(getLink(), sProc, options.toRequestOptions())
+                .map(response -> new CosmosStoredProcedureResponse(response, this)).single();
     }
 
     /**
      * Reads all cosmos stored procedures in a container.
      *
-     * After subscription the operation will be performed.
-     * The {@link Flux} will contain one or several feed response pages of the read cosmos stored procedure settings.
+     * After subscription the operation will be performed. The {@link Flux} will
+     * contain one or several feed response pages of the read cosmos stored
+     * procedure settings. In case of failure the {@link Flux} will error.
+     *
+     * @param options the feed options.
+     * @return an {@link Flux} containing one or several feed response pages of the
+     *         read cosmos stored procedures settings or an error.
+     */
+    public Flux<FeedResponse<CosmosStoredProcedureSettings>> listStoredProcedures(FeedOptions options) {
+        return database.getDocClientWrapper().readStoredProcedures(getLink(), options)
+                .map(response -> BridgeInternal.createFeedResponse(
+                        CosmosStoredProcedureSettings.getFromV2Results(response.results()),
+                        response.responseHeaders()));
+    }
+
+    /**
+     * Query for stored procedures in a container.
+     *
+     * After subscription the operation will be performed. The {@link Flux} will
+     * contain one or several feed response pages of the obtained stored procedures.
      * In case of failure the {@link Flux} will error.
      *
-     * @param options        the feed options.
-     * @return an {@link Flux} containing one or several feed response pages of the read cosmos stored procedures
-     * settings or an error.
-     */
-    public Flux<FeedResponse<CosmosStoredProcedureSettings>> listStoredProcedures(FeedOptions options){
-        return database.getDocClientWrapper()
-                                                   .readStoredProcedures(getLink(), options)
-                                                   .map(response -> BridgeInternal.createFeedResponse(CosmosStoredProcedureSettings.getFromV2Results(response.results()),
-                                                                                                      response.responseHeaders()));
+     * @param query   the the query.
+     * @param options the feed options.
+     * @return an {@link Flux} containing one or several feed response pages of the
+     *         obtained stored procedures or an error.
+     */
+    public Flux<FeedResponse<CosmosStoredProcedureSettings>> queryStoredProcedures(String query, FeedOptions options) {
+        return queryStoredProcedures(new SqlQuerySpec(query), options);
     }
 
     /**
      * Query for stored procedures in a container.
      *
-     * After subscription the operation will be performed. 
-     * The {@link Flux} will contain one or several feed response pages of the obtained stored procedures.
+     * After subscription the operation will be performed. The {@link Flux} will
+     * contain one or several feed response pages of the obtained stored procedures.
      * In case of failure the {@link Flux} will error.
      *
-     * @param query      the the query.
-     * @param options    the feed options.
-     * @return an {@link Flux} containing one or several feed response pages of the obtained stored procedures or
-     * an error.
-     */
-    public Flux<FeedResponse<CosmosStoredProcedureSettings>> queryStoredProcedures(String query,
-                                                                                       FeedOptions options){
-        return queryStoredProcedures(new SqlQuerySpec(query), options);
-    }
-
-    /**
-     * Query for stored procedures in a container.
-     *
-     * After subscription the operation will be performed. 
-     * The {@link Flux} will contain one or several feed response pages of the obtained stored procedures.
-     * In case of failure the {@link Flux} will error.
-     *
-     * @param querySpec  the SQL query specification.
-     * @param options    the feed options.
-     * @return an {@link Flux} containing one or several feed response pages of the obtained stored procedures or
-     * an error.
+     * @param querySpec the SQL query specification.
+     * @param options   the feed options.
+     * @return an {@link Flux} containing one or several feed response pages of the
+     *         obtained stored procedures or an error.
      */
     public Flux<FeedResponse<CosmosStoredProcedureSettings>> queryStoredProcedures(SqlQuerySpec querySpec,
-                                                                                       FeedOptions options){
-        return database.getDocClientWrapper()
-                                                   .queryStoredProcedures(getLink(), querySpec,options)
-                                                   .map(response -> BridgeInternal.createFeedResponse( CosmosStoredProcedureSettings.getFromV2Results(response.results()),
-                                                                                                       response.responseHeaders()));
+            FeedOptions options) {
+        return database.getDocClientWrapper().queryStoredProcedures(getLink(), querySpec, options)
+                .map(response -> BridgeInternal.createFeedResponse(
+                        CosmosStoredProcedureSettings.getFromV2Results(response.results()),
+                        response.responseHeaders()));
     }
 
     /**
      * Gets a CosmosStoredProcedure object without making a service call
+     * 
      * @param id id of the stored procedure
      * @return a cosmos stored procedure
      */
-    public CosmosStoredProcedure getStoredProcedure(String id){
+    public CosmosStoredProcedure getStoredProcedure(String id) {
         return new CosmosStoredProcedure(id, this);
     }
 
-
     /* UDF Operations */
 
     /**
      * Creates a cosmos user defined function.
      *
-     * After subscription the operation will be performed.
-     * The {@link Mono} upon successful completion will contain a single cosmos user defined function response.
-     * In case of failure the {@link Mono} will error.
-     *
-     * @param settings       the cosmos user defined function settings
-     * @param options        the cosmos request options.
-     * @return an {@link Mono} containing the single resource response with the created user defined function or an error.
+     * After subscription the operation will be performed. The {@link Mono} upon
+     * successful completion will contain a single cosmos user defined function
+     * response. In case of failure the {@link Mono} will error.
+     *
+     * @param settings the cosmos user defined function settings
+     * @param options  the cosmos request options.
+     * @return an {@link Mono} containing the single resource response with the
+     *         created user defined function or an error.
      */
     public Mono<CosmosUserDefinedFunctionResponse> createUserDefinedFunction(CosmosUserDefinedFunctionSettings settings,
-                                                                               CosmosRequestOptions options){
+            CosmosRequestOptions options) {
         UserDefinedFunction udf = new UserDefinedFunction();
         udf.id(settings.id());
         udf.setBody(settings.body());
-        if(options == null){
+        if (options == null) {
             options = new CosmosRequestOptions();
         }
-        return database.getDocClientWrapper()
-                                                 .createUserDefinedFunction(getLink(), udf, options.toRequestOptions())
-                                                 .map(response -> new CosmosUserDefinedFunctionResponse(response, this)).single();
+        return database.getDocClientWrapper().createUserDefinedFunction(getLink(), udf, options.toRequestOptions())
+                .map(response -> new CosmosUserDefinedFunctionResponse(response, this)).single();
     }
 
     /**
      * Reads all cosmos user defined functions in the container
      *
-     * After subscription the operation will be performed.
-     * The {@link Flux} will contain one or several feed response pages of the read user defined functions.
-     * In case of failure the {@link Flux} will error.
-     *
-     * @param options        the feed options.
-     * @return an {@link Flux} containing one or several feed response pages of the read user defined functions or an error.
-     */
-    public Flux<FeedResponse<CosmosUserDefinedFunctionSettings>> listUserDefinedFunctions(FeedOptions options){
-        return database.getDocClientWrapper()
-                                                   .readUserDefinedFunctions(getLink(), options)
-                                                   .map(response -> BridgeInternal.createFeedResponse(CosmosUserDefinedFunctionSettings.getFromV2Results(response.results()),
-                                                                                                      response.responseHeaders()));
+     * After subscription the operation will be performed. The {@link Flux} will
+     * contain one or several feed response pages of the read user defined
+     * functions. In case of failure the {@link Flux} will error.
+     *
+     * @param options the feed options.
+     * @return an {@link Flux} containing one or several feed response pages of the
+     *         read user defined functions or an error.
+     */
+    public Flux<FeedResponse<CosmosUserDefinedFunctionSettings>> listUserDefinedFunctions(FeedOptions options) {
+        return database.getDocClientWrapper().readUserDefinedFunctions(getLink(), options)
+                .map(response -> BridgeInternal.createFeedResponse(
+                        CosmosUserDefinedFunctionSettings.getFromV2Results(response.results()),
+                        response.responseHeaders()));
     }
 
     /**
      * Query for user defined functions in the container.
      *
-     * After subscription the operation will be performed. 
-     * The {@link Flux} will contain one or several feed response pages of the obtained user defined functions.
-     * In case of failure the {@link Flux} will error.
-     *
-     * @param query          the query.
-     * @param options        the feed options.
-     * @return an {@link Flux} containing one or several feed response pages of the obtained user defined functions or an error.
+     * After subscription the operation will be performed. The {@link Flux} will
+     * contain one or several feed response pages of the obtained user defined
+     * functions. In case of failure the {@link Flux} will error.
+     *
+     * @param query   the query.
+     * @param options the feed options.
+     * @return an {@link Flux} containing one or several feed response pages of the
+     *         obtained user defined functions or an error.
      */
     public Flux<FeedResponse<CosmosUserDefinedFunctionSettings>> queryUserDefinedFunctions(String query,
-                                                                                               FeedOptions options){
+            FeedOptions options) {
         return queryUserDefinedFunctions(new SqlQuerySpec(query), options);
     }
 
     /**
      * Query for user defined functions in the container.
      *
-     * After subscription the operation will be performed. 
-     * The {@link Flux} will contain one or several feed response pages of the obtained user defined functions.
-     * In case of failure the {@link Flux} will error.
-     *
-     * @param querySpec      the SQL query specification.
-     * @param options        the feed options.
-     * @return an {@link Flux} containing one or several feed response pages of the obtained user defined functions or an error.
+     * After subscription the operation will be performed. The {@link Flux} will
+     * contain one or several feed response pages of the obtained user defined
+     * functions. In case of failure the {@link Flux} will error.
+     *
+     * @param querySpec the SQL query specification.
+     * @param options   the feed options.
+     * @return an {@link Flux} containing one or several feed response pages of the
+     *         obtained user defined functions or an error.
      */
     public Flux<FeedResponse<CosmosUserDefinedFunctionSettings>> queryUserDefinedFunctions(SqlQuerySpec querySpec,
-                                                                                               FeedOptions options){
-        return database.getDocClientWrapper()
-                                                   .queryUserDefinedFunctions(getLink(),querySpec, options)
-                                                   .map(response -> BridgeInternal.createFeedResponse(CosmosUserDefinedFunctionSettings.getFromV2Results(response.results()),
-                                                                                                      response.responseHeaders()));
+            FeedOptions options) {
+        return database.getDocClientWrapper().queryUserDefinedFunctions(getLink(), querySpec, options)
+                .map(response -> BridgeInternal.createFeedResponse(
+                        CosmosUserDefinedFunctionSettings.getFromV2Results(response.results()),
+                        response.responseHeaders()));
     }
 
     /**
      * Gets a CosmosUserDefinedFunction object without making a service call
+     * 
      * @param id id of the user defined function
      * @return a cosmos user defined function
      */
-    public CosmosUserDefinedFunction getUserDefinedFunction(String id){
+    public CosmosUserDefinedFunction getUserDefinedFunction(String id) {
         return new CosmosUserDefinedFunction(id, this);
     }
 
@@ -576,83 +569,82 @@
     /**
      * Creates a Cosmos trigger.
      *
-     * After subscription the operation will be performed.
-     * The {@link Mono} upon successful completion will contain a cosmos trigger response
-     * In case of failure the {@link Mono} will error.
+     * After subscription the operation will be performed. The {@link Mono} upon
+     * successful completion will contain a cosmos trigger response In case of
+     * failure the {@link Mono} will error.
      *
      * @param settings the cosmos trigger settings
-     * @param options        the request options.
-     * @return an {@link Mono} containing the single resource response with the created trigger or an error.
-     */
-    public Mono<CosmosTriggerResponse> createTrigger(CosmosTriggerSettings settings,
-                                                       CosmosRequestOptions options){
+     * @param options  the request options.
+     * @return an {@link Mono} containing the single resource response with the
+     *         created trigger or an error.
+     */
+    public Mono<CosmosTriggerResponse> createTrigger(CosmosTriggerSettings settings, CosmosRequestOptions options) {
         Trigger trigger = new Trigger(settings.toJson());
-        if(options == null){
+        if (options == null) {
             options = new CosmosRequestOptions();
         }
-        return database.getDocClientWrapper()
-                                                 .createTrigger(getLink(), trigger,options.toRequestOptions())
-                                                 .map(response -> new CosmosTriggerResponse(response, this))
-                                                 .single();
+        return database.getDocClientWrapper().createTrigger(getLink(), trigger, options.toRequestOptions())
+                .map(response -> new CosmosTriggerResponse(response, this)).single();
     }
 
     /**
      * Reads all triggers in a container
      *
-     * After subscription the operation will be performed.
-     * The {@link Flux} will contain one or several feed response pages of the read cosmos trigger settings.
-     * In case of failure the {@link Flux} will error.
-     *
-     * @param options        the feed options.
-     * @return an {@link Flux} containing one or several feed response pages of the read cosmos rigger settings or an error.
-     */
-    public Flux<FeedResponse<CosmosTriggerSettings>> listTriggers(FeedOptions options){
-        return database.getDocClientWrapper()
-                                                   .readTriggers(getLink(), options)
-                                                   .map(response -> BridgeInternal.createFeedResponse(CosmosTriggerSettings.getFromV2Results(response.results()),
-                                                                                                      response.responseHeaders()));
+     * After subscription the operation will be performed. The {@link Flux} will
+     * contain one or several feed response pages of the read cosmos trigger
+     * settings. In case of failure the {@link Flux} will error.
+     *
+     * @param options the feed options.
+     * @return an {@link Flux} containing one or several feed response pages of the
+     *         read cosmos rigger settings or an error.
+     */
+    public Flux<FeedResponse<CosmosTriggerSettings>> listTriggers(FeedOptions options) {
+        return database.getDocClientWrapper().readTriggers(getLink(), options)
+                .map(response -> BridgeInternal.createFeedResponse(
+                        CosmosTriggerSettings.getFromV2Results(response.results()), response.responseHeaders()));
     }
 
     /**
      * Query for triggers in the container
      *
-     * After subscription the operation will be performed. 
-     * The {@link Flux} will contain one or several feed response pages of the obtained triggers.
-     * In case of failure the {@link Flux} will error.
-     *
-     * @param query          the query.
-     * @param options        the feed options.
-     * @return an {@link Flux} containing one or several feed response pages of the obtained triggers or an error.
-     */
-    public Flux<FeedResponse<CosmosTriggerSettings>> queryTriggers(String query, FeedOptions options){
+     * After subscription the operation will be performed. The {@link Flux} will
+     * contain one or several feed response pages of the obtained triggers. In case
+     * of failure the {@link Flux} will error.
+     *
+     * @param query   the query.
+     * @param options the feed options.
+     * @return an {@link Flux} containing one or several feed response pages of the
+     *         obtained triggers or an error.
+     */
+    public Flux<FeedResponse<CosmosTriggerSettings>> queryTriggers(String query, FeedOptions options) {
         return queryTriggers(new SqlQuerySpec(query), options);
     }
 
     /**
      * Query for triggers in the container
      *
-     * After subscription the operation will be performed. 
-     * The {@link Flux} will contain one or several feed response pages of the obtained triggers.
-     * In case of failure the {@link Flux} will error.
-     *
-     * @param querySpec      the SQL query specification.
-     * @param options        the feed options.
-     * @return an {@link Flux} containing one or several feed response pages of the obtained triggers or an error.
-     */
-    public Flux<FeedResponse<CosmosTriggerSettings>> queryTriggers(SqlQuerySpec querySpec,
-                                                     FeedOptions options){
-        return database.getDocClientWrapper()
-                                                   .queryTriggers(getLink(), querySpec, options)
-                                                   .map(response -> BridgeInternal.createFeedResponse(CosmosTriggerSettings.getFromV2Results(response.results()),
-                                                                                                      response.responseHeaders()));
+     * After subscription the operation will be performed. The {@link Flux} will
+     * contain one or several feed response pages of the obtained triggers. In case
+     * of failure the {@link Flux} will error.
+     *
+     * @param querySpec the SQL query specification.
+     * @param options   the feed options.
+     * @return an {@link Flux} containing one or several feed response pages of the
+     *         obtained triggers or an error.
+     */
+    public Flux<FeedResponse<CosmosTriggerSettings>> queryTriggers(SqlQuerySpec querySpec, FeedOptions options) {
+        return database.getDocClientWrapper().queryTriggers(getLink(), querySpec, options)
+                .map(response -> BridgeInternal.createFeedResponse(
+                        CosmosTriggerSettings.getFromV2Results(response.results()), response.responseHeaders()));
     }
 
     /**
      * Gets a CosmosTrigger object without making a service call
+     * 
      * @param id id of the cosmos trigger
      * @return a cosmos trigger
      */
-    public CosmosTrigger getTrigger(String id){
+    public CosmosTrigger getTrigger(String id) {
         return new CosmosTrigger(id, this);
     }
 
@@ -660,13 +652,13 @@
      * Lists all the conflicts in the container
      *
      * @param options the feed options
-     * @return a {@link Flux} containing one or several feed response pages of the obtained conflicts or an error.
+     * @return a {@link Flux} containing one or several feed response pages of the
+     *         obtained conflicts or an error.
      */
     public Flux<FeedResponse<CosmosConflictProperties>> listConflicts(FeedOptions options) {
-        return database.getDocClientWrapper()
-                        .readConflicts(getLink(), options)
-                        .map(response -> BridgeInternal.createFeedResponse(CosmosConflictProperties.getFromV2Results(response.results()),
-                                response.responseHeaders()));
+        return database.getDocClientWrapper().readConflicts(getLink(), options)
+                .map(response -> BridgeInternal.createFeedResponse(
+                        CosmosConflictProperties.getFromV2Results(response.results()), response.responseHeaders()));
     }
 
     /**
@@ -674,21 +666,22 @@
      *
      * @param query   the query
      * @param options the feed options
-     * @return a {@link Flux} containing one or several feed response pages of the obtained conflicts or an error.
+     * @return a {@link Flux} containing one or several feed response pages of the
+     *         obtained conflicts or an error.
      */
     public Flux<FeedResponse<CosmosConflictProperties>> queryConflicts(String query, FeedOptions options) {
-        return database.getDocClientWrapper()
-                        .queryConflicts(getLink(), query, options)
-                        .map(response -> BridgeInternal.createFeedResponse(CosmosConflictProperties.getFromV2Results(response.results()),
-                                response.responseHeaders()));
+        return database.getDocClientWrapper().queryConflicts(getLink(), query, options)
+                .map(response -> BridgeInternal.createFeedResponse(
+                        CosmosConflictProperties.getFromV2Results(response.results()), response.responseHeaders()));
     }
 
     /**
      * Gets a CosmosConflict object without making a service call
+     * 
      * @param id id of the cosmos conflict
      * @return a cosmos conflict
      */
-    public CosmosTrigger getConflict(String id){
+    public CosmosTrigger getConflict(String id) {
         return new CosmosTrigger(id, this);
     }
 
@@ -697,51 +690,41 @@
      *
      * @return a {@link Mono} containing throughput or an error.
      */
-    public Mono<Integer> readProvisionedThroughput(){
-        return this.read()
-                .flatMap(cosmosContainerResponse ->
-                        database.getDocClientWrapper()
-                                        .queryOffers("select * from c where c.offerResourceId = '" +
-                                                cosmosContainerResponse.resourceSettings().resourceId()
-                                                + "'", new FeedOptions()).single())
-                                .flatMap(offerFeedResponse -> {
-                                    if(offerFeedResponse.results().isEmpty()){
-                                        return Mono.error(new CosmosClientException(HttpConstants.StatusCodes.BADREQUEST,
-                                                "No offers found for the resource"));
-                                    }
-                                    return database.getDocClientWrapper()
-                                                    .readOffer(offerFeedResponse.results()
-                                                            .get(0)
-                                                            .selfLink()).single();
-                                })
-                                .map(cosmosOfferResponse -> cosmosOfferResponse
-                                        .getResource()
-                                        .getThroughput());
-    }
-
-    /**
-     * Sets throughput provisioned for a container in measurement of Requests-per-Unit in the Azure Cosmos service.
-     *
-     * @param requestUnitsPerSecond the cosmos container throughput, expressed in Request Units per second
+    public Mono<Integer> readProvisionedThroughput() {
+        return this.read().flatMap(cosmosContainerResponse -> database.getDocClientWrapper()
+                .queryOffers("select * from c where c.offerResourceId = '"
+                        + cosmosContainerResponse.resourceSettings().resourceId() + "'", new FeedOptions())
+                .single()).flatMap(offerFeedResponse -> {
+                    if (offerFeedResponse.results().isEmpty()) {
+                        return Mono.error(new CosmosClientException(HttpConstants.StatusCodes.BADREQUEST,
+                                "No offers found for the resource"));
+                    }
+                    return database.getDocClientWrapper().readOffer(offerFeedResponse.results().get(0).selfLink())
+                            .single();
+                }).map(cosmosOfferResponse -> cosmosOfferResponse.getResource().getThroughput());
+    }
+
+    /**
+     * Sets throughput provisioned for a container in measurement of
+     * Requests-per-Unit in the Azure Cosmos service.
+     *
+     * @param requestUnitsPerSecond the cosmos container throughput, expressed in
+     *                              Request Units per second
      * @return a {@link Mono} containing throughput or an error.
      */
-    public Mono<Integer> replaceProvisionedThroughputAsync(int requestUnitsPerSecond){
-        return this.read()
-                .flatMap(cosmosContainerResponse ->
-                        database.getDocClientWrapper()
-                                        .queryOffers("select * from c where c.offerResourceId = '" +
-                                                cosmosContainerResponse.resourceSettings().resourceId()
-                                                + "'", new FeedOptions()).single())
-                                .flatMap(offerFeedResponse -> {
-                                    if(offerFeedResponse.results().isEmpty()){
-                                        return Mono.error(new CosmosClientException(HttpConstants.StatusCodes.BADREQUEST,
-                                                "No offers found for the resource"));
-                                    }
-                                    Offer offer = offerFeedResponse.results().get(0);
-                                    offer.setThroughput(requestUnitsPerSecond);
-                                    return database.getDocClientWrapper()
-                                                    .replaceOffer(offer).single();
-                                }).map(offerResourceResponse -> offerResourceResponse.getResource().getThroughput());
+    public Mono<Integer> replaceProvisionedThroughputAsync(int requestUnitsPerSecond) {
+        return this.read().flatMap(cosmosContainerResponse -> database.getDocClientWrapper()
+                .queryOffers("select * from c where c.offerResourceId = '"
+                        + cosmosContainerResponse.resourceSettings().resourceId() + "'", new FeedOptions())
+                .single()).flatMap(offerFeedResponse -> {
+                    if (offerFeedResponse.results().isEmpty()) {
+                        return Mono.error(new CosmosClientException(HttpConstants.StatusCodes.BADREQUEST,
+                                "No offers found for the resource"));
+                    }
+                    Offer offer = offerFeedResponse.results().get(0);
+                    offer.setThroughput(requestUnitsPerSecond);
+                    return database.getDocClientWrapper().replaceOffer(offer).single();
+                }).map(offerResourceResponse -> offerResourceResponse.getResource().getThroughput());
     }
 
     /**
