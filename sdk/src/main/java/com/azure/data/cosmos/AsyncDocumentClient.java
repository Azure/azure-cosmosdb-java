--- conflicted
+++ resolved
@@ -24,20 +24,11 @@
 
 import com.azure.data.cosmos.internal.Configs;
 import com.azure.data.cosmos.internal.RxDocumentClientImpl;
-<<<<<<< HEAD
 import reactor.core.publisher.Flux;
 
 import java.net.URI;
 import java.net.URISyntaxException;
 import java.util.List;
-=======
-import rx.Observable;
->>>>>>> 02d3f7fa
-
-import java.net.URI;
-import java.net.URISyntaxException;
-import java.util.List;
-
 /**
  * Provides a client-side logical representation of the Azure Cosmos DB
  * database service. This async client is used to configure and execute requests
