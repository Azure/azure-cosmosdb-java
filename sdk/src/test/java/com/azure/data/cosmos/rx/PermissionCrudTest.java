--- conflicted
+++ resolved
@@ -33,17 +33,11 @@
 import org.testng.annotations.BeforeClass;
 import org.testng.annotations.Factory;
 import org.testng.annotations.Test;
-<<<<<<< HEAD
 import reactor.core.publisher.Flux;
 
 import java.util.UUID;
-=======
-import rx.Observable;
->>>>>>> 02d3f7fa
-
-import java.util.UUID;
-
-//TODO: change to use external TestSuiteBase 
+
+//TODO: change to use external TestSuiteBase
 public class PermissionCrudTest extends TestSuiteBase {
 
     private Database createdDatabase;
