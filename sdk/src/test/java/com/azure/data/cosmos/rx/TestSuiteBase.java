--- conflicted
+++ resolved
@@ -31,10 +31,7 @@
 import com.azure.data.cosmos.CosmosClient;
 import com.azure.data.cosmos.CosmosClientBuilder;
 import com.azure.data.cosmos.CosmosClientException;
-<<<<<<< HEAD
-=======
 import com.azure.data.cosmos.CosmosClientTest;
->>>>>>> 02d3f7fa
 import com.azure.data.cosmos.CosmosContainer;
 import com.azure.data.cosmos.CosmosContainerRequestOptions;
 import com.azure.data.cosmos.CosmosContainerSettings;
@@ -44,10 +41,7 @@
 import com.azure.data.cosmos.CosmosDatabaseSettings;
 import com.azure.data.cosmos.CosmosItem;
 import com.azure.data.cosmos.CosmosItemProperties;
-<<<<<<< HEAD
 import com.azure.data.cosmos.CosmosItemResponse;
-=======
->>>>>>> 02d3f7fa
 import com.azure.data.cosmos.CosmosRequestOptions;
 import com.azure.data.cosmos.CosmosResponse;
 import com.azure.data.cosmos.CosmosResponseValidator;
@@ -83,21 +77,10 @@
 import org.testng.annotations.AfterSuite;
 import org.testng.annotations.BeforeSuite;
 import org.testng.annotations.DataProvider;
-<<<<<<< HEAD
-import org.testng.annotations.Test;
 import reactor.core.publisher.Flux;
 import reactor.core.publisher.Mono;
 import reactor.core.scheduler.Schedulers;
 
-import java.lang.reflect.Method;
-=======
-import reactor.core.publisher.Flux;
-import reactor.core.publisher.Mono;
-import rx.Observable;
-
-import java.io.PrintWriter;
-import java.io.StringWriter;
->>>>>>> 02d3f7fa
 import java.util.ArrayList;
 import java.util.Collection;
 import java.util.List;
@@ -108,11 +91,8 @@
 import static org.assertj.core.api.Assertions.assertThat;
 import static org.mockito.Mockito.doAnswer;
 import static org.mockito.Mockito.spy;
-<<<<<<< HEAD
-=======
 
 public class TestSuiteBase extends CosmosClientTest {
->>>>>>> 02d3f7fa
 
     private static final int DEFAULT_BULK_INSERT_CONCURRENCY_LEVEL = 500;
     private static final ObjectMapper objectMapper = new ObjectMapper();
@@ -491,7 +471,6 @@
                 .publishOn(Schedulers.parallel())
                 .map(CosmosItemResponse::properties)
                 .collectList()
-                .single()
                 .block();
     }
 
@@ -698,26 +677,6 @@
         }
     }
 
-<<<<<<< HEAD
-=======
-    public <T extends Resource> void validateQuerySuccess(Observable<FeedResponse<T>> observable,
-            FeedResponseListValidator<T> validator) {
-        validateQuerySuccess(observable, validator, subscriberValidationTimeout);
-    }
-
-    public static <T extends Resource> void validateQuerySuccess(Observable<FeedResponse<T>> observable,
-            FeedResponseListValidator<T> validator, long timeout) {
-
-        VerboseTestSubscriber<FeedResponse<T>> testSubscriber = new VerboseTestSubscriber<>();
-
-        observable.subscribe(testSubscriber);
-        testSubscriber.awaitTerminalEvent(timeout, TimeUnit.MILLISECONDS);
-        testSubscriber.assertNoErrors();
-        testSubscriber.assertCompleted();
-        validator.validate(testSubscriber.getOnNextEvents());
-    }
-
->>>>>>> 02d3f7fa
     public <T extends CosmosResponse> void validateSuccess(Mono<T> single, CosmosResponseValidator<T> validator)
             throws InterruptedException {
         validateSuccess(single.flux(), validator, subscriberValidationTimeout);
@@ -804,16 +763,8 @@
 
     static ConsistencyLevel parseConsistency(String consistency) {
         if (consistency != null) {
-<<<<<<< HEAD
-            for (ConsistencyLevel consistencyLevel : ConsistencyLevel.values()) {
-                if (consistencyLevel.toString().toLowerCase().equals(consistency.toLowerCase())) {
-                    return consistencyLevel;
-                }
-            }
-=======
             consistency = CaseFormat.UPPER_CAMEL.to(CaseFormat.UPPER_UNDERSCORE, consistency).trim();
             return ConsistencyLevel.valueOf(consistency);
->>>>>>> 02d3f7fa
         }
 
         logger.error("INVALID configured test consistency [{}].", consistency);
