--- conflicted
+++ resolved
@@ -35,7 +35,6 @@
 import org.testng.annotations.BeforeClass;
 import org.testng.annotations.Factory;
 import org.testng.annotations.Test;
-<<<<<<< HEAD
 import reactor.core.publisher.Flux;
 
 import java.util.ArrayList;
@@ -44,16 +43,7 @@
 import java.util.UUID;
 import java.util.stream.Collectors;
 
-=======
-import rx.Observable;
->>>>>>> 02d3f7fa
-
-import java.util.ArrayList;
-import java.util.List;
-import java.util.UUID;
-import java.util.stream.Collectors;
-
-//TODO: change to use external TestSuiteBase 
+//TODO: change to use external TestSuiteBase
 public class ReadFeedOffersTest extends TestSuiteBase {
 
     protected static final int FEED_TIMEOUT = 60000;
