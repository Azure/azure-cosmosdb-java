/*
 * The MIT License (MIT)
 * Copyright (c) 2018 Microsoft Corporation
 *
 * Permission is hereby granted, free of charge, to any person obtaining a copy
 * of this software and associated documentation files (the "Software"), to deal
 * in the Software without restriction, including without limitation the rights
 * to use, copy, modify, merge, publish, distribute, sublicense, and/or sell
 * copies of the Software, and to permit persons to whom the Software is
 * furnished to do so, subject to the following conditions:
 *
 * The above copyright notice and this permission notice shall be included in all
 * copies or substantial portions of the Software.
 *
 * THE SOFTWARE IS PROVIDED "AS IS", WITHOUT WARRANTY OF ANY KIND, EXPRESS OR
 * IMPLIED, INCLUDING BUT NOT LIMITED TO THE WARRANTIES OF MERCHANTABILITY,
 * FITNESS FOR A PARTICULAR PURPOSE AND NONINFRINGEMENT. IN NO EVENT SHALL THE
 * AUTHORS OR COPYRIGHT HOLDERS BE LIABLE FOR ANY CLAIM, DAMAGES OR OTHER
 * LIABILITY, WHETHER IN AN ACTION OF CONTRACT, TORT OR OTHERWISE, ARISING FROM,
 * OUT OF OR IN CONNECTION WITH THE SOFTWARE OR THE USE OR OTHER DEALINGS IN THE
 * SOFTWARE.
 */
package com.azure.data.cosmos.internal;

import com.azure.data.cosmos.AsyncDocumentClient;
import com.azure.data.cosmos.AsyncDocumentClient.Builder;
import com.azure.data.cosmos.CompositePath;
import com.azure.data.cosmos.CompositePathSortOrder;
import com.azure.data.cosmos.ConnectionMode;
import com.azure.data.cosmos.ConnectionPolicy;
import com.azure.data.cosmos.ConsistencyLevel;
import com.azure.data.cosmos.CosmosClientException;
import com.azure.data.cosmos.DataType;
import com.azure.data.cosmos.Database;
import com.azure.data.cosmos.DatabaseForTest;
import com.azure.data.cosmos.Document;
<<<<<<< HEAD
=======
import com.azure.data.cosmos.DocumentClientTest;
>>>>>>> 02d3f7fa
import com.azure.data.cosmos.DocumentCollection;
import com.azure.data.cosmos.FeedOptions;
import com.azure.data.cosmos.FeedResponse;
import com.azure.data.cosmos.IncludedPath;
import com.azure.data.cosmos.Index;
import com.azure.data.cosmos.IndexingPolicy;
import com.azure.data.cosmos.PartitionKey;
import com.azure.data.cosmos.PartitionKeyDefinition;
import com.azure.data.cosmos.RequestOptions;
import com.azure.data.cosmos.Resource;
import com.azure.data.cosmos.ResourceResponse;
import com.azure.data.cosmos.RetryOptions;
import com.azure.data.cosmos.SqlQuerySpec;
import com.azure.data.cosmos.Undefined;
import com.azure.data.cosmos.User;
import com.azure.data.cosmos.directconnectivity.Protocol;
import com.azure.data.cosmos.rx.FailureValidator;
import com.azure.data.cosmos.rx.FeedResponseListValidator;
import com.azure.data.cosmos.rx.ResourceResponseValidator;
import com.azure.data.cosmos.rx.TestConfigurations;
import com.azure.data.cosmos.rx.Utils;
import com.fasterxml.jackson.core.JsonParser;
import com.fasterxml.jackson.core.type.TypeReference;
import com.fasterxml.jackson.databind.DeserializationFeature;
import com.fasterxml.jackson.databind.ObjectMapper;
import com.google.common.base.CaseFormat;
import com.google.common.collect.ImmutableList;
<<<<<<< HEAD
import io.reactivex.subscribers.TestSubscriber;
=======
>>>>>>> 02d3f7fa
import org.apache.commons.lang3.ObjectUtils;
import org.apache.commons.lang3.StringUtils;
import org.mockito.stubbing.Answer;
import org.slf4j.Logger;
import org.slf4j.LoggerFactory;
import org.testng.annotations.AfterSuite;
import org.testng.annotations.BeforeSuite;
import org.testng.annotations.DataProvider;
<<<<<<< HEAD
import org.testng.annotations.Test;
import reactor.core.publisher.Flux;

import java.lang.reflect.Method;
import java.util.ArrayList;
import java.util.Collection;
import java.util.List;
import java.util.UUID;
import java.util.concurrent.TimeUnit;
import java.util.stream.Collectors;

import static org.assertj.core.api.Assertions.assertThat;
import static org.mockito.Mockito.doAnswer;
import static org.mockito.Mockito.spy;
=======
import rx.Observable;
import rx.observers.TestSubscriber;
>>>>>>> 02d3f7fa

import java.io.PrintWriter;
import java.io.StringWriter;
import java.util.ArrayList;
import java.util.Collection;
import java.util.List;
import java.util.UUID;
import java.util.concurrent.TimeUnit;
import java.util.stream.Collectors;

import static org.assertj.core.api.Assertions.assertThat;
import static org.mockito.Mockito.doAnswer;
import static org.mockito.Mockito.spy;

public class TestSuiteBase extends DocumentClientTest {

    private static final int DEFAULT_BULK_INSERT_CONCURRENCY_LEVEL = 500;
    private static final ObjectMapper objectMapper = new ObjectMapper();
    protected static Logger logger = LoggerFactory.getLogger(TestSuiteBase.class.getSimpleName());
    protected static final int TIMEOUT = 40000;
    protected static final int FEED_TIMEOUT = 40000;
    protected static final int SETUP_TIMEOUT = 60000;
    protected static final int SHUTDOWN_TIMEOUT = 12000;

    protected static final int SUITE_SETUP_TIMEOUT = 120000;
    protected static final int SUITE_SHUTDOWN_TIMEOUT = 60000;

    protected static final int WAIT_REPLICA_CATCH_UP_IN_MILLIS = 4000;

    protected final static ConsistencyLevel accountConsistency;
    protected static final ImmutableList<String> preferredLocations;
    private static final ImmutableList<ConsistencyLevel> desiredConsistencies;
    private static final ImmutableList<Protocol> protocols;

    protected int subscriberValidationTimeout = TIMEOUT;
    protected static Database SHARED_DATABASE;
    protected static DocumentCollection SHARED_MULTI_PARTITION_COLLECTION;
    protected static DocumentCollection SHARED_SINGLE_PARTITION_COLLECTION;
    protected static DocumentCollection SHARED_MULTI_PARTITION_COLLECTION_WITH_COMPOSITE_AND_SPATIAL_INDEXES;

    private static <T> ImmutableList<T> immutableListOrNull(List<T> list) {
        return list != null ? ImmutableList.copyOf(list) : null;
    }

    static {
        accountConsistency = parseConsistency(TestConfigurations.CONSISTENCY);
        desiredConsistencies = immutableListOrNull(
                ObjectUtils.defaultIfNull(parseDesiredConsistencies(TestConfigurations.DESIRED_CONSISTENCIES),
                                          allEqualOrLowerConsistencies(accountConsistency)));
        preferredLocations = immutableListOrNull(parsePreferredLocation(TestConfigurations.PREFERRED_LOCATIONS));
        protocols = ObjectUtils.defaultIfNull(immutableListOrNull(parseProtocols(TestConfigurations.PROTOCOLS)),
                                              ImmutableList.of(Protocol.HTTPS, Protocol.TCP));
        //  Object mapper configuration
        objectMapper.configure(DeserializationFeature.FAIL_ON_UNKNOWN_PROPERTIES, false);
        objectMapper.configure(JsonParser.Feature.ALLOW_SINGLE_QUOTES, true);
        objectMapper.configure(JsonParser.Feature.ALLOW_TRAILING_COMMA, true);
        objectMapper.configure(JsonParser.Feature.STRICT_DUPLICATE_DETECTION, true);
    }

    private String testName;

<<<<<<< HEAD
    @BeforeMethod(groups = {"simple", "long", "direct", "multi-master", "emulator", "non-emulator"})
    public void beforeMethod(Method method) {

        if (this.clientBuilder != null) {

            ConnectionMode connectionMode = this.clientBuilder.getConnectionPolicy().connectionMode();
            Protocol protocol = connectionMode == ConnectionMode.DIRECT ? this.clientBuilder.getConfigs().getProtocol() : Protocol.HTTPS;

            logger.info("Starting {}::{} using {} {} mode with {} consistency",
                method.getDeclaringClass().getSimpleName(),
                method.getName(),
                connectionMode,
                protocol,
                this.clientBuilder.getDesiredConsistencyLevel()
            );
            return;
        }

        logger.info("Starting {}::{}", method.getDeclaringClass().getSimpleName(), method.getName());    }
=======
    protected TestSuiteBase() {
        this(new AsyncDocumentClient.Builder());
    }
>>>>>>> 02d3f7fa

    protected TestSuiteBase(AsyncDocumentClient.Builder clientBuilder) {
        super(clientBuilder);
        logger.debug("Initializing {} ...", this.getClass().getSimpleName());
    }

    private static class DatabaseManagerImpl implements DatabaseForTest.DatabaseManager {
        public static DatabaseManagerImpl getInstance(AsyncDocumentClient client) {
            return new DatabaseManagerImpl(client);
        }

        private final AsyncDocumentClient client;

        private DatabaseManagerImpl(AsyncDocumentClient client) {
            this.client = client;
        }

        @Override
        public Flux<FeedResponse<Database>> queryDatabases(SqlQuerySpec query) {
            return client.queryDatabases(query, null);
        }

        @Override
        public Flux<ResourceResponse<Database>> createDatabase(Database databaseDefinition) {
            return client.createDatabase(databaseDefinition, null);
        }

        @Override
        public Flux<ResourceResponse<Database>> deleteDatabase(String id) {

            return client.deleteDatabase("dbs/" + id, null);
        }
    }

    @BeforeSuite(groups = {"simple", "long", "direct", "multi-master", "emulator", "non-emulator"}, timeOut = SUITE_SETUP_TIMEOUT)
    public static void beforeSuite() {
        logger.info("beforeSuite Started");
        AsyncDocumentClient houseKeepingClient = createGatewayHouseKeepingDocumentClient().build();
        try {
            DatabaseForTest dbForTest = DatabaseForTest.create(DatabaseManagerImpl.getInstance(houseKeepingClient));
            SHARED_DATABASE = dbForTest.createdDatabase;
            RequestOptions options = new RequestOptions();
            options.setOfferThroughput(10100);
            SHARED_MULTI_PARTITION_COLLECTION = createCollection(houseKeepingClient, SHARED_DATABASE.id(), getCollectionDefinitionWithRangeRangeIndex(), options);
            SHARED_SINGLE_PARTITION_COLLECTION = createCollection(houseKeepingClient, SHARED_DATABASE.id(), getCollectionDefinition(), null);
            SHARED_MULTI_PARTITION_COLLECTION_WITH_COMPOSITE_AND_SPATIAL_INDEXES = createCollection(houseKeepingClient, SHARED_DATABASE.id(), getCollectionDefinitionMultiPartitionWithCompositeAndSpatialIndexes(), options);
        } finally {
            houseKeepingClient.close();
        }
    }

    @AfterSuite(groups = {"simple", "long", "direct", "multi-master", "emulator", "non-emulator"}, timeOut = SUITE_SHUTDOWN_TIMEOUT)
    public static void afterSuite() {
        logger.info("afterSuite Started");
        AsyncDocumentClient houseKeepingClient = createGatewayHouseKeepingDocumentClient().build();
        try {
            safeDeleteDatabase(houseKeepingClient, SHARED_DATABASE);
            DatabaseForTest.cleanupStaleTestDatabases(DatabaseManagerImpl.getInstance(houseKeepingClient));
        } finally {
            safeClose(houseKeepingClient);
        }
    }

    protected static void truncateCollection(DocumentCollection collection) {
        logger.info("Truncating collection {} ...", collection.id());
        AsyncDocumentClient houseKeepingClient = createGatewayHouseKeepingDocumentClient().build();
        try {
            List<String> paths = collection.getPartitionKey().paths();

            FeedOptions options = new FeedOptions();
            options.maxDegreeOfParallelism(-1);
            options.enableCrossPartitionQuery(true);
            options.maxItemCount(100);

            logger.info("Truncating collection {} documents ...", collection.id());

            houseKeepingClient.queryDocuments(collection.selfLink(), "SELECT * FROM root", options)
                    .flatMap(page -> Flux.fromIterable(page.results()))
                    .flatMap(doc -> {
                        RequestOptions requestOptions = new RequestOptions();

                        if (paths != null && !paths.isEmpty()) {
                            List<String> pkPath = PathParser.getPathParts(paths.get(0));
                            Object propertyValue = doc.getObjectByPath(pkPath);
                            if (propertyValue == null) {
                                propertyValue = Undefined.Value();
                            }

                            requestOptions.setPartitionKey(new PartitionKey(propertyValue));
                        }

                        return houseKeepingClient.deleteDocument(doc.selfLink(), requestOptions);
                    }).then().block();

            logger.info("Truncating collection {} triggers ...", collection.id());

            houseKeepingClient.queryTriggers(collection.selfLink(), "SELECT * FROM root", options)
                    .flatMap(page -> Flux.fromIterable(page.results()))
                    .flatMap(trigger -> {
                        RequestOptions requestOptions = new RequestOptions();

//                    if (paths != null && !paths.isEmpty()) {
//                        Object propertyValue = trigger.getObjectByPath(PathParser.getPathParts(paths.get(0)));
//                        requestOptions.partitionKey(new PartitionKey(propertyValue));
//                    }

                        return houseKeepingClient.deleteTrigger(trigger.selfLink(), requestOptions);
                    }).then().block();

            logger.info("Truncating collection {} storedProcedures ...", collection.id());

            houseKeepingClient.queryStoredProcedures(collection.selfLink(), "SELECT * FROM root", options)
                    .flatMap(page -> Flux.fromIterable(page.results()))
                    .flatMap(storedProcedure -> {
                        RequestOptions requestOptions = new RequestOptions();

//                    if (paths != null && !paths.isEmpty()) {
//                        Object propertyValue = storedProcedure.getObjectByPath(PathParser.getPathParts(paths.get(0)));
//                        requestOptions.partitionKey(new PartitionKey(propertyValue));
//                    }

                        return houseKeepingClient.deleteStoredProcedure(storedProcedure.selfLink(), requestOptions);
                    }).then().block();

            logger.info("Truncating collection {} udfs ...", collection.id());

            houseKeepingClient.queryUserDefinedFunctions(collection.selfLink(), "SELECT * FROM root", options)
                    .flatMap(page -> Flux.fromIterable(page.results()))
                    .flatMap(udf -> {
                        RequestOptions requestOptions = new RequestOptions();

//                    if (paths != null && !paths.isEmpty()) {
//                        Object propertyValue = udf.getObjectByPath(PathParser.getPathParts(paths.get(0)));
//                        requestOptions.partitionKey(new PartitionKey(propertyValue));
//                    }

                        return houseKeepingClient.deleteUserDefinedFunction(udf.selfLink(), requestOptions);
                    }).then().block();

        } finally {
            houseKeepingClient.close();
        }

        logger.info("Finished truncating collection {}.", collection.id());
    }

    protected static void waitIfNeededForReplicasToCatchUp(Builder clientBuilder) {
        switch (clientBuilder.getDesiredConsistencyLevel()) {
            case EVENTUAL:
            case CONSISTENT_PREFIX:
                logger.info(" additional wait in EVENTUAL mode so the replica catch up");
                // give times to replicas to catch up after a write
                try {
                    TimeUnit.MILLISECONDS.sleep(WAIT_REPLICA_CATCH_UP_IN_MILLIS);
                } catch (Exception e) {
                    logger.error("unexpected failure", e);
                }

            case SESSION:
            case BOUNDED_STALENESS:
            case STRONG:
            default:
                break;
        }
    }

    public static DocumentCollection createCollection(String databaseId,
                                                      DocumentCollection collection,
                                                      RequestOptions options) {
        AsyncDocumentClient client = createGatewayHouseKeepingDocumentClient().build();
        try {
            return client.createCollection("dbs/" + databaseId, collection, options).single().block().getResource();
        } finally {
            client.close();
        }
    }

    public static DocumentCollection createCollection(AsyncDocumentClient client, String databaseId,
                                                      DocumentCollection collection, RequestOptions options) {
        return client.createCollection("dbs/" + databaseId, collection, options).single().block().getResource();
    }

    public static DocumentCollection createCollection(AsyncDocumentClient client, String databaseId,
                                                      DocumentCollection collection) {
        return client.createCollection("dbs/" + databaseId, collection, null).single().block().getResource();
    }

    private static DocumentCollection getCollectionDefinitionMultiPartitionWithCompositeAndSpatialIndexes() {
        final String NUMBER_FIELD = "numberField";
        final String STRING_FIELD = "stringField";
        final String NUMBER_FIELD_2 = "numberField2";
        final String STRING_FIELD_2 = "stringField2";
        final String BOOL_FIELD = "boolField";
        final String NULL_FIELD = "nullField";
        final String OBJECT_FIELD = "objectField";
        final String ARRAY_FIELD = "arrayField";
        final String SHORT_STRING_FIELD = "shortStringField";
        final String MEDIUM_STRING_FIELD = "mediumStringField";
        final String LONG_STRING_FIELD = "longStringField";
        final String PARTITION_KEY = "pk";

        DocumentCollection documentCollection = new DocumentCollection();

        IndexingPolicy indexingPolicy = new IndexingPolicy();
        Collection<ArrayList<CompositePath>> compositeIndexes = new ArrayList<ArrayList<CompositePath>>();

        //Simple
        ArrayList<CompositePath> compositeIndexSimple = new ArrayList<CompositePath>();
        CompositePath compositePath1 = new CompositePath();
        compositePath1.path("/" + NUMBER_FIELD);
        compositePath1.order(CompositePathSortOrder.ASCENDING);

        CompositePath compositePath2 = new CompositePath();
        compositePath2.path("/" + STRING_FIELD);
        compositePath2.order(CompositePathSortOrder.DESCENDING);

        compositeIndexSimple.add(compositePath1);
        compositeIndexSimple.add(compositePath2);

        //Max Columns
        ArrayList<CompositePath> compositeIndexMaxColumns = new ArrayList<CompositePath>();
        CompositePath compositePath3 = new CompositePath();
        compositePath3.path("/" + NUMBER_FIELD);
        compositePath3.order(CompositePathSortOrder.DESCENDING);

        CompositePath compositePath4 = new CompositePath();
        compositePath4.path("/" + STRING_FIELD);
        compositePath4.order(CompositePathSortOrder.ASCENDING);

        CompositePath compositePath5 = new CompositePath();
        compositePath5.path("/" + NUMBER_FIELD_2);
        compositePath5.order(CompositePathSortOrder.DESCENDING);

        CompositePath compositePath6 = new CompositePath();
        compositePath6.path("/" + STRING_FIELD_2);
        compositePath6.order(CompositePathSortOrder.ASCENDING);

        compositeIndexMaxColumns.add(compositePath3);
        compositeIndexMaxColumns.add(compositePath4);
        compositeIndexMaxColumns.add(compositePath5);
        compositeIndexMaxColumns.add(compositePath6);

        //Primitive Values
        ArrayList<CompositePath> compositeIndexPrimitiveValues = new ArrayList<CompositePath>();
        CompositePath compositePath7 = new CompositePath();
        compositePath7.path("/" + NUMBER_FIELD);
        compositePath7.order(CompositePathSortOrder.DESCENDING);

        CompositePath compositePath8 = new CompositePath();
        compositePath8.path("/" + STRING_FIELD);
        compositePath8.order(CompositePathSortOrder.ASCENDING);

        CompositePath compositePath9 = new CompositePath();
        compositePath9.path("/" + BOOL_FIELD);
        compositePath9.order(CompositePathSortOrder.DESCENDING);

        CompositePath compositePath10 = new CompositePath();
        compositePath10.path("/" + NULL_FIELD);
        compositePath10.order(CompositePathSortOrder.ASCENDING);

        compositeIndexPrimitiveValues.add(compositePath7);
        compositeIndexPrimitiveValues.add(compositePath8);
        compositeIndexPrimitiveValues.add(compositePath9);
        compositeIndexPrimitiveValues.add(compositePath10);

        //Long Strings
        ArrayList<CompositePath> compositeIndexLongStrings = new ArrayList<CompositePath>();
        CompositePath compositePath11 = new CompositePath();
        compositePath11.path("/" + STRING_FIELD);

        CompositePath compositePath12 = new CompositePath();
        compositePath12.path("/" + SHORT_STRING_FIELD);

        CompositePath compositePath13 = new CompositePath();
        compositePath13.path("/" + MEDIUM_STRING_FIELD);

        CompositePath compositePath14 = new CompositePath();
        compositePath14.path("/" + LONG_STRING_FIELD);

        compositeIndexLongStrings.add(compositePath11);
        compositeIndexLongStrings.add(compositePath12);
        compositeIndexLongStrings.add(compositePath13);
        compositeIndexLongStrings.add(compositePath14);

        compositeIndexes.add(compositeIndexSimple);
        compositeIndexes.add(compositeIndexMaxColumns);
        compositeIndexes.add(compositeIndexPrimitiveValues);
        compositeIndexes.add(compositeIndexLongStrings);

        indexingPolicy.compositeIndexes(compositeIndexes);
        documentCollection.setIndexingPolicy(indexingPolicy);

        PartitionKeyDefinition partitionKeyDefinition = new PartitionKeyDefinition();
        ArrayList<String> partitionKeyPaths = new ArrayList<String>();
        partitionKeyPaths.add("/" + PARTITION_KEY);
        partitionKeyDefinition.paths(partitionKeyPaths);
        documentCollection.setPartitionKey(partitionKeyDefinition);

        documentCollection.id(UUID.randomUUID().toString());

        return documentCollection;
    }

    public static Document createDocument(AsyncDocumentClient client, String databaseId, String collectionId, Document document) {
        return createDocument(client, databaseId, collectionId, document, null);
    }

    public static Document createDocument(AsyncDocumentClient client, String databaseId, String collectionId, Document document, RequestOptions options) {
        return client.createDocument(Utils.getCollectionNameLink(databaseId, collectionId), document, options, false).single().block().getResource();
    }

    public Flux<ResourceResponse<Document>> bulkInsert(AsyncDocumentClient client,
                                                             String collectionLink,
                                                             List<Document> documentDefinitionList,
                                                             int concurrencyLevel) {
        ArrayList<Flux<ResourceResponse<Document>>> result = new ArrayList<>(documentDefinitionList.size());
        for (Document docDef : documentDefinitionList) {
            result.add(client.createDocument(collectionLink, docDef, null, false));
        }

        return Flux.merge(Flux.fromIterable(result), concurrencyLevel);
    }

    public Flux<ResourceResponse<Document>> bulkInsert(AsyncDocumentClient client,
                                                             String collectionLink,
                                                             List<Document> documentDefinitionList) {
        return bulkInsert(client, collectionLink, documentDefinitionList, DEFAULT_BULK_INSERT_CONCURRENCY_LEVEL);
    }

    public List<Document> bulkInsertBlocking(AsyncDocumentClient client,
                                             String collectionLink,
                                             List<Document> documentDefinitionList) {
        return bulkInsert(client, collectionLink, documentDefinitionList, DEFAULT_BULK_INSERT_CONCURRENCY_LEVEL)
                .map(ResourceResponse::getResource)
                .collectList()
                .single()
                .block();
    }

    public static ConsistencyLevel getAccountDefaultConsistencyLevel(AsyncDocumentClient client) {
        return client.getDatabaseAccount().single().block().getConsistencyPolicy().getDefaultConsistencyLevel();
    }

    public static User createUser(AsyncDocumentClient client, String databaseId, User user) {
        return client.createUser("dbs/" + databaseId, user, null).single().block().getResource();
    }

    public static User safeCreateUser(AsyncDocumentClient client, String databaseId, User user) {
        deleteUserIfExists(client, databaseId, user.id());
        return createUser(client, databaseId, user);
    }

    private static DocumentCollection safeCreateCollection(AsyncDocumentClient client, String databaseId, DocumentCollection collection, RequestOptions options) {
        deleteCollectionIfExists(client, databaseId, collection.id());
        return createCollection(client, databaseId, collection, options);
    }

    public static String getCollectionLink(DocumentCollection collection) {
        return collection.selfLink();
    }

    static protected DocumentCollection getCollectionDefinition() {
        PartitionKeyDefinition partitionKeyDef = new PartitionKeyDefinition();
        ArrayList<String> paths = new ArrayList<String>();
        paths.add("/mypk");
        partitionKeyDef.paths(paths);

        DocumentCollection collectionDefinition = new DocumentCollection();
        collectionDefinition.id(UUID.randomUUID().toString());
        collectionDefinition.setPartitionKey(partitionKeyDef);

        return collectionDefinition;
    }

    static protected DocumentCollection getCollectionDefinitionWithRangeRangeIndex() {
        PartitionKeyDefinition partitionKeyDef = new PartitionKeyDefinition();
        ArrayList<String> paths = new ArrayList<>();
        paths.add("/mypk");
        partitionKeyDef.paths(paths);
        IndexingPolicy indexingPolicy = new IndexingPolicy();
        Collection<IncludedPath> includedPaths = new ArrayList<>();
        IncludedPath includedPath = new IncludedPath();
        includedPath.path("/*");
        Collection<Index> indexes = new ArrayList<>();
        Index stringIndex = Index.Range(DataType.STRING);
        stringIndex.set("precision", -1);
        indexes.add(stringIndex);

        Index numberIndex = Index.Range(DataType.NUMBER);
        numberIndex.set("precision", -1);
        indexes.add(numberIndex);
        includedPath.indexes(indexes);
        includedPaths.add(includedPath);
        indexingPolicy.setIncludedPaths(includedPaths);

        DocumentCollection collectionDefinition = new DocumentCollection();
        collectionDefinition.setIndexingPolicy(indexingPolicy);
        collectionDefinition.id(UUID.randomUUID().toString());
        collectionDefinition.setPartitionKey(partitionKeyDef);

        return collectionDefinition;
    }

    public static void deleteCollectionIfExists(AsyncDocumentClient client, String databaseId, String collectionId) {
        List<DocumentCollection> res = client.queryCollections("dbs/" + databaseId,
                                                               String.format("SELECT * FROM root r where r.id = '%s'", collectionId), null).single().block()
                .results();
        if (!res.isEmpty()) {
            deleteCollection(client, Utils.getCollectionNameLink(databaseId, collectionId));
        }
    }

    public static void deleteCollection(AsyncDocumentClient client, String collectionLink) {
        client.deleteCollection(collectionLink, null).single().block();
    }

    public static void deleteDocumentIfExists(AsyncDocumentClient client, String databaseId, String collectionId, String docId) {
        FeedOptions options = new FeedOptions();
        options.partitionKey(new PartitionKey(docId));
        List<Document> res = client
                .queryDocuments(Utils.getCollectionNameLink(databaseId, collectionId), String.format("SELECT * FROM root r where r.id = '%s'", docId), options)
                .single().block().results();
        if (!res.isEmpty()) {
            deleteDocument(client, Utils.getDocumentNameLink(databaseId, collectionId, docId));
        }
    }

    public static void safeDeleteDocument(AsyncDocumentClient client, String documentLink, RequestOptions options) {
        if (client != null && documentLink != null) {
            try {
                client.deleteDocument(documentLink, options).single().block();
            } catch (Exception e) {
                CosmosClientException dce = com.azure.data.cosmos.internal.Utils.as(e, CosmosClientException.class);
                if (dce == null || dce.statusCode() != 404) {
                    throw e;
                }
            }
        }
    }

    public static void deleteDocument(AsyncDocumentClient client, String documentLink) {
        client.deleteDocument(documentLink, null).single().block();
    }

    public static void deleteUserIfExists(AsyncDocumentClient client, String databaseId, String userId) {
        List<User> res = client
                .queryUsers("dbs/" + databaseId, String.format("SELECT * FROM root r where r.id = '%s'", userId), null)
                .single().block().results();
        if (!res.isEmpty()) {
            deleteUser(client, Utils.getUserNameLink(databaseId, userId));
        }
    }

    public static void deleteUser(AsyncDocumentClient client, String userLink) {
        client.deleteUser(userLink, null).single().block();
    }

    public static String getDatabaseLink(Database database) {
        return database.selfLink();
    }

    static private Database safeCreateDatabase(AsyncDocumentClient client, Database database) {
        safeDeleteDatabase(client, database.id());
        return createDatabase(client, database);
    }

    static protected Database createDatabase(AsyncDocumentClient client, Database database) {
        Flux<ResourceResponse<Database>> databaseObservable = client.createDatabase(database, null);
        return databaseObservable.single().block().getResource();
    }

    static protected Database createDatabase(AsyncDocumentClient client, String databaseId) {
        Database databaseDefinition = new Database();
        databaseDefinition.id(databaseId);
        return createDatabase(client, databaseDefinition);
    }

    static protected Database createDatabaseIfNotExists(AsyncDocumentClient client, String databaseId) {
        return client.queryDatabases(String.format("SELECT * FROM r where r.id = '%s'", databaseId), null).flatMap(p -> Flux.fromIterable(p.results())).switchIfEmpty(
                Flux.defer(() -> {

                    Database databaseDefinition = new Database();
                    databaseDefinition.id(databaseId);

                    return client.createDatabase(databaseDefinition, null).map(ResourceResponse::getResource);
                })
        ).single().block();
    }

    static protected void safeDeleteDatabase(AsyncDocumentClient client, Database database) {
        if (database != null) {
            safeDeleteDatabase(client, database.id());
        }
    }

    static protected void safeDeleteDatabase(AsyncDocumentClient client, String databaseId) {
        if (client != null) {
            try {
                client.deleteDatabase(Utils.getDatabaseNameLink(databaseId), null).single().block();
            } catch (Exception e) {
            }
        }
    }

    static protected void safeDeleteAllCollections(AsyncDocumentClient client, Database database) {
        if (database != null) {
            List<DocumentCollection> collections = client.readCollections(database.selfLink(), null)
                    .flatMap(p -> Flux.fromIterable(p.results()))
                    .collectList()
                    .single()
                    .block();

            for (DocumentCollection collection : collections) {
                client.deleteCollection(collection.selfLink(), null).single().block().getResource();
            }
        }
    }

    static protected void safeDeleteCollection(AsyncDocumentClient client, DocumentCollection collection) {
        if (client != null && collection != null) {
            try {
                client.deleteCollection(collection.selfLink(), null).single().block();
            } catch (Exception e) {
            }
        }
    }

    static protected void safeDeleteCollection(AsyncDocumentClient client, String databaseId, String collectionId) {
        if (client != null && databaseId != null && collectionId != null) {
            try {
                client.deleteCollection("/dbs/" + databaseId + "/colls/" + collectionId, null).single().block();
            } catch (Exception e) {
            }
        }
    }

    static protected void safeCloseAsync(AsyncDocumentClient client) {
        if (client != null) {
            new Thread(() -> {
                try {
                    client.close();
                } catch (Exception e) {
                    e.printStackTrace();
                }
            }).start();
        }
    }

    static protected void safeClose(AsyncDocumentClient client) {
        if (client != null) {
            try {
                client.close();
            } catch (Exception e) {
                e.printStackTrace();
            }
        }
    }

    public <T extends Resource> void validateSuccess(Flux<ResourceResponse<T>> observable,
                                                     ResourceResponseValidator<T> validator) {
        validateSuccess(observable, validator, subscriberValidationTimeout);
    }

    public static <T extends Resource> void validateSuccess(Flux<ResourceResponse<T>> observable,
                                                            ResourceResponseValidator<T> validator, long timeout) {

        TestSubscriber<ResourceResponse<T>> testSubscriber = new TestSubscriber<>();

        observable.subscribe(testSubscriber);
        testSubscriber.awaitTerminalEvent(timeout, TimeUnit.MILLISECONDS);
        testSubscriber.assertNoErrors();
        testSubscriber.assertComplete();
        testSubscriber.assertValueCount(1);
        validator.validate(testSubscriber.values().get(0));
    }

    public <T extends Resource> void validateFailure(Flux<ResourceResponse<T>> observable,
                                                     FailureValidator validator) {
        validateFailure(observable, validator, subscriberValidationTimeout);
    }

    public static <T extends Resource> void validateFailure(Flux<ResourceResponse<T>> observable,
                                                            FailureValidator validator, long timeout) {

        TestSubscriber<ResourceResponse<T>> testSubscriber = new TestSubscriber<>();

        observable.subscribe(testSubscriber);
        testSubscriber.awaitTerminalEvent(timeout, TimeUnit.MILLISECONDS);
        testSubscriber.assertNotComplete();
        testSubscriber.assertTerminated();
        assertThat(testSubscriber.errorCount()).isEqualTo(1);
        validator.validate((Throwable) testSubscriber.getEvents().get(1).get(0));
    }

    public <T extends Resource> void validateQuerySuccess(Flux<FeedResponse<T>> observable,
                                                          FeedResponseListValidator<T> validator) {
        validateQuerySuccess(observable, validator, subscriberValidationTimeout);
    }

    public static <T extends Resource> void validateQuerySuccess(Flux<FeedResponse<T>> observable,
                                                                 FeedResponseListValidator<T> validator, long timeout) {

        TestSubscriber<FeedResponse<T>> testSubscriber = new TestSubscriber<>();

        observable.subscribe(testSubscriber);
        testSubscriber.awaitTerminalEvent(timeout, TimeUnit.MILLISECONDS);
        testSubscriber.assertNoErrors();
        testSubscriber.assertComplete();
        validator.validate(testSubscriber.values());
    }

    public <T extends Resource> void validateQueryFailure(Flux<FeedResponse<T>> observable,
                                                          FailureValidator validator) {
        validateQueryFailure(observable, validator, subscriberValidationTimeout);
    }

    public static <T extends Resource> void validateQueryFailure(Flux<FeedResponse<T>> observable,
                                                                 FailureValidator validator, long timeout) {

        TestSubscriber<FeedResponse<T>> testSubscriber = new TestSubscriber<>();

        observable.subscribe(testSubscriber);
        testSubscriber.awaitTerminalEvent(timeout, TimeUnit.MILLISECONDS);
        testSubscriber.assertNotComplete();
        testSubscriber.assertTerminated();
        assertThat(testSubscriber.errorCount()).isEqualTo(1);
        validator.validate((Throwable) testSubscriber.getEvents().get(1).get(0));
    }

    @DataProvider
    public static Object[][] clientBuilders() {
        return new Object[][]{{createGatewayRxDocumentClient(ConsistencyLevel.SESSION, false, null)}};
    }

    @DataProvider
    public static Object[][] clientBuildersWithSessionConsistency() {
        return new Object[][]{
                {createGatewayRxDocumentClient(ConsistencyLevel.SESSION, false, null)},
                {createDirectRxDocumentClient(ConsistencyLevel.SESSION, Protocol.HTTPS, false, null)},
                {createDirectRxDocumentClient(ConsistencyLevel.SESSION, Protocol.TCP, false, null)}
        };
    }

    private static ConsistencyLevel parseConsistency(String consistency) {
        if (consistency != null) {
<<<<<<< HEAD
            for (ConsistencyLevel consistencyLevel : ConsistencyLevel.values()) {
                if (consistencyLevel.toString().toLowerCase().equals(consistency.toLowerCase())) {
                    return consistencyLevel;
                }
            }
=======
            consistency = CaseFormat.UPPER_CAMEL.to(CaseFormat.UPPER_UNDERSCORE, consistency).trim();
            return ConsistencyLevel.valueOf(consistency);
>>>>>>> 02d3f7fa
        }

        logger.error("INVALID configured test consistency [{}].", consistency);
        throw new IllegalStateException("INVALID configured test consistency " + consistency);
    }

    static List<String> parsePreferredLocation(String preferredLocations) {
        if (StringUtils.isEmpty(preferredLocations)) {
            return null;
        }

        try {
            return objectMapper.readValue(preferredLocations, new TypeReference<List<String>>() {
            });
        } catch (Exception e) {
            logger.error("INVALID configured test preferredLocations [{}].", preferredLocations);
            throw new IllegalStateException("INVALID configured test preferredLocations " + preferredLocations);
        }
    }

    static List<Protocol> parseProtocols(String protocols) {
        if (StringUtils.isEmpty(protocols)) {
            return null;
        }
        List<Protocol> protocolList = new ArrayList<>();
        try {
            List<String> protocolStrings = objectMapper.readValue(protocols, new TypeReference<List<String>>() {
            });
            for(String protocol : protocolStrings) {
                protocolList.add(Protocol.valueOf(CaseFormat.UPPER_CAMEL.to(CaseFormat.UPPER_UNDERSCORE, protocol)));
            }
            return protocolList;
        } catch (Exception e) {
            logger.error("INVALID configured test protocols [{}].", protocols);
            throw new IllegalStateException("INVALID configured test protocols " + protocols);
        }
    }

    @DataProvider
    public static Object[][] simpleClientBuildersWithDirect() {
        return simpleClientBuildersWithDirect(toArray(protocols));
    }

    @DataProvider
    public static Object[][] simpleClientBuildersWithDirectHttps() {
        return simpleClientBuildersWithDirect(Protocol.HTTPS);
    }

    private static Object[][] simpleClientBuildersWithDirect(Protocol... protocols) {
        logger.info("Max test consistency to use is [{}]", accountConsistency);
        List<ConsistencyLevel> testConsistencies = ImmutableList.of(ConsistencyLevel.EVENTUAL);
        
        boolean isMultiMasterEnabled = preferredLocations != null && accountConsistency == ConsistencyLevel.SESSION;

        List<Builder> builders = new ArrayList<>();
        builders.add(createGatewayRxDocumentClient(ConsistencyLevel.SESSION, false, null));

        for (Protocol protocol : protocols) {
            testConsistencies.forEach(consistencyLevel -> builders.add(createDirectRxDocumentClient(consistencyLevel,
                                                                                                    protocol,
                                                                                                    isMultiMasterEnabled,
                                                                                                    preferredLocations)));
        }

        builders.forEach(b -> logger.info("Will Use ConnectionMode [{}], Consistency [{}], Protocol [{}]",
                                          b.getConnectionPolicy().connectionMode(),
                                          b.getDesiredConsistencyLevel(),
                                          b.getConfigs().getProtocol()
        ));

        return builders.stream().map(b -> new Object[]{b}).collect(Collectors.toList()).toArray(new Object[0][]);
    }

    @DataProvider
    public static Object[][] clientBuildersWithDirect() {
        return clientBuildersWithDirectAllConsistencies(toArray(protocols));
    }

    @DataProvider
    public static Object[][] clientBuildersWithDirectHttps() {
        return clientBuildersWithDirectAllConsistencies(Protocol.HTTPS);
    }

    @DataProvider
    public static Object[][] clientBuildersWithDirectSession() {
        return clientBuildersWithDirectSession(toArray(protocols));
    }

    static Protocol[] toArray(List<Protocol> protocols) {
        return protocols.toArray(new Protocol[0]);
    }

    private static Object[][] clientBuildersWithDirectSession(Protocol... protocols) {
        return clientBuildersWithDirect(new ArrayList<ConsistencyLevel>() {{
            add(ConsistencyLevel.SESSION);
        }}, protocols);
    }

    private static Object[][] clientBuildersWithDirectAllConsistencies(Protocol... protocols) {
        logger.info("Max test consistency to use is [{}]", accountConsistency);
        return clientBuildersWithDirect(desiredConsistencies, protocols);
    }

    static List<ConsistencyLevel> parseDesiredConsistencies(String consistencies) {
        if (StringUtils.isEmpty(consistencies)) {
            return null;
        }
        List<ConsistencyLevel> consistencyLevels = new ArrayList<>();
        try {
            List<String> consistencyStrings = objectMapper.readValue(consistencies, new TypeReference<List<String>>() {});
            for(String consistency : consistencyStrings) {
                consistencyLevels.add(ConsistencyLevel.valueOf(CaseFormat.UPPER_CAMEL.to(CaseFormat.UPPER_UNDERSCORE, consistency)));
            }
            return consistencyLevels;
        } catch (Exception e) {
            logger.error("INVALID consistency test desiredConsistencies [{}].", consistencies);
            throw new IllegalStateException("INVALID configured test desiredConsistencies " + consistencies);
        }
    }

    static List<ConsistencyLevel> allEqualOrLowerConsistencies(ConsistencyLevel accountConsistency) {
        List<ConsistencyLevel> testConsistencies = new ArrayList<>();
        switch (accountConsistency) {
            case STRONG:
                testConsistencies.add(ConsistencyLevel.STRONG);
            case BOUNDED_STALENESS:
                testConsistencies.add(ConsistencyLevel.BOUNDED_STALENESS);
            case SESSION:
                testConsistencies.add(ConsistencyLevel.SESSION);
            case CONSISTENT_PREFIX:
                testConsistencies.add(ConsistencyLevel.CONSISTENT_PREFIX);
            case EVENTUAL:
                testConsistencies.add(ConsistencyLevel.EVENTUAL);
                break;
            default:
                throw new IllegalStateException("INVALID configured test consistency " + accountConsistency);
        }
        return testConsistencies;
    }

    private static Object[][] clientBuildersWithDirect(List<ConsistencyLevel> testConsistencies, Protocol... protocols) {
        boolean isMultiMasterEnabled = preferredLocations != null && accountConsistency == ConsistencyLevel.SESSION;

        List<Builder> builders = new ArrayList<>();
        builders.add(createGatewayRxDocumentClient(ConsistencyLevel.SESSION, isMultiMasterEnabled, preferredLocations));

        for (Protocol protocol : protocols) {
            testConsistencies.forEach(consistencyLevel -> builders.add(createDirectRxDocumentClient(consistencyLevel,
                                                                                                    protocol,
                                                                                                    isMultiMasterEnabled,
                                                                                                    preferredLocations)));
        }

        builders.forEach(b -> logger.info("Will Use ConnectionMode [{}], Consistency [{}], Protocol [{}]",
                                          b.getConnectionPolicy().connectionMode(),
                                          b.getDesiredConsistencyLevel(),
                                          b.getConfigs().getProtocol()
        ));

        return builders.stream().map(b -> new Object[]{b}).collect(Collectors.toList()).toArray(new Object[0][]);
    }

    static protected Builder createGatewayHouseKeepingDocumentClient() {
        ConnectionPolicy connectionPolicy = new ConnectionPolicy();
        connectionPolicy.connectionMode(ConnectionMode.GATEWAY);
        RetryOptions options = new RetryOptions();
        options.maxRetryWaitTimeInSeconds(SUITE_SETUP_TIMEOUT);
        connectionPolicy.retryOptions(options);
        return new Builder().withServiceEndpoint(TestConfigurations.HOST)
                .withMasterKeyOrResourceToken(TestConfigurations.MASTER_KEY)
                .withConnectionPolicy(connectionPolicy)
                .withConsistencyLevel(ConsistencyLevel.SESSION);
    }

    static protected Builder createGatewayRxDocumentClient(ConsistencyLevel consistencyLevel, boolean multiMasterEnabled, List<String> preferredLocations) {
        ConnectionPolicy connectionPolicy = new ConnectionPolicy();
        connectionPolicy.connectionMode(ConnectionMode.GATEWAY);
        connectionPolicy.usingMultipleWriteLocations(multiMasterEnabled);
        connectionPolicy.preferredLocations(preferredLocations);
        return new Builder().withServiceEndpoint(TestConfigurations.HOST)
                .withMasterKeyOrResourceToken(TestConfigurations.MASTER_KEY)
                .withConnectionPolicy(connectionPolicy)
                .withConsistencyLevel(consistencyLevel);
    }

    static protected Builder createGatewayRxDocumentClient() {
        return createGatewayRxDocumentClient(ConsistencyLevel.SESSION, false, null);
    }

    static protected Builder createDirectRxDocumentClient(ConsistencyLevel consistencyLevel,
                                                                              Protocol protocol,
                                                                              boolean multiMasterEnabled,
                                                                              List<String> preferredLocations) {
        ConnectionPolicy connectionPolicy = new ConnectionPolicy();
        connectionPolicy.connectionMode(ConnectionMode.DIRECT);

        if (preferredLocations != null) {
            connectionPolicy.preferredLocations(preferredLocations);
        }

        if (multiMasterEnabled && consistencyLevel == ConsistencyLevel.SESSION) {
            connectionPolicy.usingMultipleWriteLocations(true);
        }

        Configs configs = spy(new Configs());
        doAnswer((Answer<Protocol>)invocation -> protocol).when(configs).getProtocol();

        return new Builder().withServiceEndpoint(TestConfigurations.HOST)
                .withMasterKeyOrResourceToken(TestConfigurations.MASTER_KEY)
                .withConnectionPolicy(connectionPolicy)
                .withConsistencyLevel(consistencyLevel)
                .withConfigs(configs);
    }

    protected int expectedNumberOfPages(int totalExpectedResult, int maxPageSize) {
        return Math.max((totalExpectedResult + maxPageSize - 1 ) / maxPageSize, 1);
    }

    @DataProvider(name = "queryMetricsArgProvider")
    public Object[][] queryMetricsArgProvider() {
        return new Object[][]{
                {true},
                {false},
        };
    }
}<|MERGE_RESOLUTION|>--- conflicted
+++ resolved
@@ -34,10 +34,7 @@
 import com.azure.data.cosmos.Database;
 import com.azure.data.cosmos.DatabaseForTest;
 import com.azure.data.cosmos.Document;
-<<<<<<< HEAD
-=======
 import com.azure.data.cosmos.DocumentClientTest;
->>>>>>> 02d3f7fa
 import com.azure.data.cosmos.DocumentCollection;
 import com.azure.data.cosmos.FeedOptions;
 import com.azure.data.cosmos.FeedResponse;
@@ -65,10 +62,7 @@
 import com.fasterxml.jackson.databind.ObjectMapper;
 import com.google.common.base.CaseFormat;
 import com.google.common.collect.ImmutableList;
-<<<<<<< HEAD
 import io.reactivex.subscribers.TestSubscriber;
-=======
->>>>>>> 02d3f7fa
 import org.apache.commons.lang3.ObjectUtils;
 import org.apache.commons.lang3.StringUtils;
 import org.mockito.stubbing.Answer;
@@ -77,28 +71,8 @@
 import org.testng.annotations.AfterSuite;
 import org.testng.annotations.BeforeSuite;
 import org.testng.annotations.DataProvider;
-<<<<<<< HEAD
-import org.testng.annotations.Test;
 import reactor.core.publisher.Flux;
 
-import java.lang.reflect.Method;
-import java.util.ArrayList;
-import java.util.Collection;
-import java.util.List;
-import java.util.UUID;
-import java.util.concurrent.TimeUnit;
-import java.util.stream.Collectors;
-
-import static org.assertj.core.api.Assertions.assertThat;
-import static org.mockito.Mockito.doAnswer;
-import static org.mockito.Mockito.spy;
-=======
-import rx.Observable;
-import rx.observers.TestSubscriber;
->>>>>>> 02d3f7fa
-
-import java.io.PrintWriter;
-import java.io.StringWriter;
 import java.util.ArrayList;
 import java.util.Collection;
 import java.util.List;
@@ -157,31 +131,9 @@
 
     private String testName;
 
-<<<<<<< HEAD
-    @BeforeMethod(groups = {"simple", "long", "direct", "multi-master", "emulator", "non-emulator"})
-    public void beforeMethod(Method method) {
-
-        if (this.clientBuilder != null) {
-
-            ConnectionMode connectionMode = this.clientBuilder.getConnectionPolicy().connectionMode();
-            Protocol protocol = connectionMode == ConnectionMode.DIRECT ? this.clientBuilder.getConfigs().getProtocol() : Protocol.HTTPS;
-
-            logger.info("Starting {}::{} using {} {} mode with {} consistency",
-                method.getDeclaringClass().getSimpleName(),
-                method.getName(),
-                connectionMode,
-                protocol,
-                this.clientBuilder.getDesiredConsistencyLevel()
-            );
-            return;
-        }
-
-        logger.info("Starting {}::{}", method.getDeclaringClass().getSimpleName(), method.getName());    }
-=======
     protected TestSuiteBase() {
         this(new AsyncDocumentClient.Builder());
     }
->>>>>>> 02d3f7fa
 
     protected TestSuiteBase(AsyncDocumentClient.Builder clientBuilder) {
         super(clientBuilder);
@@ -827,16 +779,8 @@
 
     private static ConsistencyLevel parseConsistency(String consistency) {
         if (consistency != null) {
-<<<<<<< HEAD
-            for (ConsistencyLevel consistencyLevel : ConsistencyLevel.values()) {
-                if (consistencyLevel.toString().toLowerCase().equals(consistency.toLowerCase())) {
-                    return consistencyLevel;
-                }
-            }
-=======
             consistency = CaseFormat.UPPER_CAMEL.to(CaseFormat.UPPER_UNDERSCORE, consistency).trim();
             return ConsistencyLevel.valueOf(consistency);
->>>>>>> 02d3f7fa
         }
 
         logger.error("INVALID configured test consistency [{}].", consistency);
