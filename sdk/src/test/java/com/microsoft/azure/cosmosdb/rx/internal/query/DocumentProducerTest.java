--- conflicted
+++ resolved
@@ -77,17 +77,12 @@
 import static org.assertj.core.api.Assertions.assertThat;
 import static org.mockito.Matchers.any;
 import static org.mockito.Matchers.anyBoolean;
-import static org.mockito.Matchers.anyMap;
 import static org.mockito.Matchers.anyString;
 import static org.mockito.Mockito.doReturn;
 import static org.mockito.Mockito.mock;
 import static org.mockito.Mockito.times;
 
-<<<<<<< HEAD
-public class DocumentProducerTest  {
-=======
 public class DocumentProducerTest {
->>>>>>> f780e2d3
     private final static Logger logger = LoggerFactory.getLogger(DocumentProducerTest.class);
     private static final long TIMEOUT = 10000;
     private final static String OrderByPayloadFieldName = "payload";
