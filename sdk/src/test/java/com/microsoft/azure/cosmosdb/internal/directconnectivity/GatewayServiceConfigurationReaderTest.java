--- conflicted
+++ resolved
@@ -25,13 +25,10 @@
 
 import static org.assertj.core.api.Assertions.assertThat;
 
-import java.lang.reflect.Constructor;
-import java.lang.reflect.InvocationTargetException;
 import java.net.URI;
 import java.util.concurrent.TimeUnit;
 
 import org.apache.commons.io.IOUtils;
-import org.mockito.Matchers;
 import org.mockito.Mockito;
 import org.testng.annotations.AfterClass;
 import org.testng.annotations.BeforeClass;
@@ -45,10 +42,6 @@
 import com.microsoft.azure.cosmosdb.rx.AsyncDocumentClient;
 import com.microsoft.azure.cosmosdb.rx.AsyncDocumentClient.Builder;
 import com.microsoft.azure.cosmosdb.rx.TestConfigurations;
-<<<<<<< HEAD
-=======
-import com.microsoft.azure.cosmosdb.rx.internal.TestSuiteBase;
->>>>>>> 337c7795
 import com.microsoft.azure.cosmosdb.rx.internal.SpyClientUnderTestFactory;
 import com.microsoft.azure.cosmosdb.rx.internal.SpyClientUnderTestFactory.ClientUnderTest;
 import com.microsoft.azure.cosmosdb.rx.internal.TestSuiteBase;
@@ -59,20 +52,10 @@
 import io.netty.buffer.ByteBufAllocator;
 import io.netty.buffer.ByteBufUtil;
 import io.reactivex.subscribers.TestSubscriber;
-import org.apache.commons.io.IOUtils;
-import org.mockito.Mockito;
-import org.testng.annotations.AfterClass;
-import org.testng.annotations.BeforeClass;
-import org.testng.annotations.Factory;
-import org.testng.annotations.Test;
 import reactor.core.publisher.Flux;
 import reactor.core.publisher.Mono;
 
-import java.net.URI;
 import java.nio.charset.StandardCharsets;
-import java.util.concurrent.TimeUnit;
-
-import static org.assertj.core.api.Assertions.assertThat;
 
 public class GatewayServiceConfigurationReaderTest extends TestSuiteBase {
 
@@ -107,7 +90,7 @@
                                                                                   TestConfigurations.MASTER_KEY,
                                                                                   connectionPolicy,
                                                                                   baseAuthorizationTokenProvider,
-                httpClient);
+                                                                                  httpClient);
         databaseAccountJson = IOUtils
                 .toString(getClass().getClassLoader().getResourceAsStream("databaseAccount.json"), "UTF-8");
         expectedDatabaseAccount = new DatabaseAccount(databaseAccountJson);
