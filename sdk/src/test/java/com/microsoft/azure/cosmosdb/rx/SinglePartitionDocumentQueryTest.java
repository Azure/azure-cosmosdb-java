--- conflicted
+++ resolved
@@ -30,10 +30,6 @@
 import java.util.stream.Collectors;
 
 import com.microsoft.azure.cosmos.CosmosClientBuilder;
-<<<<<<< HEAD
-import com.microsoft.azure.cosmos.CosmosDatabase;
-=======
->>>>>>> 337c7795
 import com.microsoft.azure.cosmosdb.SqlParameter;
 import com.microsoft.azure.cosmosdb.SqlParameterCollection;
 import com.microsoft.azure.cosmosdb.SqlQuerySpec;
@@ -52,21 +48,14 @@
 import com.microsoft.azure.cosmos.CosmosContainer;
 import com.microsoft.azure.cosmos.CosmosItemRequestOptions;
 import com.microsoft.azure.cosmos.CosmosItemSettings;
-<<<<<<< HEAD
-=======
 import com.microsoft.azure.cosmosdb.Database;
->>>>>>> 337c7795
 import com.microsoft.azure.cosmosdb.DocumentClientException;
 import com.microsoft.azure.cosmosdb.FeedOptions;
 import com.microsoft.azure.cosmosdb.FeedResponse;
 
 public class SinglePartitionDocumentQueryTest extends TestSuiteBase {
 
-<<<<<<< HEAD
-    private CosmosDatabase createdDatabase;
-=======
     private Database createdDatabase;
->>>>>>> 337c7795
     private CosmosContainer createdCollection;
     private List<CosmosItemSettings> createdDocuments = new ArrayList<>();
 
@@ -284,21 +273,13 @@
         Flux<FeedResponse<CosmosItemSettings>> queryObservable = createdCollection.queryItems(query, options);
         
         TestSubscriber<FeedResponse<CosmosItemSettings>> subscriber = new TestSubscriber<>();
-<<<<<<< HEAD
-        queryObservable.subscribe(subscriber);
-=======
         queryObservable.take(1).subscribe(subscriber);
->>>>>>> 337c7795
         
         subscriber.awaitTerminalEvent();
         subscriber.assertComplete();
         subscriber.assertNoErrors();
         assertThat(subscriber.valueCount()).isEqualTo(1);
-<<<<<<< HEAD
         FeedResponse<CosmosItemSettings> page = subscriber.values().get(0);
-=======
-        FeedResponse<CosmosItemSettings> page = ((FeedResponse<CosmosItemSettings>) subscriber.getEvents().get(0).get(0));
->>>>>>> 337c7795
         assertThat(page.getResults()).hasSize(3);
         
         assertThat(page.getResponseContinuation()).isNotEmpty();
@@ -347,10 +328,6 @@
     public void beforeClass() throws Exception {
         client = clientBuilder.build();
         createdCollection = getSharedSinglePartitionCosmosContainer(client);
-<<<<<<< HEAD
-        createdDatabase = getSharedCosmosDatabase(client);
-=======
->>>>>>> 337c7795
         truncateCollection(createdCollection);
 
         for(int i = 0; i < 5; i++) {
