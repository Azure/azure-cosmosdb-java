/*
 * The MIT License (MIT)
 * Copyright (c) 2018 Microsoft Corporation
 *
 * Permission is hereby granted, free of charge, to any person obtaining a copy
 * of this software and associated documentation files (the "Software"), to deal
 * in the Software without restriction, including without limitation the rights
 * to use, copy, modify, merge, publish, distribute, sublicense, and/or sell
 * copies of the Software, and to permit persons to whom the Software is
 * furnished to do so, subject to the following conditions:
 *
 * The above copyright notice and this permission notice shall be included in all
 * copies or substantial portions of the Software.
 *
 * THE SOFTWARE IS PROVIDED "AS IS", WITHOUT WARRANTY OF ANY KIND, EXPRESS OR
 * IMPLIED, INCLUDING BUT NOT LIMITED TO THE WARRANTIES OF MERCHANTABILITY,
 * FITNESS FOR A PARTICULAR PURPOSE AND NONINFRINGEMENT. IN NO EVENT SHALL THE
 * AUTHORS OR COPYRIGHT HOLDERS BE LIABLE FOR ANY CLAIM, DAMAGES OR OTHER
 * LIABILITY, WHETHER IN AN ACTION OF CONTRACT, TORT OR OTHERWISE, ARISING FROM,
 * OUT OF OR IN CONNECTION WITH THE SOFTWARE OR THE USE OR OTHER DEALINGS IN THE
 * SOFTWARE.
 */
package com.microsoft.azure.cosmosdb.rx;

import com.microsoft.azure.cosmos.CosmosBridgeInternal;
import com.microsoft.azure.cosmos.CosmosClient;
import com.microsoft.azure.cosmos.CosmosContainer;
import com.microsoft.azure.cosmos.CosmosDatabase;
import com.microsoft.azure.cosmos.CosmosItemSettings;
import com.microsoft.azure.cosmosdb.BridgeInternal;
import static org.assertj.core.api.Assertions.assertThat;

import java.util.ArrayList;
import java.util.List;
import java.util.UUID;
import java.util.concurrent.TimeUnit;
import java.util.stream.Collectors;

import org.testng.annotations.AfterClass;
import org.testng.annotations.BeforeClass;
import org.testng.annotations.Factory;
import org.testng.annotations.Test;

import com.microsoft.azure.cosmosdb.DocumentClientException;
import com.microsoft.azure.cosmosdb.FeedOptions;
import com.microsoft.azure.cosmosdb.FeedResponse;
import com.microsoft.azure.cosmosdb.QueryMetrics;
import com.microsoft.azure.cosmosdb.internal.directconnectivity.Protocol;

import org.testng.SkipException;
import org.testng.annotations.DataProvider;
import com.microsoft.azure.cosmosdb.internal.routing.Range;
import com.microsoft.azure.cosmosdb.rx.internal.Utils.ValueHolder;
import com.microsoft.azure.cosmosdb.rx.internal.query.CompositeContinuationToken;

import io.reactivex.subscribers.TestSubscriber;
import reactor.core.publisher.Flux;
import rx.Observable;

import java.util.Map;

public class ParallelDocumentQueryTest extends TestSuiteBase {
    private CosmosDatabase createdDatabase;
    private CosmosContainer createdCollection;
    private List<CosmosItemSettings> createdDocuments;

    private CosmosClient client;

    public String getCollectionLink() {
        return Utils.getCollectionNameLink(createdDatabase.getId(), createdCollection.getId());
    }

    @Factory(dataProvider = "clientBuildersWithDirect")
    public ParallelDocumentQueryTest(CosmosClient.Builder clientBuilder) {
        this.clientBuilder = clientBuilder;
    }

    @DataProvider(name = "queryMetricsArgProvider")
    public Object[][] queryMetricsArgProvider() {
        return new Object[][]{
                {true},
                {false},
        };
    }

    @Test(groups = { "simple" }, timeOut = TIMEOUT, dataProvider = "queryMetricsArgProvider")
    public void queryDocuments(boolean qmEnabled) {
        String query = "SELECT * from c where c.prop = 99";
        FeedOptions options = new FeedOptions();
        options.setMaxItemCount(5);
        options.setEnableCrossPartitionQuery(true);
        options.setPopulateQueryMetrics(qmEnabled);
        options.setMaxDegreeOfParallelism(2);
        Flux<FeedResponse<CosmosItemSettings>> queryObservable = createdCollection.queryItems(query, options);

        List<CosmosItemSettings> expectedDocs = createdDocuments.stream().filter(d -> 99 == d.getInt("prop") ).collect(Collectors.toList());
        assertThat(expectedDocs).isNotEmpty();

        FeedResponseListValidator<CosmosItemSettings> validator = new FeedResponseListValidator.Builder<CosmosItemSettings>()
                .totalSize(expectedDocs.size())
                .exactlyContainsInAnyOrder(expectedDocs.stream().map(d -> d.getResourceId()).collect(Collectors.toList()))
                .allPagesSatisfy(new FeedResponseValidator.Builder<CosmosItemSettings>()
                        .requestChargeGreaterThanOrEqualTo(1.0).build())
                .hasValidQueryMetrics(qmEnabled)
                .build();

        try {
            validateQuerySuccess(queryObservable, validator, TIMEOUT);
        } catch (Throwable error) {
            if (this.clientBuilder.getConfigs().getProtocol() == Protocol.Tcp) {
                String message = String.format(String.format("Direct TCP test failure: desiredConsistencyLevel=%s", this.clientBuilder.getDesiredConsistencyLevel()));
                logger.info(message, error);
                throw new SkipException(message, error);
            }
            throw error;
        }
    }

    @Test(groups = { "simple" }, timeOut = TIMEOUT)
    public void queryMetricEquality() throws Exception {
        String query = "SELECT * from c where c.prop = 99";
        FeedOptions options = new FeedOptions();
        options.setMaxItemCount(5);
        options.setEnableCrossPartitionQuery(true);
        options.setPopulateQueryMetrics(true);
        options.setMaxDegreeOfParallelism(0);

<<<<<<< HEAD
        Observable<FeedResponse<Document>> queryObservable = client
                .queryDocuments(getCollectionLink(), query, options);
        List<FeedResponse<Document>> resultList1 = queryObservable.toList().block().single();

        options.setMaxDegreeOfParallelism(4);
        Observable<FeedResponse<Document>> threadedQueryObs = client.queryDocuments(getCollectionLink(), query,
                options);
        List<FeedResponse<Document>> resultList2 = threadedQueryObs.toList().block().single();
=======
        Flux<FeedResponse<CosmosItemSettings>> queryObservable = createdCollection.queryItems(query, options);
        List<FeedResponse<CosmosItemSettings>> resultList1 = queryObservable.collectList().block();

        options.setMaxDegreeOfParallelism(4);
        Flux<FeedResponse<CosmosItemSettings>> threadedQueryObs = createdCollection.queryItems(query, options);
        List<FeedResponse<CosmosItemSettings>> resultList2 = threadedQueryObs.collectList().block();
>>>>>>> 50fcc45c

        assertThat(resultList1.size()).isEqualTo(resultList2.size());
        for(int i = 0; i < resultList1.size(); i++){
            compareQueryMetrics(resultList1.get(i).getQueryMetrics(), resultList2.get(i).getQueryMetrics());
        }
    }

    private void compareQueryMetrics(Map<String, QueryMetrics> qm1, Map<String, QueryMetrics> qm2) {
        assertThat(qm1.keySet().size()).isEqualTo(qm2.keySet().size());
        QueryMetrics queryMetrics1 = BridgeInternal.createQueryMetricsFromCollection(qm1.values());
        QueryMetrics queryMetrics2 = BridgeInternal.createQueryMetricsFromCollection(qm2.values());
        assertThat(queryMetrics1.getRetrievedDocumentSize()).isEqualTo(queryMetrics2.getRetrievedDocumentSize());
        assertThat(queryMetrics1.getRetrievedDocumentCount()).isEqualTo(queryMetrics2.getRetrievedDocumentCount());
        assertThat(queryMetrics1.getIndexHitDocumentCount()).isEqualTo(queryMetrics2.getIndexHitDocumentCount());
        assertThat(queryMetrics1.getOutputDocumentCount()).isEqualTo(queryMetrics2.getOutputDocumentCount());
        assertThat(queryMetrics1.getOutputDocumentSize()).isEqualTo(queryMetrics2.getOutputDocumentSize());
        assertThat(BridgeInternal.getClientSideMetrics(queryMetrics1).getRequestCharge())
                .isEqualTo(BridgeInternal.getClientSideMetrics(queryMetrics1).getRequestCharge());
    }

    @Test(groups = { "simple" }, timeOut = TIMEOUT)
    public void queryDocuments_NoResults() {
        String query = "SELECT * from root r where r.id = '2'";
        FeedOptions options = new FeedOptions();
        options.setEnableCrossPartitionQuery(true);
        Flux<FeedResponse<CosmosItemSettings>> queryObservable = createdCollection.queryItems(query, options);

        FeedResponseListValidator<CosmosItemSettings> validator = new FeedResponseListValidator.Builder<CosmosItemSettings>()
                .containsExactly(new ArrayList<>())
                .numberOfPagesIsGreaterThanOrEqualTo(1)
                .allPagesSatisfy(new FeedResponseValidator.Builder<CosmosItemSettings>()
                                         .pageSizeIsLessThanOrEqualTo(0)
                                         .requestChargeGreaterThanOrEqualTo(1.0).build())
                .build();
        validateQuerySuccess(queryObservable, validator);
    }

    // TODO: DANOBLE: Investigate Direct TCP performance issue
    // See: https://msdata.visualstudio.com/CosmosDB/_workitems/edit/367028https://msdata.visualstudio.com/CosmosDB/_workitems/edit/367028

    @Test(groups = { "simple" }, timeOut = 2 * TIMEOUT)
    public void queryDocumentsWithPageSize() {
        String query = "SELECT * from root";
        FeedOptions options = new FeedOptions();
        int pageSize = 3;
        options.setMaxItemCount(pageSize);
        options.setMaxDegreeOfParallelism(-1);
        options.setEnableCrossPartitionQuery(true);
        Flux<FeedResponse<CosmosItemSettings>> queryObservable = createdCollection.queryItems(query, options);

        List<CosmosItemSettings> expectedDocs = createdDocuments;
        assertThat(expectedDocs).isNotEmpty();

        FeedResponseListValidator<CosmosItemSettings> validator = new FeedResponseListValidator
                .Builder<CosmosItemSettings>()
                .exactlyContainsInAnyOrder(expectedDocs
                        .stream()
                        .map(d -> d.getResourceId())
                        .collect(Collectors.toList()))
                .numberOfPagesIsGreaterThanOrEqualTo((expectedDocs.size() + 1) / 3)
                .allPagesSatisfy(new FeedResponseValidator.Builder<CosmosItemSettings>()
                                         .requestChargeGreaterThanOrEqualTo(1.0)
                                         .pageSizeIsLessThanOrEqualTo(pageSize)
                                         .build())
                .build();
        try {
            validateQuerySuccess(queryObservable, validator, 2 * subscriberValidationTimeout);
        } catch (Throwable error) {
            if (this.clientBuilder.getConfigs().getProtocol() == Protocol.Tcp) {
                String message = String.format("Direct TCP test failure ignored: desiredConsistencyLevel=%s", this.clientBuilder.getDesiredConsistencyLevel());
                logger.info(message, error);
                throw new SkipException(message, error);
            }
            throw error;
        }
    }

    @Test(groups = { "simple" }, timeOut = TIMEOUT)
    public void invalidQuerySyntax() {
        String query = "I am an invalid query";
        FeedOptions options = new FeedOptions();
        options.setEnableCrossPartitionQuery(true);
        Flux<FeedResponse<CosmosItemSettings>> queryObservable = createdCollection.queryItems(query, options);

        FailureValidator validator = new FailureValidator.Builder()
                .instanceOf(DocumentClientException.class)
                .statusCode(400)
                .notNullActivityId()
                .build();
        validateQueryFailure(queryObservable, validator);
    }

    @Test(groups = { "simple" }, timeOut = TIMEOUT)
    public void crossPartitionQueryNotEnabled() {
        String query = "SELECT * from root";
        FeedOptions options = new FeedOptions();
        Flux<FeedResponse<CosmosItemSettings>> queryObservable = createdCollection.queryItems(query, options);

        FailureValidator validator = new FailureValidator.Builder()
                .instanceOf(DocumentClientException.class)
                .statusCode(400)
                .build();
        validateQueryFailure(queryObservable, validator);
    }

    // TODO: DANOBLE: Investigate Direct TCP performance issue
    // Links: 
    // https://msdata.visualstudio.com/CosmosDB/_workitems/edit/367028https://msdata.visualstudio.com/CosmosDB/_workitems/edit/367028

    @Test(groups = { "simple" }, timeOut = 2 * TIMEOUT)
    public void partitionKeyRangeId() {
        int sum = 0;
        try {
            for (String partitionKeyRangeId : CosmosBridgeInternal.getAsyncDocumentClient(client).readPartitionKeyRanges(getCollectionLink(), null)
                .flatMap(p -> Observable.from(p.getResults()))
                .map(pkr -> pkr.getId()).toList().block().single()) {
                String query = "SELECT * from root";
                FeedOptions options = new FeedOptions();
                options.setPartitionKeyRangeIdInternal(partitionKeyRangeId);
<<<<<<< HEAD
                int queryResultCount = client
                    .queryDocuments(getCollectionLink(), query, options)
                    .flatMap(p -> Observable.from(p.getResults()))
                    .toList().block().single().size();
=======
                int queryResultCount = createdCollection.queryItems(query, options)
                    .flatMap(p -> Flux.fromIterable(p.getResults()))
                    .collectList().block().size();
>>>>>>> 50fcc45c

                sum += queryResultCount;
            }
        } catch (Throwable error) {
            if (this.clientBuilder.getConfigs().getProtocol() == Protocol.Tcp) {
                String message = String.format("Direct TCP test failure ignored: desiredConsistencyLevel=%s", this.clientBuilder.getDesiredConsistencyLevel());
                logger.info(message, error);
                throw new SkipException(message, error);
            }
            throw error;
        }

        assertThat(sum).isEqualTo(createdDocuments.size());
    }
    
    @Test(groups = { "simple" }, timeOut = TIMEOUT)
    public void compositeContinuationTokenRoundTrip() throws Exception {
    	{
    		// Positive
    		CompositeContinuationToken compositeContinuationToken = new CompositeContinuationToken("asdf",
    		        new Range<String>("A", "D", false, true));
    		String serialized = compositeContinuationToken.toString();
    		ValueHolder<CompositeContinuationToken> outCompositeContinuationToken = new ValueHolder<CompositeContinuationToken>();
    		boolean succeeed = CompositeContinuationToken.tryParse(serialized, outCompositeContinuationToken);
    		assertThat(succeeed).isTrue();
    		CompositeContinuationToken deserialized = outCompositeContinuationToken.v;
    		String token = deserialized.getToken();
    		Range<String> range = deserialized.getRange();
    		assertThat(token).isEqualTo("asdf");
    		assertThat(range.getMin()).isEqualTo("A");
    		assertThat(range.getMax()).isEqualTo("D");
    		assertThat(range.isMinInclusive()).isEqualTo(false);
    		assertThat(range.isMaxInclusive()).isEqualTo(true);
    	}
    	
    	{
    		// Negative
    		ValueHolder<CompositeContinuationToken> outCompositeContinuationToken = new ValueHolder<CompositeContinuationToken>();
    		boolean succeeed = CompositeContinuationToken.tryParse("{\"property\" : \"not a valid composite continuation token\"}", outCompositeContinuationToken);
    		assertThat(succeeed).isFalse();
    	}
    	
    	{
    		// Negative - Gateway composite continuation token
    		ValueHolder<CompositeContinuationToken> outCompositeContinuationToken = new ValueHolder<CompositeContinuationToken>();
    		boolean succeeed = CompositeContinuationToken.tryParse("{\"token\":\"-RID:tZFQAImzNLQLAAAAAAAAAA==#RT:1#TRC:10\",\"range\":{\"min\":\"\",\"max\":\"FF\"}}", outCompositeContinuationToken);
    		assertThat(succeeed).isFalse();
    	}
    }

    //  TODO: This test has been timing out on build, related work item - https://msdata.visualstudio.com/CosmosDB/_workitems/edit/402438/
    @Test(groups = { "non-emulator" }, timeOut = TIMEOUT * 10)
    public void queryDocumentsWithCompositeContinuationTokens() throws Exception {
        String query = "SELECT * FROM c";
        
        // Get Expected
        List<CosmosItemSettings> expectedDocs = createdDocuments
        		.stream()
        		.collect(Collectors.toList());
        assertThat(expectedDocs).isNotEmpty();
        
        this.queryWithContinuationTokensAndPageSizes(query, new int[] {1, 10, 100}, expectedDocs);
    }
	
    // TODO: DANOBLE: Investigate Direct TCP performance issue
    // Links:
    // https://msdata.visualstudio.com/CosmosDB/_workitems/edit/367028https://msdata.visualstudio.com/CosmosDB/_workitems/edit/367028
    // Notes:
    // When I've watch this method execute in the debugger and seen that the code sometimes pauses for quite a while in
    // the middle of the second group of 21 documents. I test against a debug instance of the public emulator and so
    // what I'm seeing could be the result of a public emulator performance issue. Of course, it might also be the
    // result of a Tcp protocol performance problem.

    @BeforeClass(groups = { "simple", "non-emulator" }, timeOut = 2 * SETUP_TIMEOUT)
    public void beforeClass() {
        client = clientBuilder.build();
        createdDatabase = SHARED_DATABASE;
        createdCollection = SHARED_MULTI_PARTITION_COLLECTION;
        truncateCollection(SHARED_MULTI_PARTITION_COLLECTION);
        List<CosmosItemSettings> docDefList = new ArrayList<>();
        for(int i = 0; i < 13; i++) {
            docDefList.add(getDocumentDefinition(i));
        }

        for(int i = 0; i < 21; i++) {
            docDefList.add(getDocumentDefinition(99));
        }

        createdDocuments = bulkInsertBlocking(createdCollection, docDefList);

        waitIfNeededForReplicasToCatchUp(clientBuilder);
    }

    @AfterClass(groups = { "simple", "non-emulator" }, timeOut = SHUTDOWN_TIMEOUT, alwaysRun = true)
    public void afterClass() {
        safeClose(client);
    }

    private static CosmosItemSettings getDocumentDefinition(int cnt) {
        String uuid = UUID.randomUUID().toString();
        CosmosItemSettings doc = new CosmosItemSettings(String.format("{ "
                + "\"id\": \"%s\", "
                + "\"prop\" : %d, "
                + "\"mypk\": \"%s\", "
                + "\"sgmts\": [[6519456, 1471916863], [2498434, 1455671440]]"
                + "}"
                , uuid, cnt, uuid));
        return doc;
    }

	@Test(groups = { "simple" }, timeOut = TIMEOUT, enabled = false)
	public void invalidQuerySytax() throws Exception {

		String query = "I am an invalid query";
		FeedOptions options = new FeedOptions();
		options.setEnableCrossPartitionQuery(true);
		Flux<FeedResponse<CosmosItemSettings>> queryObservable = createdCollection.queryItems(query, options);

		FailureValidator validator = new FailureValidator.Builder().instanceOf(DocumentClientException.class)
				.statusCode(400).notNullActivityId().build();
		validateQueryFailure(queryObservable, validator);
	}

	public CosmosItemSettings createDocument(CosmosContainer cosmosContainer, int cnt) throws DocumentClientException {

	    CosmosItemSettings docDefinition = getDocumentDefinition(cnt);

<<<<<<< HEAD
		return client.createDocument(getCollectionLink(), docDefinition, null, false).block().single()
				.getResource();
=======
		return cosmosContainer.createItem(docDefinition, new CosmosItemSettings()).block().getCosmosItemSettings();
>>>>>>> 50fcc45c
	}
	
	private void queryWithContinuationTokensAndPageSizes(String query, int[] pageSizes, List<CosmosItemSettings> expectedDocs) {
        for (int pageSize : pageSizes) {
            List<CosmosItemSettings> receivedDocuments = this.queryWithContinuationTokens(query, pageSize);
            List<String> actualIds = new ArrayList<String>();
            for (CosmosItemSettings document : receivedDocuments) {
                actualIds.add(document.getResourceId());
            }

            List<String> expectedIds = new ArrayList<String>();
            for (CosmosItemSettings document : expectedDocs) {
                expectedIds.add(document.getResourceId());
            }

            assertThat(actualIds).containsOnlyElementsOf(expectedIds);
        }
    }

    private List<CosmosItemSettings> queryWithContinuationTokens(String query, int pageSize) {
        String requestContinuation = null;
        List<String> continuationTokens = new ArrayList<String>();
        List<CosmosItemSettings> receivedDocuments = new ArrayList<CosmosItemSettings>();
        do {
            FeedOptions options = new FeedOptions();
            options.setMaxItemCount(pageSize);
            options.setEnableCrossPartitionQuery(true);
            options.setMaxDegreeOfParallelism(2);
            options.setRequestContinuation(requestContinuation);
            Flux<FeedResponse<CosmosItemSettings>> queryObservable = createdCollection.queryItems(query, options);

            TestSubscriber<FeedResponse<CosmosItemSettings>> testSubscriber = new TestSubscriber<>();
            queryObservable.subscribe(testSubscriber);
            testSubscriber.awaitTerminalEvent(TIMEOUT, TimeUnit.MILLISECONDS);
            testSubscriber.assertNoErrors();
            testSubscriber.assertComplete();

            FeedResponse<CosmosItemSettings> firstPage = (FeedResponse<CosmosItemSettings>) testSubscriber.getEvents().get(0).get(0);
            requestContinuation = firstPage.getResponseContinuation();
            receivedDocuments.addAll(firstPage.getResults());
            continuationTokens.add(requestContinuation);
        } while (requestContinuation != null);

        return receivedDocuments;
    }
}<|MERGE_RESOLUTION|>--- conflicted
+++ resolved
@@ -36,6 +36,7 @@
 import java.util.concurrent.TimeUnit;
 import java.util.stream.Collectors;
 
+import com.microsoft.azure.cosmosdb.Resource;
 import org.testng.annotations.AfterClass;
 import org.testng.annotations.BeforeClass;
 import org.testng.annotations.Factory;
@@ -55,7 +56,6 @@
 
 import io.reactivex.subscribers.TestSubscriber;
 import reactor.core.publisher.Flux;
-import rx.Observable;
 
 import java.util.Map;
 
@@ -125,23 +125,12 @@
         options.setPopulateQueryMetrics(true);
         options.setMaxDegreeOfParallelism(0);
 
-<<<<<<< HEAD
-        Observable<FeedResponse<Document>> queryObservable = client
-                .queryDocuments(getCollectionLink(), query, options);
-        List<FeedResponse<Document>> resultList1 = queryObservable.toList().block().single();
-
-        options.setMaxDegreeOfParallelism(4);
-        Observable<FeedResponse<Document>> threadedQueryObs = client.queryDocuments(getCollectionLink(), query,
-                options);
-        List<FeedResponse<Document>> resultList2 = threadedQueryObs.toList().block().single();
-=======
         Flux<FeedResponse<CosmosItemSettings>> queryObservable = createdCollection.queryItems(query, options);
         List<FeedResponse<CosmosItemSettings>> resultList1 = queryObservable.collectList().block();
 
         options.setMaxDegreeOfParallelism(4);
         Flux<FeedResponse<CosmosItemSettings>> threadedQueryObs = createdCollection.queryItems(query, options);
         List<FeedResponse<CosmosItemSettings>> resultList2 = threadedQueryObs.collectList().block();
->>>>>>> 50fcc45c
 
         assertThat(resultList1.size()).isEqualTo(resultList2.size());
         for(int i = 0; i < resultList1.size(); i++){
@@ -256,21 +245,14 @@
         int sum = 0;
         try {
             for (String partitionKeyRangeId : CosmosBridgeInternal.getAsyncDocumentClient(client).readPartitionKeyRanges(getCollectionLink(), null)
-                .flatMap(p -> Observable.from(p.getResults()))
-                .map(pkr -> pkr.getId()).toList().block().single()) {
+                .flatMap(p -> Flux.fromIterable(p.getResults()))
+                .map(Resource::getId).collectList().single().block()) {
                 String query = "SELECT * from root";
                 FeedOptions options = new FeedOptions();
                 options.setPartitionKeyRangeIdInternal(partitionKeyRangeId);
-<<<<<<< HEAD
-                int queryResultCount = client
-                    .queryDocuments(getCollectionLink(), query, options)
-                    .flatMap(p -> Observable.from(p.getResults()))
-                    .toList().block().single().size();
-=======
                 int queryResultCount = createdCollection.queryItems(query, options)
                     .flatMap(p -> Flux.fromIterable(p.getResults()))
                     .collectList().block().size();
->>>>>>> 50fcc45c
 
                 sum += queryResultCount;
             }
@@ -398,12 +380,7 @@
 
 	    CosmosItemSettings docDefinition = getDocumentDefinition(cnt);
 
-<<<<<<< HEAD
-		return client.createDocument(getCollectionLink(), docDefinition, null, false).block().single()
-				.getResource();
-=======
 		return cosmosContainer.createItem(docDefinition, new CosmosItemSettings()).block().getCosmosItemSettings();
->>>>>>> 50fcc45c
 	}
 	
 	private void queryWithContinuationTokensAndPageSizes(String query, int[] pageSizes, List<CosmosItemSettings> expectedDocs) {
