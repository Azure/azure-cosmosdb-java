--- conflicted
+++ resolved
@@ -32,22 +32,16 @@
 import com.microsoft.azure.cosmosdb.Document;
 import com.microsoft.azure.cosmosdb.FeedOptions;
 import com.microsoft.azure.cosmosdb.RetryAnalyzer;
-<<<<<<< HEAD
-=======
 import com.microsoft.azure.cosmosdb.internal.directconnectivity.Protocol;
 
 import reactor.core.publisher.Mono;
 
->>>>>>> 337c7795
 import org.apache.commons.lang3.StringUtils;
+import org.testng.SkipException;
 import org.testng.annotations.AfterClass;
 import org.testng.annotations.BeforeClass;
 import org.testng.annotations.Factory;
 import org.testng.annotations.Test;
-<<<<<<< HEAD
-import reactor.core.publisher.Mono;
-=======
->>>>>>> 337c7795
 
 import java.util.UUID;
 
@@ -68,22 +62,11 @@
 
     @Test(groups = { "emulator" }, timeOut = TIMEOUT, retryAnalyzer = RetryAnalyzer.class)
     public void queryLargeDocuments() throws InterruptedException {
-<<<<<<< HEAD
-
-=======
->>>>>>> 337c7795
         int cnt = 5;
-
-        for (int i = 0; i < cnt; i++) {
+        for(int i = 0; i < cnt; i++) {
             createLargeDocument();
         }
 
-<<<<<<< HEAD
-        FeedOptions options = new FeedOptions();
-        options.setEnableCrossPartitionQuery(true);
-        validateQuerySuccess(createdCollection.queryItems("SELECT * FROM r", options),
-            new FeedResponseListValidator.Builder().totalSize(cnt).build());
-=======
         try {
             FeedOptions options = new FeedOptions();
             options.setEnableCrossPartitionQuery(true);
@@ -97,7 +80,6 @@
             }
             throw error;
         }
->>>>>>> 337c7795
     }
 
     private void createLargeDocument() throws InterruptedException {
