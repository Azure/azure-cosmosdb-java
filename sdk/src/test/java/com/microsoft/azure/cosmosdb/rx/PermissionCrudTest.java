--- conflicted
+++ resolved
@@ -34,17 +34,8 @@
 import com.microsoft.azure.cosmosdb.PermissionMode;
 import com.microsoft.azure.cosmosdb.ResourceResponse;
 import com.microsoft.azure.cosmosdb.User;
-<<<<<<< HEAD
 import com.microsoft.azure.cosmosdb.rx.internal.TestSuiteBase;
 import reactor.core.publisher.Flux;
-=======
-import com.microsoft.azure.cosmosdb.rx.AsyncDocumentClient;
-import com.microsoft.azure.cosmosdb.rx.internal.TestSuiteBase;
-
-import rx.Observable;
-
-import javax.net.ssl.SSLException;
->>>>>>> 337c7795
 
 //TODO: change to use external TestSuiteBase 
 public class PermissionCrudTest extends TestSuiteBase {
@@ -176,9 +167,9 @@
     
     @Test(groups = { "simple" }, timeOut = TIMEOUT)
     public void replacePermission() throws Exception {
-
-        createdUser = safeCreateUser(client, createdDatabase.getId(), getUserDefinition());
-
+        
+        createdUser = safeCreateUser(client, createdDatabase.getId(), getUserDefinition());
+        
         // create permission
         Permission permission = new Permission();
         permission.setId(UUID.randomUUID().toString());
@@ -197,7 +188,7 @@
                 .notNullEtag()
                 .build();
         validateSuccess(readObservable, validatorForRead);
-
+        
         //update permission
         readBackPermission.setPermissionMode(PermissionMode.All);
 
@@ -210,7 +201,7 @@
                 .withPermissionResourceLink("dbs/AQAAAA==/colls/AQAAAJ0fgTc=")
                 .notNullEtag()
                 .build();
-        validateSuccess(updateObservable, validatorForUpdate);
+        validateSuccess(updateObservable, validatorForUpdate);   
     }
 
     @BeforeClass(groups = { "simple" }, timeOut = SETUP_TIMEOUT)
