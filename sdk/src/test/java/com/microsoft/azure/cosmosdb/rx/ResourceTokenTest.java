--- conflicted
+++ resolved
@@ -48,12 +48,7 @@
 import com.microsoft.azure.cosmosdb.ResourceResponse;
 import com.microsoft.azure.cosmosdb.User;
 import com.microsoft.azure.cosmosdb.rx.internal.TestSuiteBase;
-<<<<<<< HEAD
 import reactor.core.publisher.Flux;
-=======
-
-import rx.Observable;
->>>>>>> 337c7795
 
 /**
  * This class try to test different scenario related to fetching various
@@ -318,15 +313,10 @@
                     .withMasterKeyOrResourceToken(resourceToken)
                     .withConnectionPolicy(ConnectionPolicy.GetDefault()).withConsistencyLevel(ConsistencyLevel.Session)
                     .build();
-<<<<<<< HEAD
-            Flux<ResourceResponse<Document>> readObservable = asyncClientResourceToken
-                    .readDocument(createdDocument.getSelfLink(), null);
-=======
             RequestOptions options = new RequestOptions();
             options.setPartitionKey(PartitionKey.None);
-            Observable<ResourceResponse<Document>> readObservable = asyncClientResourceToken
+            Flux<ResourceResponse<Document>> readObservable = asyncClientResourceToken
                     .readDocument(createdDocument.getSelfLink(), options);
->>>>>>> 337c7795
             ResourceResponseValidator<Document> validator = new ResourceResponseValidator.Builder<Document>()
                     .withId(createdDocument.getId()).build();
             validateSuccess(readObservable, validator);
