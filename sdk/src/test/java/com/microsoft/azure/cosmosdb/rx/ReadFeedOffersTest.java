--- conflicted
+++ resolved
@@ -35,29 +35,15 @@
 
 import com.microsoft.azure.cosmosdb.Database;
 import com.microsoft.azure.cosmosdb.DatabaseForTest;
-<<<<<<< HEAD
-=======
-import com.microsoft.azure.cosmosdb.DocumentClientException;
->>>>>>> 337c7795
 import com.microsoft.azure.cosmosdb.DocumentCollection;
 import com.microsoft.azure.cosmosdb.FeedOptions;
 import com.microsoft.azure.cosmosdb.FeedResponse;
 import com.microsoft.azure.cosmosdb.Offer;
-<<<<<<< HEAD
+import com.microsoft.azure.cosmosdb.PartitionKeyDefinition;
 import com.microsoft.azure.cosmosdb.rx.internal.TestSuiteBase;
 import reactor.core.publisher.Flux;
 
-//TODO: change to use external TestSuiteBase
-=======
-import com.microsoft.azure.cosmosdb.PartitionKeyDefinition;
-import com.microsoft.azure.cosmosdb.rx.internal.TestSuiteBase;
-
-import rx.Observable;
-
-import javax.net.ssl.SSLException;
-
 //TODO: change to use external TestSuiteBase 
->>>>>>> 337c7795
 public class ReadFeedOffersTest extends TestSuiteBase {
 
     protected static final int FEED_TIMEOUT = 60000;
@@ -122,9 +108,6 @@
     public DocumentCollection createCollections(AsyncDocumentClient client) {
         DocumentCollection collection = new DocumentCollection();
         collection.setId(UUID.randomUUID().toString());
-<<<<<<< HEAD
-        return client.createCollection(getDatabaseLink(), collection, null).single().block().getResource();
-=======
         
         PartitionKeyDefinition partitionKeyDef = new PartitionKeyDefinition();
         ArrayList<String> paths = new ArrayList<String>();
@@ -132,8 +115,7 @@
         partitionKeyDef.setPaths(paths);
         collection.setPartitionKey(partitionKeyDef);
 
-        return client.createCollection(getDatabaseLink(), collection, null).toBlocking().single().getResource();
->>>>>>> 337c7795
+        return client.createCollection(getDatabaseLink(), collection, null).single().block().getResource();
     }
 
     private String getDatabaseLink() {
