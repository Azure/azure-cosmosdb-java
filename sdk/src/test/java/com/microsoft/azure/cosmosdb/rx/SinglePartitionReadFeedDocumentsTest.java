--- conflicted
+++ resolved
@@ -74,11 +74,7 @@
     @BeforeClass(groups = { "simple" }, timeOut = SETUP_TIMEOUT)
     public void beforeClass() {
         client = clientBuilder.build();
-<<<<<<< HEAD
-        createdCollection = getSharedSinglePartitionCollection(client);
-=======
         createdCollection = getSharedSinglePartitionCosmosContainer(client);
->>>>>>> e756ab3c
         truncateCollection(createdCollection);
 
         List<CosmosItemSettings> docDefList = new ArrayList<>();
