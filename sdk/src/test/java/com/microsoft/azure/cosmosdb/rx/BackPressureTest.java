--- conflicted
+++ resolved
@@ -24,35 +24,24 @@
 
 import com.microsoft.azure.cosmos.CosmosBridgeInternal;
 import com.microsoft.azure.cosmos.CosmosClient;
-import com.microsoft.azure.cosmos.CosmosClient.Builder;
+import com.microsoft.azure.cosmos.CosmosClientBuilder;
 import com.microsoft.azure.cosmos.CosmosContainer;
 import com.microsoft.azure.cosmos.CosmosContainerRequestOptions;
 import com.microsoft.azure.cosmos.CosmosContainerSettings;
 import com.microsoft.azure.cosmos.CosmosItemSettings;
 import com.microsoft.azure.cosmosdb.Database;
-import com.microsoft.azure.cosmosdb.Document;
-import com.microsoft.azure.cosmosdb.DocumentCollection;
 import com.microsoft.azure.cosmosdb.FeedOptions;
 import com.microsoft.azure.cosmosdb.FeedResponse;
 import com.microsoft.azure.cosmosdb.Offer;
 import com.microsoft.azure.cosmosdb.PartitionKeyDefinition;
-import com.microsoft.azure.cosmosdb.RequestOptions;
-import com.microsoft.azure.cosmosdb.ResourceResponse;
 import com.microsoft.azure.cosmosdb.rx.internal.RxDocumentClientUnderTest;
-
 import io.reactivex.subscribers.TestSubscriber;
-import reactor.core.publisher.Flux;
-import reactor.core.scheduler.Schedulers;
-
 import org.testng.annotations.AfterClass;
 import org.testng.annotations.BeforeClass;
 import org.testng.annotations.Factory;
 import org.testng.annotations.Test;
-<<<<<<< HEAD
-=======
-import rx.Observable;
-import rx.internal.util.RxRingBuffer;
->>>>>>> 9eb9732c
+import reactor.core.publisher.Flux;
+import reactor.core.scheduler.Schedulers;
 
 import java.util.ArrayList;
 import java.util.List;
@@ -87,7 +76,7 @@
     }
 
     @Factory(dataProvider = "simpleClientBuildersWithDirectHttps")
-    public BackPressureTest(Builder clientBuilder) {
+    public BackPressureTest(CosmosClientBuilder clientBuilder) {
         this.clientBuilder = clientBuilder;
     }
 
@@ -186,9 +175,9 @@
         Offer offer = rxClient.queryOffers(
                 String.format("SELECT * FROM r WHERE r.offerResourceId = '%s'",
                         createdCollection.read().block().getCosmosContainerSettings().getResourceId())
-                        , null).first().map(FeedResponse::getResults).toBlocking().single().get(0);
+                        , null).take(1).map(FeedResponse::getResults).single().block().get(0);
         offer.setThroughput(6000);
-        offer = rxClient.replaceOffer(offer).toBlocking().single().getResource();
+        offer = rxClient.replaceOffer(offer).single().block().getResource();
         assertThat(offer.getThroughput()).isEqualTo(6000);
 
         ArrayList<CosmosItemSettings> docDefList = new ArrayList<>();
