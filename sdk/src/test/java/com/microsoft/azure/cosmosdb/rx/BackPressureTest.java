/*
 * The MIT License (MIT)
 * Copyright (c) 2018 Microsoft Corporation
 *
 * Permission is hereby granted, free of charge, to any person obtaining a copy
 * of this software and associated documentation files (the "Software"), to deal
 * in the Software without restriction, including without limitation the rights
 * to use, copy, modify, merge, publish, distribute, sublicense, and/or sell
 * copies of the Software, and to permit persons to whom the Software is
 * furnished to do so, subject to the following conditions:
 *
 * The above copyright notice and this permission notice shall be included in all
 * copies or substantial portions of the Software.
 *
 * THE SOFTWARE IS PROVIDED "AS IS", WITHOUT WARRANTY OF ANY KIND, EXPRESS OR
 * IMPLIED, INCLUDING BUT NOT LIMITED TO THE WARRANTIES OF MERCHANTABILITY,
 * FITNESS FOR A PARTICULAR PURPOSE AND NONINFRINGEMENT. IN NO EVENT SHALL THE
 * AUTHORS OR COPYRIGHT HOLDERS BE LIABLE FOR ANY CLAIM, DAMAGES OR OTHER
 * LIABILITY, WHETHER IN AN ACTION OF CONTRACT, TORT OR OTHERWISE, ARISING FROM,
 * OUT OF OR IN CONNECTION WITH THE SOFTWARE OR THE USE OR OTHER DEALINGS IN THE
 * SOFTWARE.
 */
package com.microsoft.azure.cosmosdb.rx;

<<<<<<< HEAD
=======
import com.microsoft.azure.cosmos.ClientUnderTestBuilder;
>>>>>>> 337c7795
import com.microsoft.azure.cosmos.CosmosBridgeInternal;
import com.microsoft.azure.cosmos.CosmosClient;
import com.microsoft.azure.cosmos.CosmosClientBuilder;
import com.microsoft.azure.cosmos.CosmosContainer;
import com.microsoft.azure.cosmos.CosmosContainerRequestOptions;
import com.microsoft.azure.cosmos.CosmosContainerSettings;
import com.microsoft.azure.cosmos.CosmosDatabase;
import com.microsoft.azure.cosmos.CosmosItemSettings;
import com.microsoft.azure.cosmosdb.FeedOptions;
import com.microsoft.azure.cosmosdb.FeedResponse;
import com.microsoft.azure.cosmosdb.Offer;
import com.microsoft.azure.cosmosdb.PartitionKeyDefinition;
import com.microsoft.azure.cosmosdb.rx.internal.RxDocumentClientUnderTest;
<<<<<<< HEAD
import io.reactivex.subscribers.TestSubscriber;
=======

import io.reactivex.subscribers.TestSubscriber;
import reactor.core.publisher.Flux;
import reactor.core.scheduler.Schedulers;

>>>>>>> 337c7795
import org.testng.annotations.AfterClass;
import org.testng.annotations.BeforeClass;
import org.testng.annotations.Factory;
import org.testng.annotations.Test;
<<<<<<< HEAD
import reactor.core.publisher.Flux;
import reactor.core.scheduler.Schedulers;
=======
>>>>>>> 337c7795
import reactor.util.concurrent.Queues;

import java.util.ArrayList;
import java.util.List;
import java.util.UUID;
import java.util.concurrent.TimeUnit;

import static org.assertj.core.api.Assertions.assertThat;

public class BackPressureTest extends TestSuiteBase {

    private static final int TIMEOUT = 200000;
    private static final int SETUP_TIMEOUT = 60000;

    private CosmosDatabase createdDatabase;
    private CosmosContainer createdCollection;
    private List<CosmosItemSettings> createdDocuments;

    private CosmosClient client;

    public String getCollectionLink() {
        return Utils.getCollectionNameLink(createdDatabase.getId(), createdCollection.getId());
    }

    private static CosmosContainerSettings getSinglePartitionCollectionDefinition() {
        PartitionKeyDefinition partitionKeyDef = new PartitionKeyDefinition();
        ArrayList<String> paths = new ArrayList<String>();
        paths.add("/mypk");
        partitionKeyDef.setPaths(paths);

        CosmosContainerSettings collectionDefinition = new CosmosContainerSettings(UUID.randomUUID().toString(), partitionKeyDef);
        return collectionDefinition;
    }

    @Factory(dataProvider = "simpleClientBuildersWithDirectHttps")
    public BackPressureTest(CosmosClientBuilder clientBuilder) {
        this.clientBuilder = clientBuilder;
    }

    @Test(groups = { "long" }, timeOut = TIMEOUT)
    public void readFeed() throws Exception {
        FeedOptions options = new FeedOptions();
        options.setMaxItemCount(1);
<<<<<<< HEAD
=======
        options.setEnableCrossPartitionQuery(true);
>>>>>>> 337c7795
        Flux<FeedResponse<CosmosItemSettings>> queryObservable = createdCollection.listItems(options);

        RxDocumentClientUnderTest rxClient = (RxDocumentClientUnderTest)CosmosBridgeInternal.getAsyncDocumentClient(client);
        rxClient.httpRequests.clear();

        TestSubscriber<FeedResponse<CosmosItemSettings>> subscriber = new TestSubscriber<FeedResponse<CosmosItemSettings>>(1);
        queryObservable.publishOn(Schedulers.elastic()).subscribe(subscriber);
        int sleepTimeInMillis = 10000; // 10 seconds

        int i = 0;
        // use a test subscriber and request for more result and sleep in between
        while (subscriber.completions() == 0 && subscriber.getEvents().get(1).isEmpty()) {
            TimeUnit.MILLISECONDS.sleep(sleepTimeInMillis);
            sleepTimeInMillis /= 2;

            if (sleepTimeInMillis > 1000) {
                // validate that only one item is returned to subscriber in each iteration
                assertThat(subscriber.valueCount() - i).isEqualTo(1);
            }
            // validate that only one item is returned to subscriber in each iteration
            // validate that the difference between the number of requests to backend
            // and the number of returned results is always less than a fixed threshold
<<<<<<< HEAD
            assertThat(rxClient.httpRequests.size() - subscriber.valueCount())
=======
            assertThat(rxClient.httpRequests.size() - subscriber.getEvents().get(0).size())
>>>>>>> 337c7795
                .isLessThanOrEqualTo(Queues.SMALL_BUFFER_SIZE);

            subscriber.requestMore(1);
            i++;
        }

        subscriber.assertNoErrors();
        subscriber.assertComplete();
<<<<<<< HEAD
        assertThat(subscriber.valueCount()).isEqualTo(createdDocuments.size());
=======
        assertThat(subscriber.getEvents().get(0)).hasSize(createdDocuments.size());
>>>>>>> 337c7795
    }

    @Test(groups = { "long" }, timeOut = TIMEOUT)
    public void query() throws Exception {
        FeedOptions options = new FeedOptions();
        options.setMaxItemCount(1);
<<<<<<< HEAD
=======
        options.setEnableCrossPartitionQuery(true);
>>>>>>> 337c7795
        Flux<FeedResponse<CosmosItemSettings>> queryObservable = createdCollection.queryItems("SELECT * from r", options);

        RxDocumentClientUnderTest rxClient = (RxDocumentClientUnderTest)CosmosBridgeInternal.getAsyncDocumentClient(client);
        rxClient.httpRequests.clear();

        TestSubscriber<FeedResponse<CosmosItemSettings>> subscriber = new TestSubscriber<FeedResponse<CosmosItemSettings>>(1);
        queryObservable.publishOn(Schedulers.elastic()).subscribe(subscriber);
        int sleepTimeInMillis = 10000;

        int i = 0;
        // use a test subscriber and request for more result and sleep in between
        while(subscriber.completions() == 0 && subscriber.getEvents().get(1).isEmpty()) {
            TimeUnit.MILLISECONDS.sleep(sleepTimeInMillis);
            sleepTimeInMillis /= 2;

            if (sleepTimeInMillis > 1000) {
                // validate that only one item is returned to subscriber in each iteration
                assertThat(subscriber.valueCount() - i).isEqualTo(1);
            }
            // validate that the difference between the number of requests to backend
            // and the number of returned results is always less than a fixed threshold
            assertThat(rxClient.httpRequests.size() - subscriber.valueCount())
                    .isLessThanOrEqualTo(Queues.SMALL_BUFFER_SIZE);

            subscriber.requestMore(1);
            i++;
        }

        subscriber.assertNoErrors();
        subscriber.assertComplete();

<<<<<<< HEAD
        assertThat(subscriber.valueCount()).isEqualTo(createdDocuments.size());
=======
        assertThat(subscriber.getEvents().get(0)).hasSize(createdDocuments.size());
>>>>>>> 337c7795
    }

    // TODO: DANOBLE: Investigate Direct TCP performance issue
    // NOTE: This method requires multiple SHUTDOWN_TIMEOUT intervals
    // SEE: https://msdata.visualstudio.com/CosmosDB/_workitems/edit/367028https://msdata.visualstudio.com/CosmosDB/_workitems/edit/367028

    @BeforeClass(groups = { "long" }, timeOut = 2 * SETUP_TIMEOUT)
    public void beforeClass() throws Exception {

        CosmosContainerRequestOptions options = new CosmosContainerRequestOptions();
        options.offerThroughput(1000);
        client = new ClientUnderTestBuilder(clientBuilder).build();
        createdDatabase = getSharedCosmosDatabase(client);

        createdCollection = createCollection(createdDatabase, getSinglePartitionCollectionDefinition(), options);

        RxDocumentClientUnderTest rxClient = (RxDocumentClientUnderTest)CosmosBridgeInternal.getAsyncDocumentClient(client);

        // increase throughput to max for a single partition collection to avoid throttling
        // for bulk insert and later queries.
        Offer offer = rxClient.queryOffers(
                String.format("SELECT * FROM r WHERE r.offerResourceId = '%s'",
                        createdCollection.read().block().getCosmosContainerSettings().getResourceId())
<<<<<<< HEAD
                        , null).take(1).map(FeedResponse::getResults).single().block().get(0);
        offer.setThroughput(6000);
        offer = rxClient.replaceOffer(offer).single().block().getResource();
=======
                        , null).first().map(FeedResponse::getResults).toBlocking().single().get(0);
        offer.setThroughput(6000);
        offer = rxClient.replaceOffer(offer).toBlocking().single().getResource();
>>>>>>> 337c7795
        assertThat(offer.getThroughput()).isEqualTo(6000);

        ArrayList<CosmosItemSettings> docDefList = new ArrayList<>();
        for(int i = 0; i < 1000; i++) {
            docDefList.add(getDocumentDefinition(i));
        }

        createdDocuments = bulkInsertBlocking(createdCollection, docDefList);

        waitIfNeededForReplicasToCatchUp(clientBuilder);
        warmUp();
    }

    private void warmUp() {
        // ensure collection is cached
<<<<<<< HEAD
        createdCollection.queryItems("SELECT * from r", null).blockFirst();
=======
        FeedOptions options = new FeedOptions();
        options.setEnableCrossPartitionQuery(true);
        createdCollection.queryItems("SELECT * from r", options).blockFirst();
>>>>>>> 337c7795
    }

    // TODO: DANOBLE: Investigate Direct TCP performance issue
    // NOTE: This method requires multiple SHUTDOWN_TIMEOUT intervals
    // SEE: https://msdata.visualstudio.com/CosmosDB/_workitems/edit/367028https://msdata.visualstudio.com/CosmosDB/_workitems/edit/367028

    @AfterClass(groups = { "long" }, timeOut = 2 * SHUTDOWN_TIMEOUT, alwaysRun = true)
    public void afterClass() {
        safeDeleteCollection(createdCollection);
        safeClose(client);
    }

    private static CosmosItemSettings getDocumentDefinition(int cnt) {
        String uuid = UUID.randomUUID().toString();
        CosmosItemSettings doc = new CosmosItemSettings(String.format("{ "
                + "\"id\": \"%s\", "
                + "\"prop\" : %d, "
                + "\"mypk\": \"%s\", "
                + "\"sgmts\": [[6519456, 1471916863], [2498434, 1455671440]]"
                + "}"
                , uuid, cnt, uuid));
        return doc;
    }
}<|MERGE_RESOLUTION|>--- conflicted
+++ resolved
@@ -22,10 +22,7 @@
  */
 package com.microsoft.azure.cosmosdb.rx;
 
-<<<<<<< HEAD
-=======
 import com.microsoft.azure.cosmos.ClientUnderTestBuilder;
->>>>>>> 337c7795
 import com.microsoft.azure.cosmos.CosmosBridgeInternal;
 import com.microsoft.azure.cosmos.CosmosClient;
 import com.microsoft.azure.cosmos.CosmosClientBuilder;
@@ -39,24 +36,15 @@
 import com.microsoft.azure.cosmosdb.Offer;
 import com.microsoft.azure.cosmosdb.PartitionKeyDefinition;
 import com.microsoft.azure.cosmosdb.rx.internal.RxDocumentClientUnderTest;
-<<<<<<< HEAD
-import io.reactivex.subscribers.TestSubscriber;
-=======
 
 import io.reactivex.subscribers.TestSubscriber;
 import reactor.core.publisher.Flux;
 import reactor.core.scheduler.Schedulers;
 
->>>>>>> 337c7795
 import org.testng.annotations.AfterClass;
 import org.testng.annotations.BeforeClass;
 import org.testng.annotations.Factory;
 import org.testng.annotations.Test;
-<<<<<<< HEAD
-import reactor.core.publisher.Flux;
-import reactor.core.scheduler.Schedulers;
-=======
->>>>>>> 337c7795
 import reactor.util.concurrent.Queues;
 
 import java.util.ArrayList;
@@ -100,10 +88,7 @@
     public void readFeed() throws Exception {
         FeedOptions options = new FeedOptions();
         options.setMaxItemCount(1);
-<<<<<<< HEAD
-=======
         options.setEnableCrossPartitionQuery(true);
->>>>>>> 337c7795
         Flux<FeedResponse<CosmosItemSettings>> queryObservable = createdCollection.listItems(options);
 
         RxDocumentClientUnderTest rxClient = (RxDocumentClientUnderTest)CosmosBridgeInternal.getAsyncDocumentClient(client);
@@ -126,11 +111,7 @@
             // validate that only one item is returned to subscriber in each iteration
             // validate that the difference between the number of requests to backend
             // and the number of returned results is always less than a fixed threshold
-<<<<<<< HEAD
             assertThat(rxClient.httpRequests.size() - subscriber.valueCount())
-=======
-            assertThat(rxClient.httpRequests.size() - subscriber.getEvents().get(0).size())
->>>>>>> 337c7795
                 .isLessThanOrEqualTo(Queues.SMALL_BUFFER_SIZE);
 
             subscriber.requestMore(1);
@@ -139,21 +120,14 @@
 
         subscriber.assertNoErrors();
         subscriber.assertComplete();
-<<<<<<< HEAD
         assertThat(subscriber.valueCount()).isEqualTo(createdDocuments.size());
-=======
-        assertThat(subscriber.getEvents().get(0)).hasSize(createdDocuments.size());
->>>>>>> 337c7795
     }
 
     @Test(groups = { "long" }, timeOut = TIMEOUT)
     public void query() throws Exception {
         FeedOptions options = new FeedOptions();
         options.setMaxItemCount(1);
-<<<<<<< HEAD
-=======
         options.setEnableCrossPartitionQuery(true);
->>>>>>> 337c7795
         Flux<FeedResponse<CosmosItemSettings>> queryObservable = createdCollection.queryItems("SELECT * from r", options);
 
         RxDocumentClientUnderTest rxClient = (RxDocumentClientUnderTest)CosmosBridgeInternal.getAsyncDocumentClient(client);
@@ -185,11 +159,7 @@
         subscriber.assertNoErrors();
         subscriber.assertComplete();
 
-<<<<<<< HEAD
         assertThat(subscriber.valueCount()).isEqualTo(createdDocuments.size());
-=======
-        assertThat(subscriber.getEvents().get(0)).hasSize(createdDocuments.size());
->>>>>>> 337c7795
     }
 
     // TODO: DANOBLE: Investigate Direct TCP performance issue
@@ -213,15 +183,9 @@
         Offer offer = rxClient.queryOffers(
                 String.format("SELECT * FROM r WHERE r.offerResourceId = '%s'",
                         createdCollection.read().block().getCosmosContainerSettings().getResourceId())
-<<<<<<< HEAD
                         , null).take(1).map(FeedResponse::getResults).single().block().get(0);
         offer.setThroughput(6000);
         offer = rxClient.replaceOffer(offer).single().block().getResource();
-=======
-                        , null).first().map(FeedResponse::getResults).toBlocking().single().get(0);
-        offer.setThroughput(6000);
-        offer = rxClient.replaceOffer(offer).toBlocking().single().getResource();
->>>>>>> 337c7795
         assertThat(offer.getThroughput()).isEqualTo(6000);
 
         ArrayList<CosmosItemSettings> docDefList = new ArrayList<>();
@@ -237,13 +201,9 @@
 
     private void warmUp() {
         // ensure collection is cached
-<<<<<<< HEAD
-        createdCollection.queryItems("SELECT * from r", null).blockFirst();
-=======
         FeedOptions options = new FeedOptions();
         options.setEnableCrossPartitionQuery(true);
         createdCollection.queryItems("SELECT * from r", options).blockFirst();
->>>>>>> 337c7795
     }
 
     // TODO: DANOBLE: Investigate Direct TCP performance issue
