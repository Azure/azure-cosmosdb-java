--- conflicted
+++ resolved
@@ -78,10 +78,7 @@
     @BeforeClass(groups = { "simple" }, timeOut = SETUP_TIMEOUT)
     public void beforeClass() throws Exception {
         client = clientBuilder.build();
-<<<<<<< HEAD
-=======
         createdDatabase = getSharedCosmosDatabase(client);
->>>>>>> 337c7795
         createdCollection = getSharedMultiPartitionCosmosContainer(client);
         httpProxyServer = new HttpProxyServer();
         httpProxyServer.start();
