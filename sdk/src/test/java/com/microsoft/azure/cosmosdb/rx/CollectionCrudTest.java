/*
 * The MIT License (MIT)
 * Copyright (c) 2018 Microsoft Corporation
 *
 * Permission is hereby granted, free of charge, to any person obtaining a copy
 * of this software and associated documentation files (the "Software"), to deal
 * in the Software without restriction, including without limitation the rights
 * to use, copy, modify, merge, publish, distribute, sublicense, and/or sell
 * copies of the Software, and to permit persons to whom the Software is
 * furnished to do so, subject to the following conditions:
 *
 * The above copyright notice and this permission notice shall be included in all
 * copies or substantial portions of the Software.
 *
 * THE SOFTWARE IS PROVIDED "AS IS", WITHOUT WARRANTY OF ANY KIND, EXPRESS OR
 * IMPLIED, INCLUDING BUT NOT LIMITED TO THE WARRANTIES OF MERCHANTABILITY,
 * FITNESS FOR A PARTICULAR PURPOSE AND NONINFRINGEMENT. IN NO EVENT SHALL THE
 * AUTHORS OR COPYRIGHT HOLDERS BE LIABLE FOR ANY CLAIM, DAMAGES OR OTHER
 * LIABILITY, WHETHER IN AN ACTION OF CONTRACT, TORT OR OTHERWISE, ARISING FROM,
 * OUT OF OR IN CONNECTION WITH THE SOFTWARE OR THE USE OR OTHER DEALINGS IN THE
 * SOFTWARE.
 */
package com.microsoft.azure.cosmosdb.rx;

import static org.assertj.core.api.Assertions.assertThat;

import java.util.ArrayList;
import java.util.Arrays;
import java.util.Collection;
import java.util.List;
import java.util.UUID;

import com.microsoft.azure.cosmosdb.DatabaseForTest;
import com.microsoft.azure.cosmosdb.PartitionKey;
import com.microsoft.azure.cosmosdb.PartitionKeyDefinition;
import com.microsoft.azure.cosmosdb.RequestOptions;
import com.microsoft.azure.cosmosdb.RetryAnalyzer;
import org.testng.annotations.AfterClass;
import org.testng.annotations.BeforeClass;
import org.testng.annotations.DataProvider;
import org.testng.annotations.Factory;
import org.testng.annotations.Test;

import com.microsoft.azure.cosmosdb.CompositePath;
import com.microsoft.azure.cosmosdb.CompositePathSortOrder;
import com.microsoft.azure.cosmosdb.Database;
import com.microsoft.azure.cosmosdb.Document;
import com.microsoft.azure.cosmosdb.DocumentCollection;
import com.microsoft.azure.cosmosdb.IndexingMode;
import com.microsoft.azure.cosmosdb.IndexingPolicy;
import com.microsoft.azure.cosmosdb.ResourceResponse;
import com.microsoft.azure.cosmosdb.SpatialSpec;
import com.microsoft.azure.cosmosdb.SpatialType;

import rx.Observable;

public class CollectionCrudTest extends TestSuiteBase {
    private static final int TIMEOUT = 50000;
    private static final int SETUP_TIMEOUT = 20000;
    private static final int SHUTDOWN_TIMEOUT = 20000;
    private final String databaseId = DatabaseForTest.generateId();

    private AsyncDocumentClient client;
    private Database database;

    @Factory(dataProvider = "clientBuildersWithDirect")
    public CollectionCrudTest(AsyncDocumentClient.Builder clientBuilder) {
        super(clientBuilder);
        this.subscriberValidationTimeout = TIMEOUT;
    }

    @DataProvider(name = "collectionCrudArgProvider")
    public Object[][] collectionCrudArgProvider() {
        return new Object[][] {
                // collection name, is name base
                {UUID.randomUUID().toString(), false } ,
                {UUID.randomUUID().toString(), true  } ,

                // with special characters in the name.
                {"+ -_,:.|~" + UUID.randomUUID().toString() + " +-_,:.|~", true  } ,
        };
    }

    private DocumentCollection getCollectionDefinition(String collectionName) {
        PartitionKeyDefinition partitionKeyDef = new PartitionKeyDefinition();
        ArrayList<String> paths = new ArrayList<String>();
        paths.add("/mypk");
        partitionKeyDef.setPaths(paths);

        DocumentCollection collectionDefinition = new DocumentCollection();
        collectionDefinition.setId(collectionName);
        collectionDefinition.setPartitionKey(partitionKeyDef);

        return collectionDefinition;
    }

    @Test(groups = { "emulator" }, timeOut = TIMEOUT, dataProvider = "collectionCrudArgProvider")
    public void createCollection(String collectionName, boolean isNameBased) {
        DocumentCollection collectionDefinition = getCollectionDefinition(collectionName);

        Observable<ResourceResponse<DocumentCollection>> createObservable = client
                .createCollection(getDatabaseLink(database, isNameBased), collectionDefinition, null);

        ResourceResponseValidator<DocumentCollection> validator = new ResourceResponseValidator.Builder<DocumentCollection>()
                .withId(collectionDefinition.getId()).build();

        validateSuccess(createObservable, validator);
        safeDeleteAllCollections(client, database);
    }

    @Test(groups = { "emulator" }, timeOut = TIMEOUT)
    public void createCollectionWithCompositeIndexAndSpatialSpec() {
        DocumentCollection collection = new DocumentCollection();

        IndexingPolicy indexingPolicy = new IndexingPolicy();
        CompositePath compositePath1 = new CompositePath();
        compositePath1.setPath("/path1");
        compositePath1.setOrder(CompositePathSortOrder.Ascending);
        CompositePath compositePath2 = new CompositePath();
        compositePath2.setPath("/path2");
        compositePath2.setOrder(CompositePathSortOrder.Descending);
        CompositePath compositePath3 = new CompositePath();
        compositePath3.setPath("/path3");
        CompositePath compositePath4 = new CompositePath();
        compositePath4.setPath("/path4");
        compositePath4.setOrder(CompositePathSortOrder.Ascending);
        CompositePath compositePath5 = new CompositePath();
        compositePath5.setPath("/path5");
        compositePath5.setOrder(CompositePathSortOrder.Descending);
        CompositePath compositePath6 = new CompositePath();
        compositePath6.setPath("/path6");

        ArrayList<CompositePath> compositeIndex1 = new ArrayList<CompositePath>();
        compositeIndex1.add(compositePath1);
        compositeIndex1.add(compositePath2);
        compositeIndex1.add(compositePath3);

        ArrayList<CompositePath> compositeIndex2 = new ArrayList<CompositePath>();
        compositeIndex2.add(compositePath4);
        compositeIndex2.add(compositePath5);
        compositeIndex2.add(compositePath6);

        Collection<ArrayList<CompositePath>> compositeIndexes = new ArrayList<ArrayList<CompositePath>>();
        compositeIndexes.add(compositeIndex1);
        compositeIndexes.add(compositeIndex2);
        indexingPolicy.setCompositeIndexes(compositeIndexes);

        SpatialType[] spatialTypes = new SpatialType[] {
                SpatialType.Point,
                SpatialType.LineString,
                SpatialType.Polygon,
                SpatialType.MultiPolygon
        };
        Collection<SpatialSpec> spatialIndexes = new ArrayList<SpatialSpec>();
        for (int index = 0; index < 2; index++) {

            SpatialSpec spec = new SpatialSpec();
            spec.setPath("/path" + index + "/*");

            List<SpatialType> collectionOfSpatialTypes = new ArrayList<SpatialType>(Arrays.asList(spatialTypes).subList(0, index + 3));
<<<<<<< HEAD

=======
>>>>>>> ede78e61
            spec.setSpatialTypes(collectionOfSpatialTypes);
            spatialIndexes.add(spec);
        }

        indexingPolicy.setSpatialIndexes(spatialIndexes);

        collection.setId(UUID.randomUUID().toString());
        collection.setIndexingPolicy(indexingPolicy);

        Observable<ResourceResponse<DocumentCollection>> createObservable = client
                .createCollection(database.getSelfLink(), collection, null);

        ResourceResponseValidator<DocumentCollection> validator = new ResourceResponseValidator.Builder<DocumentCollection>()
                .withId(collection.getId())
                .withCompositeIndexes(compositeIndexes)
                .withSpatialIndexes(spatialIndexes)
                .build();

        validateSuccess(createObservable, validator);
        safeDeleteAllCollections(client, database);
    }

    @Test(groups = { "emulator" }, timeOut = TIMEOUT, dataProvider = "collectionCrudArgProvider")
    public void readCollection(String collectionName, boolean isNameBased) {
        DocumentCollection collectionDefinition = getCollectionDefinition(collectionName);

        Observable<ResourceResponse<DocumentCollection>> createObservable = client.createCollection(getDatabaseLink(database, isNameBased), collectionDefinition,
                                                                                                    null);
        DocumentCollection collection = createObservable.toBlocking().single().getResource();

        Observable<ResourceResponse<DocumentCollection>> readObservable = client.readCollection(getCollectionLink(database, collection, isNameBased), null);

        ResourceResponseValidator<DocumentCollection> validator = new ResourceResponseValidator.Builder<DocumentCollection>()
                .withId(collection.getId()).build();
        validateSuccess(readObservable, validator);
        safeDeleteAllCollections(client, database);
    }

    @Test(groups = { "emulator" }, timeOut = TIMEOUT, dataProvider = "collectionCrudArgProvider")
    public void readCollection_NameBase(String collectionName, boolean isNameBased) {
        DocumentCollection collectionDefinition = getCollectionDefinition(collectionName);

        Observable<ResourceResponse<DocumentCollection>> createObservable = client.createCollection(getDatabaseLink(database, isNameBased), collectionDefinition,
                                                                                                    null);
        DocumentCollection collection = createObservable.toBlocking().single().getResource();

        Observable<ResourceResponse<DocumentCollection>> readObservable = client.readCollection(
                getCollectionLink(database, collection, isNameBased), null);

        ResourceResponseValidator<DocumentCollection> validator = new ResourceResponseValidator.Builder<DocumentCollection>()
                .withId(collection.getId()).build();
        validateSuccess(readObservable, validator);
        safeDeleteAllCollections(client, database);
    }

    @Test(groups = { "emulator" }, timeOut = TIMEOUT, dataProvider = "collectionCrudArgProvider")
    public void readCollection_DoesntExist(String collectionName, boolean isNameBased) throws Exception {

        Observable<ResourceResponse<DocumentCollection>> readObservable = client
                .readCollection(Utils.getCollectionNameLink(database.getId(), "I don't exist"), null);

        FailureValidator validator = new FailureValidator.Builder().resourceNotFound().build();
        validateFailure(readObservable, validator);
    }

    @Test(groups = { "emulator" }, timeOut = TIMEOUT, dataProvider = "collectionCrudArgProvider")
    public void deleteCollection(String collectionName, boolean isNameBased) {
        DocumentCollection collectionDefinition = getCollectionDefinition(collectionName);

        Observable<ResourceResponse<DocumentCollection>> createObservable = client.createCollection(getDatabaseLink(database, isNameBased), collectionDefinition, null);
        DocumentCollection collection = createObservable.toBlocking().single().getResource();

        Observable<ResourceResponse<DocumentCollection>> deleteObservable = client.deleteCollection(getCollectionLink(database, collection, isNameBased),
                                                                                                    null);

        ResourceResponseValidator<DocumentCollection> validator = new ResourceResponseValidator.Builder<DocumentCollection>()
                .nullResource().build();
        validateSuccess(deleteObservable, validator);
    }

    @Test(groups = { "emulator" }, timeOut = TIMEOUT, dataProvider = "collectionCrudArgProvider")
    public void replaceCollection(String collectionName, boolean isNameBased)  {
        // create a collection
        DocumentCollection collectionDefinition = getCollectionDefinition(collectionName);
        Observable<ResourceResponse<DocumentCollection>> createObservable = client.createCollection(getDatabaseLink(database, isNameBased), collectionDefinition, null);
        DocumentCollection collection = createObservable.toBlocking().single().getResource();
        // sanity check
        assertThat(collection.getIndexingPolicy().getIndexingMode()).isEqualTo(IndexingMode.Consistent);

        // replace indexing mode
        IndexingPolicy indexingMode = new IndexingPolicy();
        indexingMode.setIndexingMode(IndexingMode.Lazy);
        collection.setIndexingPolicy(indexingMode);
        Observable<ResourceResponse<DocumentCollection>> readObservable = client.replaceCollection(collection, null);

        // validate
        ResourceResponseValidator<DocumentCollection> validator = new ResourceResponseValidator.Builder<DocumentCollection>()
                .indexingMode(IndexingMode.Lazy).build();
        validateSuccess(readObservable, validator);
        safeDeleteAllCollections(client, database);
    }

    @Test(groups = { "emulator" }, timeOut = TIMEOUT, dataProvider = "collectionCrudArgProvider")
    public void replaceCollectionWithTTL(String collectionName, boolean isNameBased)  {
        // create a collection
        DocumentCollection collectionDefinition = new DocumentCollection();
        collectionDefinition.setId(collectionName);
        collectionDefinition.set("name", collectionName);

        IndexingPolicy indexingPolicy = new IndexingPolicy();
        indexingPolicy.setIndexingMode(IndexingMode.Lazy);
        collectionDefinition.setIndexingPolicy(indexingPolicy);

        DocumentCollection collection = createCollection(client, databaseId, collectionDefinition);

        Document document = new Document();
        document.setId("doc");
        document.set("name", "New Document");

        createDocument(client, databaseId, collectionName, document, null);

        DocumentCollection readCollection = client.readCollection(getCollectionLink(collection),
            null).toBlocking().single().getResource();

        //  sanity check
        assertThat(readCollection.getIndexingPolicy().getIndexingMode()).isEqualTo(IndexingMode.Lazy);

        Integer timeToLive = 120;
        collection.setDefaultTimeToLive(timeToLive);

        DocumentCollection replacedCollection = client.replaceCollection(collection,
            null).toBlocking().single().getResource();

        assertThat(readCollection.getIndexingPolicy().getIndexingMode()).isEqualTo(IndexingMode.Lazy);

        assertThat(replacedCollection.getDefaultTimeToLive()).isEqualTo(timeToLive);

        Document readDocument = client.readDocument(Utils.getDocumentNameLink(databaseId, collectionName, document.getId()), null)
                                      .toBlocking().single().getResource();

        assertThat(readDocument).isNotNull();

        safeDeleteAllCollections(client, database);
    }

    @Test(groups = { "emulator" }, timeOut = 10 * TIMEOUT, retryAnalyzer = RetryAnalyzer.class)
    public void sessionTokenConsistencyCollectionDeleteCreateSameName() {
        AsyncDocumentClient client1 = this.clientBuilder().build();
        AsyncDocumentClient client2 = this.clientBuilder().build();

        String dbId = DatabaseForTest.generateId();
        String collectionId = "coll";
        try {
            Database databaseDefinition = new Database();
            databaseDefinition.setId(dbId);
            createDatabase(client1, dbId);

            DocumentCollection collectionDefinition = new DocumentCollection();
            collectionDefinition.setId(collectionId);
            DocumentCollection collection = createCollection(client1, dbId, collectionDefinition);

            Document document = new Document();
            document.setId("doc");
            document.set("name", "New Document");
            createDocument(client1, dbId, collectionId, document);
            ResourceResponse<Document> readDocumentResponse = client1.readDocument(Utils.getDocumentNameLink(dbId, collectionId, document.getId()), null).toBlocking().single();
            logger.info("Client 1 Read Document Client Side Request Statistics {}", readDocumentResponse.getRequestDiagnosticsString());
            logger.info("Client 1 Read Document Latency {}", readDocumentResponse.getRequestLatency());

            document.set("name", "New Updated Document");
            ResourceResponse<Document> upsertDocumentResponse = client1.upsertDocument(collection.getSelfLink(), document, null,
                                                                                       true).toBlocking().single();
            logger.info("Client 1 Upsert Document Client Side Request Statistics {}", upsertDocumentResponse.getRequestDiagnosticsString());
            logger.info("Client 1 Upsert Document Latency {}", upsertDocumentResponse.getRequestLatency());

            //  Delete the existing collection
            deleteCollection(client2, Utils.getCollectionNameLink(dbId, collectionId));
            //  Recreate the collection with the same name but with different client
            createCollection(client2, dbId, collectionDefinition);

            Document newDocument = new Document();
            newDocument.setId("doc");
            newDocument.set("name", "New Created Document");
            createDocument(client2, dbId, collectionId, newDocument);

            readDocumentResponse = client1.readDocument(Utils.getDocumentNameLink(dbId, collectionId, newDocument.getId()), null).toBlocking().single();
            logger.info("Client 2 Read Document Client Side Request Statistics {}", readDocumentResponse.getRequestDiagnosticsString());
            logger.info("Client 2 Read Document Latency {}", readDocumentResponse.getRequestLatency());

            Document readDocument = readDocumentResponse.getResource();

            assertThat(readDocument.getId().equals(newDocument.getId())).isTrue();
            assertThat(readDocument.get("name").equals(newDocument.get("name"))).isTrue();
        } finally {
            safeDeleteDatabase(client1, dbId);
            safeClose(client1);
            safeClose(client2);
        }
    }

    @BeforeClass(groups = { "emulator" }, timeOut = SETUP_TIMEOUT)
    public void beforeClass() {
        client = this.clientBuilder().build();
        database = createDatabase(client, databaseId);
    }

    @AfterClass(groups = { "emulator" }, timeOut = SHUTDOWN_TIMEOUT, alwaysRun = true)
    public void afterClass() {
        safeDeleteDatabase(client, databaseId);
        safeClose(client);
    }

    private static String getDatabaseLink(Database db, boolean isNameLink) {
        return isNameLink ? "dbs/" + db.getId() : db.getSelfLink();
    }

    private static String getCollectionLink(Database db, DocumentCollection documentCollection, boolean isNameLink) {
        return isNameLink ? "dbs/" + db.getId() + "/colls/" + documentCollection.getId() : documentCollection.getSelfLink();
    }

    private String getDocumentLink(Database db, DocumentCollection documentCollection, Document doc, boolean isNameBased) {
        return isNameBased ? "dbs/" + db.getId() + "/colls/" + documentCollection.getId() + "/docs/" + doc.getId() :
            "dbs/" + db.getResourceId() + "/colls/" + documentCollection.getResourceId() + "/docs/" + doc.getResourceId();
    }
}<|MERGE_RESOLUTION|>--- conflicted
+++ resolved
@@ -158,10 +158,6 @@
             spec.setPath("/path" + index + "/*");
 
             List<SpatialType> collectionOfSpatialTypes = new ArrayList<SpatialType>(Arrays.asList(spatialTypes).subList(0, index + 3));
-<<<<<<< HEAD
-
-=======
->>>>>>> ede78e61
             spec.setSpatialTypes(collectionOfSpatialTypes);
             spatialIndexes.add(spec);
         }
