--- conflicted
+++ resolved
@@ -1,343 +1,333 @@
-/*
- * The MIT License (MIT)
- * Copyright (c) 2018 Microsoft Corporation
- *
- * Permission is hereby granted, free of charge, to any person obtaining a copy
- * of this software and associated documentation files (the "Software"), to deal
- * in the Software without restriction, including without limitation the rights
- * to use, copy, modify, merge, publish, distribute, sublicense, and/or sell
- * copies of the Software, and to permit persons to whom the Software is
- * furnished to do so, subject to the following conditions:
- *
- * The above copyright notice and this permission notice shall be included in all
- * copies or substantial portions of the Software.
- *
- * THE SOFTWARE IS PROVIDED "AS IS", WITHOUT WARRANTY OF ANY KIND, EXPRESS OR
- * IMPLIED, INCLUDING BUT NOT LIMITED TO THE WARRANTIES OF MERCHANTABILITY,
- * FITNESS FOR A PARTICULAR PURPOSE AND NONINFRINGEMENT. IN NO EVENT SHALL THE
- * AUTHORS OR COPYRIGHT HOLDERS BE LIABLE FOR ANY CLAIM, DAMAGES OR OTHER
- * LIABILITY, WHETHER IN AN ACTION OF CONTRACT, TORT OR OTHERWISE, ARISING FROM,
- * OUT OF OR IN CONNECTION WITH THE SOFTWARE OR THE USE OR OTHER DEALINGS IN THE
- * SOFTWARE.
- */
-package com.microsoft.azure.cosmosdb.rx;
-
-import static org.assertj.core.api.Assertions.assertThat;
-
-import java.util.ArrayList;
-import java.util.Collection;
-import java.util.UUID;
-
-import com.microsoft.azure.cosmos.CosmosClientBuilder;
-import com.microsoft.azure.cosmosdb.PartitionKeyDefinition;
-import com.microsoft.azure.cosmosdb.RetryAnalyzer;
-import org.testng.annotations.AfterClass;
-import org.testng.annotations.BeforeClass;
-import org.testng.annotations.DataProvider;
-import org.testng.annotations.Factory;
-import org.testng.annotations.Test;
-
-import com.microsoft.azure.cosmos.CosmosClient;
-import com.microsoft.azure.cosmos.CosmosContainer;
-import com.microsoft.azure.cosmos.CosmosContainerRequestOptions;
-import com.microsoft.azure.cosmos.CosmosContainerResponse;
-import com.microsoft.azure.cosmos.CosmosContainerSettings;
-import com.microsoft.azure.cosmos.CosmosDatabase;
-import com.microsoft.azure.cosmos.CosmosItem;
-<<<<<<< HEAD
-=======
-import com.microsoft.azure.cosmos.CosmosItemRequestOptions;
->>>>>>> 337c7795
-import com.microsoft.azure.cosmos.CosmosItemResponse;
-import com.microsoft.azure.cosmos.CosmosItemSettings;
-import com.microsoft.azure.cosmos.CosmosResponseValidator;
-import com.microsoft.azure.cosmos.CosmosDatabaseForTest;
-import com.microsoft.azure.cosmosdb.CompositePath;
-import com.microsoft.azure.cosmosdb.CompositePathSortOrder;
-import com.microsoft.azure.cosmosdb.Database;
-import com.microsoft.azure.cosmosdb.IndexingMode;
-import com.microsoft.azure.cosmosdb.IndexingPolicy;
-<<<<<<< HEAD
-=======
-import com.microsoft.azure.cosmosdb.PartitionKey;
->>>>>>> 337c7795
-import com.microsoft.azure.cosmosdb.SpatialSpec;
-import com.microsoft.azure.cosmosdb.SpatialType;
-
-import reactor.core.publisher.Mono;
-
-public class CollectionCrudTest extends TestSuiteBase {
-    private static final int TIMEOUT = 50000;
-    private static final int SETUP_TIMEOUT = 20000;
-    private static final int SHUTDOWN_TIMEOUT = 20000;
-    private final String databaseId = CosmosDatabaseForTest.generateId();
-
-    private CosmosClient client;
-    private CosmosDatabase database;
-
-    @Factory(dataProvider = "clientBuildersWithDirect")
-    public CollectionCrudTest(CosmosClientBuilder clientBuilder) {
-        this.clientBuilder = clientBuilder;
-        this.subscriberValidationTimeout = TIMEOUT;
-    }
-
-    @DataProvider(name = "collectionCrudArgProvider")
-    public Object[][] collectionCrudArgProvider() {
-        return new Object[][] {
-                // collection name, is name base
-                {UUID.randomUUID().toString()} ,
-
-                // with special characters in the name.
-                {"+ -_,:.|~" + UUID.randomUUID().toString() + " +-_,:.|~"} ,
-        };
-    }
-
-    private CosmosContainerSettings getCollectionDefinition(String collectionName) {
-        PartitionKeyDefinition partitionKeyDef = new PartitionKeyDefinition();
-        ArrayList<String> paths = new ArrayList<String>();
-        paths.add("/mypk");
-        partitionKeyDef.setPaths(paths);
-
-        CosmosContainerSettings collectionDefinition = new CosmosContainerSettings(
-                collectionName,
-                partitionKeyDef);
-
-        return collectionDefinition;
-    }
-
-    @Test(groups = { "emulator" }, timeOut = TIMEOUT, dataProvider = "collectionCrudArgProvider")
-    public void createCollection(String collectionName) throws InterruptedException {
-        CosmosContainerSettings collectionDefinition = getCollectionDefinition(collectionName);
-        
-        Mono<CosmosContainerResponse> createObservable = database
-                .createContainer(collectionDefinition);
-
-        CosmosResponseValidator<CosmosContainerResponse> validator = new CosmosResponseValidator.Builder<CosmosContainerResponse>()
-                .withId(collectionDefinition.getId()).build();
-
-        validateSuccess(createObservable, validator);
-        safeDeleteAllCollections(database);
-    }
-
-    @Test(groups = { "emulator" }, timeOut = TIMEOUT)
-    public void createCollectionWithCompositeIndexAndSpatialSpec() throws InterruptedException {
-        PartitionKeyDefinition partitionKeyDef = new PartitionKeyDefinition();
-        ArrayList<String> paths = new ArrayList<String>();
-        paths.add("/mypk");
-        partitionKeyDef.setPaths(paths);
-
-        CosmosContainerSettings collection = new CosmosContainerSettings(
-                UUID.randomUUID().toString(),
-                partitionKeyDef);
-
-        IndexingPolicy indexingPolicy = new IndexingPolicy();
-        CompositePath compositePath1 = new CompositePath();
-        compositePath1.setPath("/path1");
-        compositePath1.setOrder(CompositePathSortOrder.Ascending);
-        CompositePath compositePath2 = new CompositePath();
-        compositePath2.setPath("/path2");
-        compositePath2.setOrder(CompositePathSortOrder.Descending);
-        CompositePath compositePath3 = new CompositePath();
-        compositePath3.setPath("/path3");
-        CompositePath compositePath4 = new CompositePath();
-        compositePath4.setPath("/path4");
-        compositePath4.setOrder(CompositePathSortOrder.Ascending);
-        CompositePath compositePath5 = new CompositePath();
-        compositePath5.setPath("/path5");
-        compositePath5.setOrder(CompositePathSortOrder.Descending);
-        CompositePath compositePath6 = new CompositePath();
-        compositePath6.setPath("/path6");
-
-        ArrayList<CompositePath> compositeIndex1 = new ArrayList<CompositePath>();
-        compositeIndex1.add(compositePath1);
-        compositeIndex1.add(compositePath2);
-        compositeIndex1.add(compositePath3);
-
-        ArrayList<CompositePath> compositeIndex2 = new ArrayList<CompositePath>();
-        compositeIndex2.add(compositePath4);
-        compositeIndex2.add(compositePath5);
-        compositeIndex2.add(compositePath6);
-
-        Collection<ArrayList<CompositePath>> compositeIndexes = new ArrayList<ArrayList<CompositePath>>();
-        compositeIndexes.add(compositeIndex1);
-        compositeIndexes.add(compositeIndex2);
-        indexingPolicy.setCompositeIndexes(compositeIndexes);
-
-        SpatialType[] spatialTypes = new SpatialType[] {
-                SpatialType.Point,
-                SpatialType.LineString,
-                SpatialType.Polygon,
-                SpatialType.MultiPolygon
-        };
-        Collection<SpatialSpec> spatialIndexes = new ArrayList<SpatialSpec>();
-        for (int index = 0; index < 2; index++) {
-            Collection<SpatialType> collectionOfSpatialTypes = new ArrayList<SpatialType>();
-
-            SpatialSpec spec = new SpatialSpec();
-            spec.setPath("/path" + index + "/*");
-
-            for (int i = index; i < index + 3; i++) {
-                collectionOfSpatialTypes.add(spatialTypes[i]);
-            }
-            spec.setSpatialTypes(collectionOfSpatialTypes);
-            spatialIndexes.add(spec);
-        }
-
-        indexingPolicy.setSpatialIndexes(spatialIndexes);
-
-        collection.setIndexingPolicy(indexingPolicy);
-        
-        Mono<CosmosContainerResponse> createObservable = database
-                .createContainer(collection, new CosmosContainerRequestOptions());
-
-        CosmosResponseValidator<CosmosContainerResponse> validator = new CosmosResponseValidator.Builder<CosmosContainerResponse>()
-                .withId(collection.getId())
-                .withCompositeIndexes(compositeIndexes)
-                .withSpatialIndexes(spatialIndexes)
-                .build();
-
-        validateSuccess(createObservable, validator);
-        safeDeleteAllCollections(database);
-    }
-
-    @Test(groups = { "emulator" }, timeOut = TIMEOUT, dataProvider = "collectionCrudArgProvider")
-    public void readCollection(String collectionName) throws InterruptedException {
-        CosmosContainerSettings collectionDefinition = getCollectionDefinition(collectionName);
-        
-        Mono<CosmosContainerResponse> createObservable = database.createContainer(collectionDefinition);
-        CosmosContainer collection = createObservable.block().getContainer();
-
-        Mono<CosmosContainerResponse> readObservable = collection.read();
-
-        CosmosResponseValidator<CosmosContainerResponse> validator = new CosmosResponseValidator.Builder<CosmosContainerResponse>()
-                .withId(collection.getId()).build();
-        validateSuccess(readObservable, validator);
-        safeDeleteAllCollections(database);
-    }
-
-    @Test(groups = { "emulator" }, timeOut = TIMEOUT, dataProvider = "collectionCrudArgProvider")
-    public void readCollection_DoesntExist(String collectionName) throws Exception {
-
-        Mono<CosmosContainerResponse> readObservable = database
-                .getContainer("I don't exist").read();
-
-        FailureValidator validator = new FailureValidator.Builder().resourceNotFound().build();
-        validateFailure(readObservable, validator);
-    }
-
-    @Test(groups = { "emulator" }, timeOut = TIMEOUT, dataProvider = "collectionCrudArgProvider")
-    public void deleteCollection(String collectionName) throws InterruptedException {
-        CosmosContainerSettings collectionDefinition = getCollectionDefinition(collectionName);
-        
-        Mono<CosmosContainerResponse> createObservable = database.createContainer(collectionDefinition);
-        CosmosContainer collection = createObservable.block().getContainer();
-
-        Mono<CosmosContainerResponse> deleteObservable = collection.delete();
-
-        CosmosResponseValidator<CosmosContainerResponse> validator = new CosmosResponseValidator.Builder<CosmosContainerResponse>()
-                .nullResource().build();
-        validateSuccess(deleteObservable, validator);
-    }
-
-    @Test(groups = { "emulator" }, timeOut = TIMEOUT, dataProvider = "collectionCrudArgProvider")
-    public void replaceCollection(String collectionName) throws InterruptedException  {
-        // create a collection
-        CosmosContainerSettings collectionDefinition = getCollectionDefinition(collectionName);
-        Mono<CosmosContainerResponse> createObservable = database.createContainer(collectionDefinition);
-        CosmosContainer collection = createObservable.block().getContainer();
-        CosmosContainerSettings collectionSettings = collection.read().block().getCosmosContainerSettings();
-        // sanity check
-        assertThat(collectionSettings.getIndexingPolicy().getIndexingMode()).isEqualTo(IndexingMode.Consistent);
-        
-        // replace indexing mode
-        IndexingPolicy indexingMode = new IndexingPolicy();
-        indexingMode.setIndexingMode(IndexingMode.Lazy);
-        collectionSettings.setIndexingPolicy(indexingMode);
-        Mono<CosmosContainerResponse> readObservable = collection.replace(collectionSettings, new CosmosContainerRequestOptions());
-        
-        // validate
-        CosmosResponseValidator<CosmosContainerResponse> validator = new CosmosResponseValidator.Builder<CosmosContainerResponse>()
-                        .indexingMode(IndexingMode.Lazy).build();
-        validateSuccess(readObservable, validator);
-        safeDeleteAllCollections(database);
-    }
-
-    @Test(groups = { "emulator" }, timeOut = 10 * TIMEOUT, retryAnalyzer = RetryAnalyzer.class)
-    public void sessionTokenConsistencyCollectionDeleteCreateSameName() {
-        CosmosClient client1 = clientBuilder.build();
-        CosmosClient client2 = clientBuilder.build();
-
-        String dbId = CosmosDatabaseForTest.generateId();
-        String collectionId = "coll";
-        CosmosDatabase db = null;
-        try {
-            Database databaseDefinition = new Database();
-            databaseDefinition.setId(dbId);
-            db = createDatabase(client1, dbId);
-
-            PartitionKeyDefinition partitionKeyDef = new PartitionKeyDefinition();
-            ArrayList<String> paths = new ArrayList<String>();
-            paths.add("/mypk");
-            partitionKeyDef.setPaths(paths);
-
-            CosmosContainerSettings collectionDefinition = new CosmosContainerSettings(collectionId, partitionKeyDef);
-            CosmosContainer collection = createCollection(db, collectionDefinition, new CosmosContainerRequestOptions());
-
-            CosmosItemSettings document = new CosmosItemSettings();
-            document.setId("doc");
-            document.set("name", "New Document");
-            document.set("mypk", "mypkValue");
-            CosmosItem item = createDocument(collection, document);
-<<<<<<< HEAD
-            CosmosItemResponse readDocumentResponse = item.read().block();
-=======
-            CosmosItemRequestOptions options = new CosmosItemRequestOptions();
-            options.setPartitionKey(new PartitionKey("mypkValue"));
-            CosmosItemResponse readDocumentResponse = item.read(options).block();
->>>>>>> 337c7795
-            logger.info("Client 1 Read Document Client Side Request Statistics {}", readDocumentResponse.getRequestDiagnosticsString());
-            logger.info("Client 1 Read Document Latency {}", readDocumentResponse.getRequestLatency());
-
-            document.set("name", "New Updated Document");
-            CosmosItemResponse upsertDocumentResponse = collection.upsertItem(document).block();
-            logger.info("Client 1 Upsert Document Client Side Request Statistics {}", upsertDocumentResponse.getRequestDiagnosticsString());
-            logger.info("Client 1 Upsert Document Latency {}", upsertDocumentResponse.getRequestLatency());
-
-            //  Delete the existing collection
-            deleteCollection(client2, dbId, collectionId);
-            //  Recreate the collection with the same name but with different client
-            CosmosContainer collection2 = createCollection(client2, dbId, collectionDefinition);
-
-            CosmosItemSettings newDocument = new CosmosItemSettings();
-            newDocument.setId("doc");
-            newDocument.set("name", "New Created Document");
-            newDocument.set("mypk", "mypk");
-            createDocument(collection2, newDocument);
-
-            readDocumentResponse = client1.getDatabase(dbId).getContainer(collectionId).getItem(newDocument.getId(), newDocument.get("mypk")).read().block();
-            logger.info("Client 2 Read Document Client Side Request Statistics {}", readDocumentResponse.getRequestDiagnosticsString());
-            logger.info("Client 2 Read Document Latency {}", readDocumentResponse.getRequestLatency());
-
-            CosmosItemSettings readDocument = readDocumentResponse.getCosmosItemSettings();
-
-            assertThat(readDocument.getId().equals(newDocument.getId())).isTrue();
-            assertThat(readDocument.get("name").equals(newDocument.get("name"))).isTrue();
-        } finally {
-            safeDeleteDatabase(db);
-            safeClose(client1);
-            safeClose(client2);
-        }
-    }
-
-    @BeforeClass(groups = { "emulator" }, timeOut = SETUP_TIMEOUT)
-    public void beforeClass() {
-        client = clientBuilder.build();
-        database = createDatabase(client, databaseId);
-    }
-
-    @AfterClass(groups = { "emulator" }, timeOut = SHUTDOWN_TIMEOUT, alwaysRun = true)
-    public void afterClass() {
-        safeDeleteDatabase(database);
-        safeClose(client);
-    }
-}
+/*
+ * The MIT License (MIT)
+ * Copyright (c) 2018 Microsoft Corporation
+ *
+ * Permission is hereby granted, free of charge, to any person obtaining a copy
+ * of this software and associated documentation files (the "Software"), to deal
+ * in the Software without restriction, including without limitation the rights
+ * to use, copy, modify, merge, publish, distribute, sublicense, and/or sell
+ * copies of the Software, and to permit persons to whom the Software is
+ * furnished to do so, subject to the following conditions:
+ *
+ * The above copyright notice and this permission notice shall be included in all
+ * copies or substantial portions of the Software.
+ *
+ * THE SOFTWARE IS PROVIDED "AS IS", WITHOUT WARRANTY OF ANY KIND, EXPRESS OR
+ * IMPLIED, INCLUDING BUT NOT LIMITED TO THE WARRANTIES OF MERCHANTABILITY,
+ * FITNESS FOR A PARTICULAR PURPOSE AND NONINFRINGEMENT. IN NO EVENT SHALL THE
+ * AUTHORS OR COPYRIGHT HOLDERS BE LIABLE FOR ANY CLAIM, DAMAGES OR OTHER
+ * LIABILITY, WHETHER IN AN ACTION OF CONTRACT, TORT OR OTHERWISE, ARISING FROM,
+ * OUT OF OR IN CONNECTION WITH THE SOFTWARE OR THE USE OR OTHER DEALINGS IN THE
+ * SOFTWARE.
+ */
+package com.microsoft.azure.cosmosdb.rx;
+
+import static org.assertj.core.api.Assertions.assertThat;
+
+import java.util.ArrayList;
+import java.util.Collection;
+import java.util.UUID;
+
+import com.microsoft.azure.cosmos.CosmosClientBuilder;
+import com.microsoft.azure.cosmosdb.PartitionKeyDefinition;
+import com.microsoft.azure.cosmosdb.RetryAnalyzer;
+import org.testng.annotations.AfterClass;
+import org.testng.annotations.BeforeClass;
+import org.testng.annotations.DataProvider;
+import org.testng.annotations.Factory;
+import org.testng.annotations.Test;
+
+import com.microsoft.azure.cosmos.CosmosClient;
+import com.microsoft.azure.cosmos.CosmosContainer;
+import com.microsoft.azure.cosmos.CosmosContainerRequestOptions;
+import com.microsoft.azure.cosmos.CosmosContainerResponse;
+import com.microsoft.azure.cosmos.CosmosContainerSettings;
+import com.microsoft.azure.cosmos.CosmosDatabase;
+import com.microsoft.azure.cosmos.CosmosItem;
+import com.microsoft.azure.cosmos.CosmosItemRequestOptions;
+import com.microsoft.azure.cosmos.CosmosItemResponse;
+import com.microsoft.azure.cosmos.CosmosItemSettings;
+import com.microsoft.azure.cosmos.CosmosResponseValidator;
+import com.microsoft.azure.cosmos.CosmosDatabaseForTest;
+import com.microsoft.azure.cosmosdb.CompositePath;
+import com.microsoft.azure.cosmosdb.CompositePathSortOrder;
+import com.microsoft.azure.cosmosdb.Database;
+import com.microsoft.azure.cosmosdb.IndexingMode;
+import com.microsoft.azure.cosmosdb.IndexingPolicy;
+import com.microsoft.azure.cosmosdb.PartitionKey;
+import com.microsoft.azure.cosmosdb.SpatialSpec;
+import com.microsoft.azure.cosmosdb.SpatialType;
+
+import reactor.core.publisher.Mono;
+
+public class CollectionCrudTest extends TestSuiteBase {
+    private static final int TIMEOUT = 50000;
+    private static final int SETUP_TIMEOUT = 20000;
+    private static final int SHUTDOWN_TIMEOUT = 20000;
+    private final String databaseId = CosmosDatabaseForTest.generateId();
+
+    private CosmosClient client;
+    private CosmosDatabase database;
+
+    @Factory(dataProvider = "clientBuildersWithDirect")
+    public CollectionCrudTest(CosmosClientBuilder clientBuilder) {
+        this.clientBuilder = clientBuilder;
+        this.subscriberValidationTimeout = TIMEOUT;
+    }
+
+    @DataProvider(name = "collectionCrudArgProvider")
+    public Object[][] collectionCrudArgProvider() {
+        return new Object[][] {
+                // collection name, is name base
+                {UUID.randomUUID().toString()} ,
+
+                // with special characters in the name.
+                {"+ -_,:.|~" + UUID.randomUUID().toString() + " +-_,:.|~"} ,
+        };
+    }
+
+    private CosmosContainerSettings getCollectionDefinition(String collectionName) {
+        PartitionKeyDefinition partitionKeyDef = new PartitionKeyDefinition();
+        ArrayList<String> paths = new ArrayList<String>();
+        paths.add("/mypk");
+        partitionKeyDef.setPaths(paths);
+
+        CosmosContainerSettings collectionDefinition = new CosmosContainerSettings(
+                collectionName,
+                partitionKeyDef);
+
+        return collectionDefinition;
+    }
+
+    @Test(groups = { "emulator" }, timeOut = TIMEOUT, dataProvider = "collectionCrudArgProvider")
+    public void createCollection(String collectionName) throws InterruptedException {
+        CosmosContainerSettings collectionDefinition = getCollectionDefinition(collectionName);
+        
+        Mono<CosmosContainerResponse> createObservable = database
+                .createContainer(collectionDefinition);
+
+        CosmosResponseValidator<CosmosContainerResponse> validator = new CosmosResponseValidator.Builder<CosmosContainerResponse>()
+                .withId(collectionDefinition.getId()).build();
+
+        validateSuccess(createObservable, validator);
+        safeDeleteAllCollections(database);
+    }
+
+    @Test(groups = { "emulator" }, timeOut = TIMEOUT)
+    public void createCollectionWithCompositeIndexAndSpatialSpec() throws InterruptedException {
+        PartitionKeyDefinition partitionKeyDef = new PartitionKeyDefinition();
+        ArrayList<String> paths = new ArrayList<String>();
+        paths.add("/mypk");
+        partitionKeyDef.setPaths(paths);
+
+        CosmosContainerSettings collection = new CosmosContainerSettings(
+                UUID.randomUUID().toString(),
+                partitionKeyDef);
+
+        IndexingPolicy indexingPolicy = new IndexingPolicy();
+        CompositePath compositePath1 = new CompositePath();
+        compositePath1.setPath("/path1");
+        compositePath1.setOrder(CompositePathSortOrder.Ascending);
+        CompositePath compositePath2 = new CompositePath();
+        compositePath2.setPath("/path2");
+        compositePath2.setOrder(CompositePathSortOrder.Descending);
+        CompositePath compositePath3 = new CompositePath();
+        compositePath3.setPath("/path3");
+        CompositePath compositePath4 = new CompositePath();
+        compositePath4.setPath("/path4");
+        compositePath4.setOrder(CompositePathSortOrder.Ascending);
+        CompositePath compositePath5 = new CompositePath();
+        compositePath5.setPath("/path5");
+        compositePath5.setOrder(CompositePathSortOrder.Descending);
+        CompositePath compositePath6 = new CompositePath();
+        compositePath6.setPath("/path6");
+
+        ArrayList<CompositePath> compositeIndex1 = new ArrayList<CompositePath>();
+        compositeIndex1.add(compositePath1);
+        compositeIndex1.add(compositePath2);
+        compositeIndex1.add(compositePath3);
+
+        ArrayList<CompositePath> compositeIndex2 = new ArrayList<CompositePath>();
+        compositeIndex2.add(compositePath4);
+        compositeIndex2.add(compositePath5);
+        compositeIndex2.add(compositePath6);
+
+        Collection<ArrayList<CompositePath>> compositeIndexes = new ArrayList<ArrayList<CompositePath>>();
+        compositeIndexes.add(compositeIndex1);
+        compositeIndexes.add(compositeIndex2);
+        indexingPolicy.setCompositeIndexes(compositeIndexes);
+
+        SpatialType[] spatialTypes = new SpatialType[] {
+                SpatialType.Point,
+                SpatialType.LineString,
+                SpatialType.Polygon,
+                SpatialType.MultiPolygon
+        };
+        Collection<SpatialSpec> spatialIndexes = new ArrayList<SpatialSpec>();
+        for (int index = 0; index < 2; index++) {
+            Collection<SpatialType> collectionOfSpatialTypes = new ArrayList<SpatialType>();
+
+            SpatialSpec spec = new SpatialSpec();
+            spec.setPath("/path" + index + "/*");
+
+            for (int i = index; i < index + 3; i++) {
+                collectionOfSpatialTypes.add(spatialTypes[i]);
+            }
+            spec.setSpatialTypes(collectionOfSpatialTypes);
+            spatialIndexes.add(spec);
+        }
+
+        indexingPolicy.setSpatialIndexes(spatialIndexes);
+
+        collection.setIndexingPolicy(indexingPolicy);
+        
+        Mono<CosmosContainerResponse> createObservable = database
+                .createContainer(collection, new CosmosContainerRequestOptions());
+
+        CosmosResponseValidator<CosmosContainerResponse> validator = new CosmosResponseValidator.Builder<CosmosContainerResponse>()
+                .withId(collection.getId())
+                .withCompositeIndexes(compositeIndexes)
+                .withSpatialIndexes(spatialIndexes)
+                .build();
+
+        validateSuccess(createObservable, validator);
+        safeDeleteAllCollections(database);
+    }
+
+    @Test(groups = { "emulator" }, timeOut = TIMEOUT, dataProvider = "collectionCrudArgProvider")
+    public void readCollection(String collectionName) throws InterruptedException {
+        CosmosContainerSettings collectionDefinition = getCollectionDefinition(collectionName);
+        
+        Mono<CosmosContainerResponse> createObservable = database.createContainer(collectionDefinition);
+        CosmosContainer collection = createObservable.block().getContainer();
+
+        Mono<CosmosContainerResponse> readObservable = collection.read();
+
+        CosmosResponseValidator<CosmosContainerResponse> validator = new CosmosResponseValidator.Builder<CosmosContainerResponse>()
+                .withId(collection.getId()).build();
+        validateSuccess(readObservable, validator);
+        safeDeleteAllCollections(database);
+    }
+
+    @Test(groups = { "emulator" }, timeOut = TIMEOUT, dataProvider = "collectionCrudArgProvider")
+    public void readCollection_DoesntExist(String collectionName) throws Exception {
+
+        Mono<CosmosContainerResponse> readObservable = database
+                .getContainer("I don't exist").read();
+
+        FailureValidator validator = new FailureValidator.Builder().resourceNotFound().build();
+        validateFailure(readObservable, validator);
+    }
+
+    @Test(groups = { "emulator" }, timeOut = TIMEOUT, dataProvider = "collectionCrudArgProvider")
+    public void deleteCollection(String collectionName) throws InterruptedException {
+        CosmosContainerSettings collectionDefinition = getCollectionDefinition(collectionName);
+        
+        Mono<CosmosContainerResponse> createObservable = database.createContainer(collectionDefinition);
+        CosmosContainer collection = createObservable.block().getContainer();
+
+        Mono<CosmosContainerResponse> deleteObservable = collection.delete();
+
+        CosmosResponseValidator<CosmosContainerResponse> validator = new CosmosResponseValidator.Builder<CosmosContainerResponse>()
+                .nullResource().build();
+        validateSuccess(deleteObservable, validator);
+    }
+
+    @Test(groups = { "emulator" }, timeOut = TIMEOUT, dataProvider = "collectionCrudArgProvider")
+    public void replaceCollection(String collectionName) throws InterruptedException  {
+        // create a collection
+        CosmosContainerSettings collectionDefinition = getCollectionDefinition(collectionName);
+        Mono<CosmosContainerResponse> createObservable = database.createContainer(collectionDefinition);
+        CosmosContainer collection = createObservable.block().getContainer();
+        CosmosContainerSettings collectionSettings = collection.read().block().getCosmosContainerSettings();
+        // sanity check
+        assertThat(collectionSettings.getIndexingPolicy().getIndexingMode()).isEqualTo(IndexingMode.Consistent);
+        
+        // replace indexing mode
+        IndexingPolicy indexingMode = new IndexingPolicy();
+        indexingMode.setIndexingMode(IndexingMode.Lazy);
+        collectionSettings.setIndexingPolicy(indexingMode);
+        Mono<CosmosContainerResponse> readObservable = collection.replace(collectionSettings, new CosmosContainerRequestOptions());
+        
+        // validate
+        CosmosResponseValidator<CosmosContainerResponse> validator = new CosmosResponseValidator.Builder<CosmosContainerResponse>()
+                        .indexingMode(IndexingMode.Lazy).build();
+        validateSuccess(readObservable, validator);
+        safeDeleteAllCollections(database);
+    }
+
+    @Test(groups = { "emulator" }, timeOut = 10 * TIMEOUT, retryAnalyzer = RetryAnalyzer.class)
+    public void sessionTokenConsistencyCollectionDeleteCreateSameName() {
+        CosmosClient client1 = clientBuilder.build();
+        CosmosClient client2 = clientBuilder.build();
+
+        String dbId = CosmosDatabaseForTest.generateId();
+        String collectionId = "coll";
+        CosmosDatabase db = null;
+        try {
+            Database databaseDefinition = new Database();
+            databaseDefinition.setId(dbId);
+            db = createDatabase(client1, dbId);
+
+            PartitionKeyDefinition partitionKeyDef = new PartitionKeyDefinition();
+            ArrayList<String> paths = new ArrayList<String>();
+            paths.add("/mypk");
+            partitionKeyDef.setPaths(paths);
+
+            CosmosContainerSettings collectionDefinition = new CosmosContainerSettings(collectionId, partitionKeyDef);
+            CosmosContainer collection = createCollection(db, collectionDefinition, new CosmosContainerRequestOptions());
+
+            CosmosItemSettings document = new CosmosItemSettings();
+            document.setId("doc");
+            document.set("name", "New Document");
+            document.set("mypk", "mypkValue");
+            CosmosItem item = createDocument(collection, document);
+            CosmosItemRequestOptions options = new CosmosItemRequestOptions();
+            options.setPartitionKey(new PartitionKey("mypkValue"));
+            CosmosItemResponse readDocumentResponse = item.read(options).block();
+            logger.info("Client 1 Read Document Client Side Request Statistics {}", readDocumentResponse.getRequestDiagnosticsString());
+            logger.info("Client 1 Read Document Latency {}", readDocumentResponse.getRequestLatency());
+
+            document.set("name", "New Updated Document");
+            CosmosItemResponse upsertDocumentResponse = collection.upsertItem(document).block();
+            logger.info("Client 1 Upsert Document Client Side Request Statistics {}", upsertDocumentResponse.getRequestDiagnosticsString());
+            logger.info("Client 1 Upsert Document Latency {}", upsertDocumentResponse.getRequestLatency());
+
+            //  Delete the existing collection
+            deleteCollection(client2, dbId, collectionId);
+            //  Recreate the collection with the same name but with different client
+            CosmosContainer collection2 = createCollection(client2, dbId, collectionDefinition);
+
+            CosmosItemSettings newDocument = new CosmosItemSettings();
+            newDocument.setId("doc");
+            newDocument.set("name", "New Created Document");
+            newDocument.set("mypk", "mypk");
+            createDocument(collection2, newDocument);
+
+            readDocumentResponse = client1.getDatabase(dbId).getContainer(collectionId).getItem(newDocument.getId(), newDocument.get("mypk")).read().block();
+            logger.info("Client 2 Read Document Client Side Request Statistics {}", readDocumentResponse.getRequestDiagnosticsString());
+            logger.info("Client 2 Read Document Latency {}", readDocumentResponse.getRequestLatency());
+
+            CosmosItemSettings readDocument = readDocumentResponse.getCosmosItemSettings();
+
+            assertThat(readDocument.getId().equals(newDocument.getId())).isTrue();
+            assertThat(readDocument.get("name").equals(newDocument.get("name"))).isTrue();
+        } finally {
+            safeDeleteDatabase(db);
+            safeClose(client1);
+            safeClose(client2);
+        }
+    }
+
+    @BeforeClass(groups = { "emulator" }, timeOut = SETUP_TIMEOUT)
+    public void beforeClass() {
+        client = clientBuilder.build();
+        database = createDatabase(client, databaseId);
+    }
+
+    @AfterClass(groups = { "emulator" }, timeOut = SHUTDOWN_TIMEOUT, alwaysRun = true)
+    public void afterClass() {
+        safeDeleteDatabase(database);
+        safeClose(client);
+    }
+}