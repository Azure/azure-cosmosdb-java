--- conflicted
+++ resolved
@@ -23,8 +23,6 @@
 
 package com.microsoft.azure.cosmosdb.rx.internal;
 
-<<<<<<< HEAD
-=======
 import static org.assertj.core.api.Assertions.assertThat;
 import static org.mockito.Matchers.anyObject;
 import static org.mockito.Mockito.doAnswer;
@@ -34,14 +32,12 @@
 import java.util.UUID;
 import java.util.concurrent.atomic.AtomicInteger;
 
-import org.mockito.invocation.InvocationOnMock;
 import org.mockito.stubbing.Answer;
 import org.testng.annotations.AfterClass;
 import org.testng.annotations.AfterMethod;
 import org.testng.annotations.BeforeClass;
 import org.testng.annotations.Test;
 
->>>>>>> 337c7795
 import com.microsoft.azure.cosmosdb.ConnectionPolicy;
 import com.microsoft.azure.cosmosdb.ConsistencyLevel;
 import com.microsoft.azure.cosmosdb.Database;
@@ -56,24 +52,8 @@
 import com.microsoft.azure.cosmosdb.rx.AsyncDocumentClient;
 import com.microsoft.azure.cosmosdb.rx.ResourceResponseValidator;
 import com.microsoft.azure.cosmosdb.rx.TestConfigurations;
-<<<<<<< HEAD
-import org.mockito.stubbing.Answer;
-import org.testng.annotations.AfterClass;
-import org.testng.annotations.AfterMethod;
-import org.testng.annotations.BeforeClass;
-import org.testng.annotations.Test;
+
 import reactor.core.publisher.Flux;
-
-import java.util.ArrayList;
-import java.util.List;
-import java.util.UUID;
-import java.util.concurrent.atomic.AtomicInteger;
-=======
->>>>>>> 337c7795
-
-import static org.assertj.core.api.Assertions.assertThat;
-import static org.mockito.Matchers.anyObject;
-import static org.mockito.Mockito.doAnswer;
 
 public class RetryThrottleTest extends TestSuiteBase {
     private final static int TIMEOUT = 10000;
@@ -105,7 +85,7 @@
 
         List<Flux<ResourceResponse<Document>>> list = new ArrayList<>();
         for(int i = 0; i < TOTAL_DOCS; i++) {
-            Flux<ResourceResponse<Document>> obs = client.createDocument(getCollectionLink(collection), getDocumentDefinition(), null, false);
+            Flux<ResourceResponse<Document>> obs = client.createDocument(getCollectionLink(collection),  getDocumentDefinition(), null, false);
             list.add(obs);
         }
 
@@ -114,12 +94,12 @@
         AtomicInteger successCount = new AtomicInteger();
 
         doAnswer((Answer<Flux<RxDocumentServiceResponse>>) invocation -> {
-            RxDocumentServiceRequest req = (RxDocumentServiceRequest) invocation.getArguments()[0];
-            if (req.getResourceType() ==  ResourceType.Document && req.getOperationType() == OperationType.Create) {
-                // increment the counter per Document Create operations
-                totalCount.incrementAndGet();
-            }
-            return client.getOrigGatewayStoreModel().processMessage(req).doOnNext(rsp -> successCount.incrementAndGet());
+                RxDocumentServiceRequest req = (RxDocumentServiceRequest) invocation.getArguments()[0];
+                if (req.getResourceType() ==  ResourceType.Document && req.getOperationType() == OperationType.Create) {
+                    // increment the counter per Document Create operations
+                    totalCount.incrementAndGet();
+                }
+                return client.getOrigGatewayStoreModel().processMessage(req).doOnNext(rsp -> successCount.incrementAndGet());
         }).when(client.getSpyGatewayStoreModel()).processMessage(anyObject());
 
         List<ResourceResponse<Document>> rsps = Flux.merge(Flux.fromIterable(list), 100).collectList().single().block();
@@ -143,16 +123,16 @@
         AtomicInteger count = new AtomicInteger();
 
         doAnswer((Answer<Flux<RxDocumentServiceResponse>>) invocation -> {
-            RxDocumentServiceRequest req = (RxDocumentServiceRequest) invocation.getArguments()[0];
-            if (req.getOperationType() != OperationType.Create) {
-                return client.getOrigGatewayStoreModel().processMessage(req);
-            }
-            int currentAttempt = count.getAndIncrement();
-            if (currentAttempt == 0) {
-                return Flux.error(new DocumentClientException(HttpConstants.StatusCodes.TOO_MANY_REQUESTS));
-            } else {
-                return client.getOrigGatewayStoreModel().processMessage(req);
-            }
+                RxDocumentServiceRequest req = (RxDocumentServiceRequest) invocation.getArguments()[0];
+                if (req.getOperationType() != OperationType.Create) {
+                    return client.getOrigGatewayStoreModel().processMessage(req);
+                }
+                int currentAttempt = count.getAndIncrement();
+                if (currentAttempt == 0) {
+                    return Flux.error(new DocumentClientException(HttpConstants.StatusCodes.TOO_MANY_REQUESTS));
+                } else {
+                    return client.getOrigGatewayStoreModel().processMessage(req);
+                }
         }).when(client.getSpyGatewayStoreModel()).processMessage(anyObject());
 
         // validate
