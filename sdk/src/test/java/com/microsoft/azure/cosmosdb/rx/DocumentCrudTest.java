--- conflicted
+++ resolved
@@ -135,11 +135,7 @@
 
         Document createdDocument = TestSuiteBase.createDocument(client, createdDatabase.getId(), createdCollection.getId(), docDefinition);
 
-<<<<<<< HEAD
-        waitIfNeededForReplicasToCatchUp(this.clientBuilder());
-=======
-        waitIfNeededForReplicasToCatchUp(clientBuilder());
->>>>>>> 95fa58ef
+        waitIfNeededForReplicasToCatchUp(this.clientBuilder());
 
         RequestOptions options = new RequestOptions();
         options.setPartitionKey(new PartitionKey(sb.toString()));
@@ -185,11 +181,7 @@
         Document document = client
                 .createDocument(getCollectionLink(isNameBased), docDefinition, null, false).toBlocking().single().getResource();
 
-<<<<<<< HEAD
-        waitIfNeededForReplicasToCatchUp(this.clientBuilder());
-=======
-        waitIfNeededForReplicasToCatchUp(clientBuilder());
->>>>>>> 95fa58ef
+        waitIfNeededForReplicasToCatchUp(this.clientBuilder());
 
         RequestOptions options = new RequestOptions();
         options.setPartitionKey(new PartitionKey(document.get("mypk")));
@@ -209,11 +201,7 @@
         Document document = client
                 .createDocument(getCollectionLink(isNameBased), docDefinition, null, false).toBlocking().single().getResource();
 
-<<<<<<< HEAD
-        waitIfNeededForReplicasToCatchUp(this.clientBuilder());
-=======
-        waitIfNeededForReplicasToCatchUp(clientBuilder());
->>>>>>> 95fa58ef
+        waitIfNeededForReplicasToCatchUp(this.clientBuilder());
 
         RequestOptions options = new RequestOptions();
         options.setPartitionKey(new PartitionKey(document.get("mypk")));
@@ -237,11 +225,7 @@
         options.setPartitionKey(new PartitionKey(document.get("mypk")));
         client.deleteDocument(getDocumentLink(document, isNameBased), options).toBlocking().first();
 
-<<<<<<< HEAD
-        waitIfNeededForReplicasToCatchUp(this.clientBuilder());
-=======
-        waitIfNeededForReplicasToCatchUp(clientBuilder());
->>>>>>> 95fa58ef
+        waitIfNeededForReplicasToCatchUp(this.clientBuilder());
 
         options.setPartitionKey(new PartitionKey("looloo"));
         Observable<ResourceResponse<Document>> readObservable = client.readDocument(getDocumentLink(document, isNameBased), options);
@@ -268,11 +252,7 @@
         validateSuccess(deleteObservable, validator);
 
         // attempt to read document which was deleted
-<<<<<<< HEAD
-        waitIfNeededForReplicasToCatchUp(this.clientBuilder());
-=======
-        waitIfNeededForReplicasToCatchUp(clientBuilder());
->>>>>>> 95fa58ef
+        waitIfNeededForReplicasToCatchUp(this.clientBuilder());
 
         Observable<ResourceResponse<Document>> readObservable = client.readDocument(getDocumentLink(document, isNameBased), options);
         FailureValidator notFoundValidator = new FailureValidator.Builder().resourceNotFound().build();
@@ -296,11 +276,7 @@
         validateSuccess(deleteObservable, validator);
 
         // attempt to read document which was deleted
-<<<<<<< HEAD
-        waitIfNeededForReplicasToCatchUp(this.clientBuilder());
-=======
-        waitIfNeededForReplicasToCatchUp(clientBuilder());
->>>>>>> 95fa58ef
+        waitIfNeededForReplicasToCatchUp(this.clientBuilder());
 
         Observable<ResourceResponse<Document>> readObservable = client.readDocument(getDocumentLink(document, isNameBased), options);
         FailureValidator notFoundValidator = new FailureValidator.Builder().resourceNotFound().build();
@@ -378,21 +354,8 @@
         // validate
         ResourceResponseValidator<Document> validator = new ResourceResponseValidator.Builder<Document>()
                 .withId(docDefinition.getId()).build();
-<<<<<<< HEAD
-
+        
         validateSuccess(upsertObservable, validator);
-=======
-        try {
-            validateSuccess(upsertObservable, validator);
-        } catch (Throwable error) {
-            if (this.clientBuilder().configs.getProtocol() == Protocol.Tcp) {
-                String message = String.format("Direct TCP test failure ignored: desiredConsistencyLevel=%s", this.clientBuilder().desiredConsistencyLevel);
-                logger.info(message, error);
-                throw new SkipException(message, error);
-            }
-            throw error;
-        }
->>>>>>> 95fa58ef
     }
 
     @Test(groups = { "simple" }, timeOut = TIMEOUT, dataProvider = "documentCrudArgProvider")
@@ -413,21 +376,8 @@
         // validate
         ResourceResponseValidator<Document> validator = new ResourceResponseValidator.Builder<Document>()
                 .withProperty("newProp", newPropValue).build();
-<<<<<<< HEAD
 
         validateSuccess(readObservable, validator);
-=======
-        try {
-            validateSuccess(readObservable, validator);
-        } catch (Throwable error) {
-            if (this.clientBuilder().configs.getProtocol() == Protocol.Tcp) {
-                String message = String.format("Direct TCP test failure ignored: desiredConsistencyLevel=%s", this.clientBuilder().desiredConsistencyLevel);
-                logger.info(message, error);
-                throw new SkipException(message, error);
-            }
-            throw error;
-        }
->>>>>>> 95fa58ef
     }
 
     @BeforeClass(groups = { "simple" }, timeOut = SETUP_TIMEOUT)
