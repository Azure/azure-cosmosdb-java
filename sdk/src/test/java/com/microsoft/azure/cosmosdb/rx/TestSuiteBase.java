--- conflicted
+++ resolved
@@ -127,13 +127,8 @@
     protected static CosmosDatabase getSharedCosmosDatabase(CosmosClient client) {
         return CosmosBridgeInternal.getCosmosDatabaseWithNewClient(SHARED_DATABASE, client);
     }
-<<<<<<< HEAD
-
-    protected static CosmosContainer getSharedMultiPartitionCollection(CosmosClient client) {
-=======
-    
+
     protected static CosmosContainer getSharedMultiPartitionCosmosContainer(CosmosClient client) {
->>>>>>> e756ab3c
         return CosmosBridgeInternal.getCosmosContainerWithNewClient(SHARED_MULTI_PARTITION_COLLECTION, SHARED_DATABASE, client);
     }
 
