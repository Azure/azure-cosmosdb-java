/*
 * The MIT License (MIT)
 * Copyright (c) 2018 Microsoft Corporation
 *
 * Permission is hereby granted, free of charge, to any person obtaining a copy
 * of this software and associated documentation files (the "Software"), to deal
 * in the Software without restriction, including without limitation the rights
 * to use, copy, modify, merge, publish, distribute, sublicense, and/or sell
 * copies of the Software, and to permit persons to whom the Software is
 * furnished to do so, subject to the following conditions:
 *
 * The above copyright notice and this permission notice shall be included in all
 * copies or substantial portions of the Software.
 *
 * THE SOFTWARE IS PROVIDED "AS IS", WITHOUT WARRANTY OF ANY KIND, EXPRESS OR
 * IMPLIED, INCLUDING BUT NOT LIMITED TO THE WARRANTIES OF MERCHANTABILITY,
 * FITNESS FOR A PARTICULAR PURPOSE AND NONINFRINGEMENT. IN NO EVENT SHALL THE
 * AUTHORS OR COPYRIGHT HOLDERS BE LIABLE FOR ANY CLAIM, DAMAGES OR OTHER
 * LIABILITY, WHETHER IN AN ACTION OF CONTRACT, TORT OR OTHERWISE, ARISING FROM,
 * OUT OF OR IN CONNECTION WITH THE SOFTWARE OR THE USE OR OTHER DEALINGS IN THE
 * SOFTWARE.
 */
package com.microsoft.azure.cosmosdb.rx;

import static org.assertj.core.api.Assertions.assertThat;
import static org.mockito.Mockito.doAnswer;
import static org.mockito.Mockito.spy;

import java.io.PrintWriter;
import java.io.StringWriter;
import java.lang.reflect.Method;
import java.util.ArrayList;
import java.util.Collection;
import java.util.List;
import java.util.UUID;
import java.util.concurrent.TimeUnit;
import java.util.stream.Collectors;

import com.fasterxml.jackson.core.JsonParser;
import com.fasterxml.jackson.core.type.TypeReference;
import com.fasterxml.jackson.databind.DeserializationFeature;
import com.fasterxml.jackson.databind.ObjectMapper;
import com.google.common.collect.ImmutableList;
import com.microsoft.azure.cosmosdb.DataType;
import com.microsoft.azure.cosmosdb.DatabaseForTest;
import com.microsoft.azure.cosmosdb.DocumentClientException;
import com.microsoft.azure.cosmosdb.IncludedPath;
import com.microsoft.azure.cosmosdb.Index;
import com.microsoft.azure.cosmosdb.IndexingPolicy;
import com.microsoft.azure.cosmosdb.RetryOptions;
import com.microsoft.azure.cosmosdb.SqlQuerySpec;
import com.microsoft.azure.cosmosdb.Undefined;
import com.microsoft.azure.cosmosdb.internal.PathParser;
import com.microsoft.azure.cosmosdb.internal.directconnectivity.Protocol;
import com.microsoft.azure.cosmosdb.rx.internal.Configs;
import org.apache.commons.lang3.ObjectUtils;
import org.apache.commons.lang3.StringUtils;
import org.mockito.stubbing.Answer;
import org.slf4j.Logger;
import org.slf4j.LoggerFactory;
import org.testng.annotations.AfterMethod;
import org.testng.annotations.AfterSuite;
import org.testng.annotations.BeforeMethod;
import org.testng.annotations.BeforeSuite;
import org.testng.annotations.DataProvider;

import com.microsoft.azure.cosmosdb.CompositePath;
import com.microsoft.azure.cosmosdb.CompositePathSortOrder;
import com.microsoft.azure.cosmosdb.ConnectionMode;
import com.microsoft.azure.cosmosdb.ConnectionPolicy;
import com.microsoft.azure.cosmosdb.ConsistencyLevel;
import com.microsoft.azure.cosmosdb.Database;
import com.microsoft.azure.cosmosdb.Document;
import com.microsoft.azure.cosmosdb.DocumentCollection;
import com.microsoft.azure.cosmosdb.FeedOptions;
import com.microsoft.azure.cosmosdb.FeedResponse;
import com.microsoft.azure.cosmosdb.PartitionKey;
import com.microsoft.azure.cosmosdb.PartitionKeyDefinition;
import com.microsoft.azure.cosmosdb.RequestOptions;
import com.microsoft.azure.cosmosdb.Resource;
import com.microsoft.azure.cosmosdb.ResourceResponse;
import com.microsoft.azure.cosmosdb.User;
import com.microsoft.azure.cosmosdb.rx.AsyncDocumentClient.Builder;

import org.testng.annotations.Test;
import rx.Observable;
import rx.observers.TestSubscriber;

public class TestSuiteBase {
    private static final int DEFAULT_BULK_INSERT_CONCURRENCY_LEVEL = 500;
    private static final ObjectMapper objectMapper = new ObjectMapper();
    protected static Logger logger = LoggerFactory.getLogger(TestSuiteBase.class.getSimpleName());
<<<<<<< HEAD
    protected static final int TIMEOUT = 16000;
    protected static final int FEED_TIMEOUT = 24000;
    protected static final int SETUP_TIMEOUT = 60000;
    protected static final int SHUTDOWN_TIMEOUT = 24000;
=======
    protected static final int TIMEOUT = 40000;
    protected static final int FEED_TIMEOUT = 40000;
    protected static final int SETUP_TIMEOUT = 60000;
    protected static final int SHUTDOWN_TIMEOUT = 12000;
>>>>>>> 2b1b3660

    protected static final int SUITE_SETUP_TIMEOUT = 240000;
    protected static final int SUITE_SHUTDOWN_TIMEOUT = 120000;

    protected static final int WAIT_REPLICA_CATCH_UP_IN_MILLIS = 8000;

    protected final static ConsistencyLevel accountConsistency;
    protected static final ImmutableList<String> preferredLocations;
    private static final ImmutableList<ConsistencyLevel> desiredConsistencies;
    private static final ImmutableList<Protocol> protocols;

    protected int subscriberValidationTimeout = TIMEOUT;
    protected Builder clientBuilder;

    protected static Database SHARED_DATABASE;
    protected static DocumentCollection SHARED_MULTI_PARTITION_COLLECTION;
    protected static DocumentCollection SHARED_SINGLE_PARTITION_COLLECTION;
    protected static DocumentCollection SHARED_SINGLE_PARTITION_COLLECTION_WITHOUT_PARTITION_KEY;
    protected static DocumentCollection SHARED_MULTI_PARTITION_COLLECTION_WITH_COMPOSITE_AND_SPATIAL_INDEXES;

    static {
        accountConsistency = parseConsistency(TestConfigurations.CONSISTENCY);
        desiredConsistencies = immutableListOrNull(
                ObjectUtils.defaultIfNull(parseDesiredConsistencies(TestConfigurations.DESIRED_CONSISTENCIES),
                                          allEqualOrLowerConsistencies(accountConsistency)));
        preferredLocations = immutableListOrNull(parsePreferredLocation(TestConfigurations.PREFERRED_LOCATIONS));
        protocols = ObjectUtils.defaultIfNull(immutableListOrNull(parseProtocols(TestConfigurations.PROTOCOLS)),
                                              ImmutableList.of(Protocol.Https, Protocol.Tcp));
    }

    protected TestSuiteBase() {
        objectMapper.configure(DeserializationFeature.FAIL_ON_UNKNOWN_PROPERTIES, false);
        objectMapper.configure(JsonParser.Feature.ALLOW_SINGLE_QUOTES, true);
        objectMapper.configure(JsonParser.Feature.ALLOW_TRAILING_COMMA, true);
        objectMapper.configure(JsonParser.Feature.STRICT_DUPLICATE_DETECTION, true);
        logger.debug("Initializing {} ...", this.getClass().getSimpleName());
    }

    private static <T> ImmutableList<T> immutableListOrNull(List<T> list) {
        return list != null ? ImmutableList.copyOf(list) : null;
    }

    @BeforeMethod(groups = {"simple", "long", "direct", "multi-master", "emulator", "non-emulator"})
    public void beforeMethod(Method method) {
        if (this.clientBuilder != null) {
            logger.info("Starting {}::{} using {} {} mode with {} consistency",
                        method.getDeclaringClass().getSimpleName(), method.getName(),
                        this.clientBuilder.connectionPolicy.getConnectionMode(),
                        this.clientBuilder.configs.getProtocol(),
                        this.clientBuilder.desiredConsistencyLevel);
            return;
        }
        logger.info("Starting {}::{}", method.getDeclaringClass().getSimpleName(), method.getName());
    }

    @AfterMethod(groups = {"simple", "long", "direct", "multi-master", "emulator", "non-emulator"})
    public void afterMethod(Method m) {
        Test t = m.getAnnotation(Test.class);
        logger.info("Finished {}:{}.", m.getDeclaringClass().getSimpleName(), m.getName());
    }

    private static class DatabaseManagerImpl implements DatabaseForTest.DatabaseManager {
        public static DatabaseManagerImpl getInstance(AsyncDocumentClient client) {
            return new DatabaseManagerImpl(client);
        }

        private final AsyncDocumentClient client;

        private DatabaseManagerImpl(AsyncDocumentClient client) {
            this.client = client;
        }

        @Override
        public Observable<FeedResponse<Database>> queryDatabases(SqlQuerySpec query) {
            return client.queryDatabases(query, null);
        }

        @Override
        public Observable<ResourceResponse<Database>> createDatabase(Database databaseDefinition) {
            return client.createDatabase(databaseDefinition, null);
        }

        @Override
        public Observable<ResourceResponse<Database>> deleteDatabase(String id) {

            return client.deleteDatabase("dbs/" + id, null);
        }
    }

    @BeforeSuite(groups = {"simple", "long", "direct", "multi-master", "emulator", "non-emulator"}, timeOut = SUITE_SETUP_TIMEOUT)
    public static void beforeSuite() {
        logger.info("beforeSuite Started");
        AsyncDocumentClient houseKeepingClient = createGatewayHouseKeepingDocumentClient().build();
        try {
            DatabaseForTest dbForTest = DatabaseForTest.create(DatabaseManagerImpl.getInstance(houseKeepingClient));
            SHARED_DATABASE = dbForTest.createdDatabase;
            RequestOptions options = new RequestOptions();
            options.setOfferThroughput(10100);
            SHARED_MULTI_PARTITION_COLLECTION = createCollection(houseKeepingClient, SHARED_DATABASE.getId(), getCollectionDefinitionWithRangeRangeIndex(), options);
            SHARED_SINGLE_PARTITION_COLLECTION = createCollection(houseKeepingClient, SHARED_DATABASE.getId(), getCollectionDefinition(), null);
            SHARED_SINGLE_PARTITION_COLLECTION_WITHOUT_PARTITION_KEY = createCollection(houseKeepingClient, SHARED_DATABASE.getId(), getCollectionDefinitionSinglePartitionWithoutPartitionKey());
            SHARED_MULTI_PARTITION_COLLECTION_WITH_COMPOSITE_AND_SPATIAL_INDEXES = createCollection(houseKeepingClient, SHARED_DATABASE.getId(), getCollectionDefinitionMultiPartitionWithCompositeAndSpatialIndexes(), options);
        } finally {
            houseKeepingClient.close();
        }
    }

    @AfterSuite(groups = {"simple", "long", "direct", "multi-master", "emulator", "non-emulator"}, timeOut = SUITE_SHUTDOWN_TIMEOUT)
    public static void afterSuite() {
        logger.info("afterSuite Started");
        AsyncDocumentClient houseKeepingClient = createGatewayHouseKeepingDocumentClient().build();
        try {
            safeDeleteDatabase(houseKeepingClient, SHARED_DATABASE);
            DatabaseForTest.cleanupStaleTestDatabases(DatabaseManagerImpl.getInstance(houseKeepingClient));
        } finally {
            safeClose(houseKeepingClient);
        }
    }

    protected static void truncateCollection(DocumentCollection collection) {
        logger.info("Truncating collection {} ...", collection.getId());
        AsyncDocumentClient houseKeepingClient = createGatewayHouseKeepingDocumentClient().build();
        try {
            List<String> paths = collection.getPartitionKey().getPaths();

            FeedOptions options = new FeedOptions();
            options.setMaxDegreeOfParallelism(-1);
            options.setEnableCrossPartitionQuery(true);
            options.setMaxItemCount(100);

            logger.info("Truncating collection {} documents ...", collection.getId());

            houseKeepingClient.queryDocuments(collection.getSelfLink(), "SELECT * FROM root", options)
                    .flatMap(page -> Observable.from(page.getResults()))
                    .flatMap(doc -> {
                        RequestOptions requestOptions = new RequestOptions();

                        if (paths != null && !paths.isEmpty()) {
                            List<String> pkPath = PathParser.getPathParts(paths.get(0));
                            Object propertyValue = doc.getObjectByPath(pkPath);
                            if (propertyValue == null) {
                                propertyValue = Undefined.Value();
                            }

                            requestOptions.setPartitionKey(new PartitionKey(propertyValue));
                        }

                        return houseKeepingClient.deleteDocument(doc.getSelfLink(), requestOptions);
                    }).toCompletable().await();

            logger.info("Truncating collection {} triggers ...", collection.getId());

            houseKeepingClient.queryTriggers(collection.getSelfLink(), "SELECT * FROM root", options)
                    .flatMap(page -> Observable.from(page.getResults()))
                    .flatMap(trigger -> {
                        RequestOptions requestOptions = new RequestOptions();

//                    if (paths != null && !paths.isEmpty()) {
//                        Object propertyValue = trigger.getObjectByPath(PathParser.getPathParts(paths.get(0)));
//                        requestOptions.setPartitionKey(new PartitionKey(propertyValue));
//                    }

                        return houseKeepingClient.deleteTrigger(trigger.getSelfLink(), requestOptions);
                    }).toCompletable().await();

            logger.info("Truncating collection {} storedProcedures ...", collection.getId());

            houseKeepingClient.queryStoredProcedures(collection.getSelfLink(), "SELECT * FROM root", options)
                    .flatMap(page -> Observable.from(page.getResults()))
                    .flatMap(storedProcedure -> {
                        RequestOptions requestOptions = new RequestOptions();

//                    if (paths != null && !paths.isEmpty()) {
//                        Object propertyValue = storedProcedure.getObjectByPath(PathParser.getPathParts(paths.get(0)));
//                        requestOptions.setPartitionKey(new PartitionKey(propertyValue));
//                    }

                        return houseKeepingClient.deleteStoredProcedure(storedProcedure.getSelfLink(), requestOptions);
                    }).toCompletable().await();

            logger.info("Truncating collection {} udfs ...", collection.getId());

            houseKeepingClient.queryUserDefinedFunctions(collection.getSelfLink(), "SELECT * FROM root", options)
                    .flatMap(page -> Observable.from(page.getResults()))
                    .flatMap(udf -> {
                        RequestOptions requestOptions = new RequestOptions();

//                    if (paths != null && !paths.isEmpty()) {
//                        Object propertyValue = udf.getObjectByPath(PathParser.getPathParts(paths.get(0)));
//                        requestOptions.setPartitionKey(new PartitionKey(propertyValue));
//                    }

                        return houseKeepingClient.deleteUserDefinedFunction(udf.getSelfLink(), requestOptions);
                    }).toCompletable().await();

        } finally {
            houseKeepingClient.close();
        }

        logger.info("Finished truncating collection {}.", collection.getId());
    }

    protected static void waitIfNeededForReplicasToCatchUp(Builder clientBuilder) {
        switch (clientBuilder.desiredConsistencyLevel) {
            case Eventual:
            case ConsistentPrefix:
                logger.info(" additional wait in Eventual mode so the replica catch up");
                // give times to replicas to catch up after a write
                try {
                    TimeUnit.MILLISECONDS.sleep(WAIT_REPLICA_CATCH_UP_IN_MILLIS);
                } catch (Exception e) {
                    logger.error("unexpected failure", e);
                }

            case Session:
            case BoundedStaleness:
            case Strong:
            default:
                break;
        }
    }

    private static DocumentCollection getCollectionDefinitionSinglePartitionWithoutPartitionKey() {
        DocumentCollection collectionDefinition = new DocumentCollection();
        collectionDefinition.setId(UUID.randomUUID().toString());

        return collectionDefinition;
    }


    public static DocumentCollection createCollection(String databaseId,
                                                      DocumentCollection collection,
                                                      RequestOptions options) {
        AsyncDocumentClient client = createGatewayHouseKeepingDocumentClient().build();
        try {
            return client.createCollection("dbs/" + databaseId, collection, options).toBlocking().single().getResource();
        } finally {
            client.close();
        }
    }

    public static DocumentCollection createCollection(AsyncDocumentClient client, String databaseId,
                                                      DocumentCollection collection, RequestOptions options) {
        return client.createCollection("dbs/" + databaseId, collection, options).toBlocking().single().getResource();
    }

    public static DocumentCollection createCollection(AsyncDocumentClient client, String databaseId,
                                                      DocumentCollection collection) {
        return client.createCollection("dbs/" + databaseId, collection, null).toBlocking().single().getResource();
    }

    private static DocumentCollection getCollectionDefinitionMultiPartitionWithCompositeAndSpatialIndexes() {
        final String NUMBER_FIELD = "numberField";
        final String STRING_FIELD = "stringField";
        final String NUMBER_FIELD_2 = "numberField2";
        final String STRING_FIELD_2 = "stringField2";
        final String BOOL_FIELD = "boolField";
        final String NULL_FIELD = "nullField";
        final String OBJECT_FIELD = "objectField";
        final String ARRAY_FIELD = "arrayField";
        final String SHORT_STRING_FIELD = "shortStringField";
        final String MEDIUM_STRING_FIELD = "mediumStringField";
        final String LONG_STRING_FIELD = "longStringField";
        final String PARTITION_KEY = "pk";

        DocumentCollection documentCollection = new DocumentCollection();

        IndexingPolicy indexingPolicy = new IndexingPolicy();
        Collection<ArrayList<CompositePath>> compositeIndexes = new ArrayList<ArrayList<CompositePath>>();

        //Simple
        ArrayList<CompositePath> compositeIndexSimple = new ArrayList<CompositePath>();
        CompositePath compositePath1 = new CompositePath();
        compositePath1.setPath("/" + NUMBER_FIELD);
        compositePath1.setOrder(CompositePathSortOrder.Ascending);

        CompositePath compositePath2 = new CompositePath();
        compositePath2.setPath("/" + STRING_FIELD);
        compositePath2.setOrder(CompositePathSortOrder.Descending);

        compositeIndexSimple.add(compositePath1);
        compositeIndexSimple.add(compositePath2);

        //Max Columns
        ArrayList<CompositePath> compositeIndexMaxColumns = new ArrayList<CompositePath>();
        CompositePath compositePath3 = new CompositePath();
        compositePath3.setPath("/" + NUMBER_FIELD);
        compositePath3.setOrder(CompositePathSortOrder.Descending);

        CompositePath compositePath4 = new CompositePath();
        compositePath4.setPath("/" + STRING_FIELD);
        compositePath4.setOrder(CompositePathSortOrder.Ascending);

        CompositePath compositePath5 = new CompositePath();
        compositePath5.setPath("/" + NUMBER_FIELD_2);
        compositePath5.setOrder(CompositePathSortOrder.Descending);

        CompositePath compositePath6 = new CompositePath();
        compositePath6.setPath("/" + STRING_FIELD_2);
        compositePath6.setOrder(CompositePathSortOrder.Ascending);

        compositeIndexMaxColumns.add(compositePath3);
        compositeIndexMaxColumns.add(compositePath4);
        compositeIndexMaxColumns.add(compositePath5);
        compositeIndexMaxColumns.add(compositePath6);

        //Primitive Values
        ArrayList<CompositePath> compositeIndexPrimitiveValues = new ArrayList<CompositePath>();
        CompositePath compositePath7 = new CompositePath();
        compositePath7.setPath("/" + NUMBER_FIELD);
        compositePath7.setOrder(CompositePathSortOrder.Descending);

        CompositePath compositePath8 = new CompositePath();
        compositePath8.setPath("/" + STRING_FIELD);
        compositePath8.setOrder(CompositePathSortOrder.Ascending);

        CompositePath compositePath9 = new CompositePath();
        compositePath9.setPath("/" + BOOL_FIELD);
        compositePath9.setOrder(CompositePathSortOrder.Descending);

        CompositePath compositePath10 = new CompositePath();
        compositePath10.setPath("/" + NULL_FIELD);
        compositePath10.setOrder(CompositePathSortOrder.Ascending);

        compositeIndexPrimitiveValues.add(compositePath7);
        compositeIndexPrimitiveValues.add(compositePath8);
        compositeIndexPrimitiveValues.add(compositePath9);
        compositeIndexPrimitiveValues.add(compositePath10);

        //Long Strings
        ArrayList<CompositePath> compositeIndexLongStrings = new ArrayList<CompositePath>();
        CompositePath compositePath11 = new CompositePath();
        compositePath11.setPath("/" + STRING_FIELD);

        CompositePath compositePath12 = new CompositePath();
        compositePath12.setPath("/" + SHORT_STRING_FIELD);

        CompositePath compositePath13 = new CompositePath();
        compositePath13.setPath("/" + MEDIUM_STRING_FIELD);

        CompositePath compositePath14 = new CompositePath();
        compositePath14.setPath("/" + LONG_STRING_FIELD);

        compositeIndexLongStrings.add(compositePath11);
        compositeIndexLongStrings.add(compositePath12);
        compositeIndexLongStrings.add(compositePath13);
        compositeIndexLongStrings.add(compositePath14);

        compositeIndexes.add(compositeIndexSimple);
        compositeIndexes.add(compositeIndexMaxColumns);
        compositeIndexes.add(compositeIndexPrimitiveValues);
        compositeIndexes.add(compositeIndexLongStrings);

        indexingPolicy.setCompositeIndexes(compositeIndexes);
        documentCollection.setIndexingPolicy(indexingPolicy);

        PartitionKeyDefinition partitionKeyDefinition = new PartitionKeyDefinition();
        ArrayList<String> partitionKeyPaths = new ArrayList<String>();
        partitionKeyPaths.add("/" + PARTITION_KEY);
        partitionKeyDefinition.setPaths(partitionKeyPaths);
        documentCollection.setPartitionKey(partitionKeyDefinition);

        documentCollection.setId(UUID.randomUUID().toString());

        return documentCollection;
    }

    public static Document createDocument(AsyncDocumentClient client, String databaseId, String collectionId, Document document) {
        return createDocument(client, databaseId, collectionId, document, null);
    }

    public static Document createDocument(AsyncDocumentClient client, String databaseId, String collectionId, Document document, RequestOptions options) {
        return client.createDocument(Utils.getCollectionNameLink(databaseId, collectionId), document, options, false).toBlocking().single().getResource();
    }

    public Observable<ResourceResponse<Document>> bulkInsert(AsyncDocumentClient client,
                                                             String collectionLink,
                                                             List<Document> documentDefinitionList,
                                                             int concurrencyLevel) {
        ArrayList<Observable<ResourceResponse<Document>>> result = new ArrayList<Observable<ResourceResponse<Document>>>(documentDefinitionList.size());
        for (Document docDef : documentDefinitionList) {
            result.add(client.createDocument(collectionLink, docDef, null, false));
        }

        return Observable.merge(result, concurrencyLevel);
    }

    public Observable<ResourceResponse<Document>> bulkInsert(AsyncDocumentClient client,
                                                             String collectionLink,
                                                             List<Document> documentDefinitionList) {
        return bulkInsert(client, collectionLink, documentDefinitionList, DEFAULT_BULK_INSERT_CONCURRENCY_LEVEL);
    }

    public List<Document> bulkInsertBlocking(AsyncDocumentClient client,
                                             String collectionLink,
                                             List<Document> documentDefinitionList) {
        return bulkInsert(client, collectionLink, documentDefinitionList, DEFAULT_BULK_INSERT_CONCURRENCY_LEVEL)
                .map(ResourceResponse::getResource)
                .toList()
                .toBlocking()
                .single();
    }

    public static ConsistencyLevel getAccountDefaultConsistencyLevel(AsyncDocumentClient client) {
        return client.getDatabaseAccount().toBlocking().single().getConsistencyPolicy().getDefaultConsistencyLevel();
    }

    public static User createUser(AsyncDocumentClient client, String databaseId, User user) {
        return client.createUser("dbs/" + databaseId, user, null).toBlocking().single().getResource();
    }

    public static User safeCreateUser(AsyncDocumentClient client, String databaseId, User user) {
        deleteUserIfExists(client, databaseId, user.getId());
        return createUser(client, databaseId, user);
    }

    private static DocumentCollection safeCreateCollection(AsyncDocumentClient client, String databaseId, DocumentCollection collection, RequestOptions options) {
        deleteCollectionIfExists(client, databaseId, collection.getId());
        return createCollection(client, databaseId, collection, options);
    }

    public static String getCollectionLink(DocumentCollection collection) {
        return collection.getSelfLink();
    }

    static protected DocumentCollection getCollectionDefinition() {
        PartitionKeyDefinition partitionKeyDef = new PartitionKeyDefinition();
        ArrayList<String> paths = new ArrayList<String>();
        paths.add("/mypk");
        partitionKeyDef.setPaths(paths);

        DocumentCollection collectionDefinition = new DocumentCollection();
        collectionDefinition.setId(UUID.randomUUID().toString());
        collectionDefinition.setPartitionKey(partitionKeyDef);

        return collectionDefinition;
    }

    static protected DocumentCollection getCollectionDefinitionWithRangeRangeIndex() {
        PartitionKeyDefinition partitionKeyDef = new PartitionKeyDefinition();
        ArrayList<String> paths = new ArrayList<>();
        paths.add("/mypk");
        partitionKeyDef.setPaths(paths);
        IndexingPolicy indexingPolicy = new IndexingPolicy();
        Collection<IncludedPath> includedPaths = new ArrayList<>();
        IncludedPath includedPath = new IncludedPath();
        includedPath.setPath("/*");
        Collection<Index> indexes = new ArrayList<>();
        Index stringIndex = Index.Range(DataType.String);
        stringIndex.set("precision", -1);
        indexes.add(stringIndex);

        Index numberIndex = Index.Range(DataType.Number);
        numberIndex.set("precision", -1);
        indexes.add(numberIndex);
        includedPath.setIndexes(indexes);
        includedPaths.add(includedPath);
        indexingPolicy.setIncludedPaths(includedPaths);

        DocumentCollection collectionDefinition = new DocumentCollection();
        collectionDefinition.setIndexingPolicy(indexingPolicy);
        collectionDefinition.setId(UUID.randomUUID().toString());
        collectionDefinition.setPartitionKey(partitionKeyDef);

        return collectionDefinition;
    }

    public static void deleteCollectionIfExists(AsyncDocumentClient client, String databaseId, String collectionId) {
        List<DocumentCollection> res = client.queryCollections("dbs/" + databaseId,
                                                               String.format("SELECT * FROM root r where r.id = '%s'", collectionId), null).toBlocking().single()
                .getResults();
        if (!res.isEmpty()) {
            deleteCollection(client, Utils.getCollectionNameLink(databaseId, collectionId));
        }
    }

    public static void deleteCollection(AsyncDocumentClient client, String collectionLink) {
        client.deleteCollection(collectionLink, null).toBlocking().single();
    }

    public static void deleteDocumentIfExists(AsyncDocumentClient client, String databaseId, String collectionId, String docId) {
        FeedOptions options = new FeedOptions();
        options.setPartitionKey(new PartitionKey(docId));
        List<Document> res = client
                .queryDocuments(Utils.getCollectionNameLink(databaseId, collectionId), String.format("SELECT * FROM root r where r.id = '%s'", docId), options)
                .toBlocking().single().getResults();
        if (!res.isEmpty()) {
            deleteDocument(client, Utils.getDocumentNameLink(databaseId, collectionId, docId));
        }
    }

    public static void safeDeleteDocument(AsyncDocumentClient client, String documentLink, RequestOptions options) {
        if (client != null && documentLink != null) {
            try {
                client.deleteDocument(documentLink, options).toBlocking().single();
            } catch (Exception e) {
                DocumentClientException dce = com.microsoft.azure.cosmosdb.rx.internal.Utils.as(e, DocumentClientException.class);
                if (dce == null || dce.getStatusCode() != 404) {
                    throw e;
                }
            }
        }
    }

    public static void deleteDocument(AsyncDocumentClient client, String documentLink) {
        client.deleteDocument(documentLink, null).toBlocking().single();
    }

    public static void deleteUserIfExists(AsyncDocumentClient client, String databaseId, String userId) {
        List<User> res = client
                .queryUsers("dbs/" + databaseId, String.format("SELECT * FROM root r where r.id = '%s'", userId), null)
                .toBlocking().single().getResults();
        if (!res.isEmpty()) {
            deleteUser(client, Utils.getUserNameLink(databaseId, userId));
        }
    }

    public static void deleteUser(AsyncDocumentClient client, String userLink) {
        client.deleteUser(userLink, null).toBlocking().single();
    }

    public static String getDatabaseLink(Database database) {
        return database.getSelfLink();
    }

    static private Database safeCreateDatabase(AsyncDocumentClient client, Database database) {
        safeDeleteDatabase(client, database.getId());
        return createDatabase(client, database);
    }

    static protected Database createDatabase(AsyncDocumentClient client, Database database) {
        Observable<ResourceResponse<Database>> databaseObservable = client.createDatabase(database, null);
        return databaseObservable.toBlocking().single().getResource();
    }

    static protected Database createDatabase(AsyncDocumentClient client, String databaseId) {
        Database databaseDefinition = new Database();
        databaseDefinition.setId(databaseId);
        return createDatabase(client, databaseDefinition);
    }

    static protected Database createDatabaseIfNotExists(AsyncDocumentClient client, String databaseId) {
        return client.queryDatabases(String.format("SELECT * FROM r where r.id = '%s'", databaseId), null).flatMap(p -> Observable.from(p.getResults())).switchIfEmpty(
                Observable.defer(() -> {

                    Database databaseDefinition = new Database();
                    databaseDefinition.setId(databaseId);

                    return client.createDatabase(databaseDefinition, null).map(ResourceResponse::getResource);
                })
        ).toBlocking().single();
    }

    static protected void safeDeleteDatabase(AsyncDocumentClient client, Database database) {
        if (database != null) {
            safeDeleteDatabase(client, database.getId());
        }
    }

    static protected void safeDeleteDatabase(AsyncDocumentClient client, String databaseId) {
        if (client != null) {
            try {
                client.deleteDatabase(Utils.getDatabaseNameLink(databaseId), null).toBlocking().single();
            } catch (Exception e) {
            }
        }
    }

    static protected void safeDeleteAllCollections(AsyncDocumentClient client, Database database) {
        if (database != null) {
            List<DocumentCollection> collections = client.readCollections(database.getSelfLink(), null)
                    .flatMap(p -> Observable.from(p.getResults()))
                    .toList()
                    .toBlocking()
                    .single();

            for (DocumentCollection collection : collections) {
                client.deleteCollection(collection.getSelfLink(), null).toBlocking().single().getResource();
            }
        }
    }

    static protected void safeDeleteCollection(AsyncDocumentClient client, DocumentCollection collection) {
        if (client != null && collection != null) {
            try {
                client.deleteCollection(collection.getSelfLink(), null).toBlocking().single();
            } catch (Exception e) {
            }
        }
    }

    static protected void safeDeleteCollection(AsyncDocumentClient client, String databaseId, String collectionId) {
        if (client != null && databaseId != null && collectionId != null) {
            try {
                client.deleteCollection("/dbs/" + databaseId + "/colls/" + collectionId, null).toBlocking().single();
            } catch (Exception e) {
            }
        }
    }

    static protected void safeCloseAsync(AsyncDocumentClient client) {
        if (client != null) {
            new Thread(() -> {
                try {
                    client.close();
                } catch (Exception e) {
                    e.printStackTrace();
                }
            }).start();
        }
    }

    static protected void safeClose(AsyncDocumentClient client) {
        if (client != null) {
            try {
                client.close();
            } catch (Exception e) {
                e.printStackTrace();
            }
        }
    }

    public <T extends Resource> void validateSuccess(Observable<ResourceResponse<T>> observable,
                                                     ResourceResponseValidator<T> validator) {
        validateSuccess(observable, validator, subscriberValidationTimeout);
    }

    public static <T extends Resource> void validateSuccess(Observable<ResourceResponse<T>> observable,
                                                            ResourceResponseValidator<T> validator, long timeout) {

        VerboseTestSubscriber<ResourceResponse<T>> testSubscriber = new VerboseTestSubscriber<>();

        observable.subscribe(testSubscriber);
        testSubscriber.awaitTerminalEvent(timeout, TimeUnit.MILLISECONDS);
        testSubscriber.assertNoErrors();
        testSubscriber.assertCompleted();
        testSubscriber.assertValueCount(1);
        validator.validate(testSubscriber.getOnNextEvents().get(0));
    }

    public <T extends Resource> void validateFailure(Observable<ResourceResponse<T>> observable,
                                                     FailureValidator validator) {
        validateFailure(observable, validator, subscriberValidationTimeout);
    }

    public static <T extends Resource> void validateFailure(Observable<ResourceResponse<T>> observable,
                                                            FailureValidator validator, long timeout) {

        VerboseTestSubscriber<ResourceResponse<T>> testSubscriber = new VerboseTestSubscriber<>();

        observable.subscribe(testSubscriber);
        testSubscriber.awaitTerminalEvent(timeout, TimeUnit.MILLISECONDS);
        testSubscriber.assertNotCompleted();
        testSubscriber.assertTerminalEvent();
        assertThat(testSubscriber.getOnErrorEvents()).hasSize(1);
        validator.validate(testSubscriber.getOnErrorEvents().get(0));
    }

    public <T extends Resource> void validateQuerySuccess(Observable<FeedResponse<T>> observable,
                                                          FeedResponseListValidator<T> validator) {
        validateQuerySuccess(observable, validator, subscriberValidationTimeout);
    }

    public static <T extends Resource> void validateQuerySuccess(Observable<FeedResponse<T>> observable,
                                                                 FeedResponseListValidator<T> validator, long timeout) {

        VerboseTestSubscriber<FeedResponse<T>> testSubscriber = new VerboseTestSubscriber<>();

        observable.subscribe(testSubscriber);
        testSubscriber.awaitTerminalEvent(timeout, TimeUnit.MILLISECONDS);
        testSubscriber.assertNoErrors();
        testSubscriber.assertCompleted();
        validator.validate(testSubscriber.getOnNextEvents());
    }

    public <T extends Resource> void validateQueryFailure(Observable<FeedResponse<T>> observable,
                                                          FailureValidator validator) {
        validateQueryFailure(observable, validator, subscriberValidationTimeout);
    }

    public static <T extends Resource> void validateQueryFailure(Observable<FeedResponse<T>> observable,
                                                                 FailureValidator validator, long timeout) {

        VerboseTestSubscriber<FeedResponse<T>> testSubscriber = new VerboseTestSubscriber<>();

        observable.subscribe(testSubscriber);
        testSubscriber.awaitTerminalEvent(timeout, TimeUnit.MILLISECONDS);
        testSubscriber.assertNotCompleted();
        testSubscriber.assertTerminalEvent();
        assertThat(testSubscriber.getOnErrorEvents()).hasSize(1);
        validator.validate(testSubscriber.getOnErrorEvents().get(0));
    }

    @DataProvider
    public static Object[][] clientBuilders() {
        return new Object[][]{{createGatewayRxDocumentClient(ConsistencyLevel.Session, false, null)}};
    }

    @DataProvider
    public static Object[][] clientBuildersWithSessionConsistency() {
        return new Object[][]{
                {createGatewayRxDocumentClient(ConsistencyLevel.Session, false, null)},
                {createDirectRxDocumentClient(ConsistencyLevel.Session, Protocol.Https, false, null)},
                {createDirectRxDocumentClient(ConsistencyLevel.Session, Protocol.Tcp, false, null)}
        };
    }

    private static ConsistencyLevel parseConsistency(String consistency) {
        if (consistency != null) {
            for (ConsistencyLevel consistencyLevel : ConsistencyLevel.values()) {
                if (consistencyLevel.name().toLowerCase().equals(consistency.toLowerCase())) {
                    return consistencyLevel;
                }
            }
        }

        logger.error("Invalid configured test consistency [{}].", consistency);
        throw new IllegalStateException("Invalid configured test consistency " + consistency);
    }

    static List<String> parsePreferredLocation(String preferredLocations) {
        if (StringUtils.isEmpty(preferredLocations)) {
            return null;
        }

        try {
            return objectMapper.readValue(preferredLocations, new TypeReference<List<String>>() {
            });
        } catch (Exception e) {
            logger.error("Invalid configured test preferredLocations [{}].", preferredLocations);
            throw new IllegalStateException("Invalid configured test preferredLocations " + preferredLocations);
        }
    }

    static List<Protocol> parseProtocols(String protocols) {
        if (StringUtils.isEmpty(protocols)) {
            return null;
        }

        try {
            return objectMapper.readValue(protocols, new TypeReference<List<Protocol>>() {
            });
        } catch (Exception e) {
            logger.error("Invalid configured test protocols [{}].", protocols);
            throw new IllegalStateException("Invalid configured test protocols " + protocols);
        }
    }

    @DataProvider
    public static Object[][] simpleClientBuildersWithDirect() {
        return simpleClientBuildersWithDirect(toArray(protocols));
    }

    @DataProvider
    public static Object[][] simpleClientBuildersWithDirectHttps() {
        return simpleClientBuildersWithDirect(Protocol.Https);
    }

    private static Object[][] simpleClientBuildersWithDirect(Protocol... protocols) {
        logger.info("Max test consistency to use is [{}]", accountConsistency);
        List<ConsistencyLevel> testConsistencies = ImmutableList.of(ConsistencyLevel.Eventual);
        
        boolean isMultiMasterEnabled = preferredLocations != null && accountConsistency == ConsistencyLevel.Session;

        List<Builder> builders = new ArrayList<>();
        builders.add(createGatewayRxDocumentClient(ConsistencyLevel.Session, false, null));

        for (Protocol protocol : protocols) {
            testConsistencies.forEach(consistencyLevel -> builders.add(createDirectRxDocumentClient(consistencyLevel,
                                                                                                    protocol,
                                                                                                    isMultiMasterEnabled,
                                                                                                    preferredLocations)));
        }

        builders.forEach(b -> logger.info("Will Use ConnectionMode [{}], Consistency [{}], Protocol [{}]",
                                          b.connectionPolicy.getConnectionMode(),
                                          b.desiredConsistencyLevel,
                                          b.configs.getProtocol()
        ));

        return builders.stream().map(b -> new Object[]{b}).collect(Collectors.toList()).toArray(new Object[0][]);
    }

    @DataProvider
    public static Object[][] clientBuildersWithDirect() {
        return clientBuildersWithDirectAllConsistencies(toArray(protocols));
    }

    @DataProvider
    public static Object[][] clientBuildersWithDirectHttps() {
        return clientBuildersWithDirectAllConsistencies(Protocol.Https);
    }

    @DataProvider
    public static Object[][] clientBuildersWithDirectSession() {
        return clientBuildersWithDirectSession(toArray(protocols));
    }

    static Protocol[] toArray(List<Protocol> protocols) {
        return protocols.toArray(new Protocol[0]);
    }

    private static Object[][] clientBuildersWithDirectSession(Protocol... protocols) {
        return clientBuildersWithDirect(new ArrayList<ConsistencyLevel>() {{
            add(ConsistencyLevel.Session);
        }}, protocols);
    }

    private static Object[][] clientBuildersWithDirectAllConsistencies(Protocol... protocols) {
        logger.info("Max test consistency to use is [{}]", accountConsistency);
        return clientBuildersWithDirect(desiredConsistencies, protocols);
    }

    static List<ConsistencyLevel> parseDesiredConsistencies(String consistencies) {
        if (StringUtils.isEmpty(consistencies)) {
            return null;
        }

        try {
            return objectMapper.readValue(consistencies, new TypeReference<List<ConsistencyLevel>>() {
            });
        } catch (Exception e) {
            logger.error("Invalid consistency test desiredConsistencies [{}].", consistencies);
            throw new IllegalStateException("Invalid configured test desiredConsistencies " + consistencies);
        }
    }

    static List<ConsistencyLevel> allEqualOrLowerConsistencies(ConsistencyLevel accountConsistency) {
        List<ConsistencyLevel> testConsistencies = new ArrayList<>();
        switch (accountConsistency) {
            case Strong:
                testConsistencies.add(ConsistencyLevel.Strong);
            case BoundedStaleness:
                testConsistencies.add(ConsistencyLevel.BoundedStaleness);
            case Session:
                testConsistencies.add(ConsistencyLevel.Session);
            case ConsistentPrefix:
                testConsistencies.add(ConsistencyLevel.ConsistentPrefix);
            case Eventual:
                testConsistencies.add(ConsistencyLevel.Eventual);
                break;
            default:
                throw new IllegalStateException("Invalid configured test consistency " + accountConsistency);
        }
        return testConsistencies;
    }

    private static Object[][] clientBuildersWithDirect(List<ConsistencyLevel> testConsistencies, Protocol... protocols) {
        boolean isMultiMasterEnabled = preferredLocations != null && accountConsistency == ConsistencyLevel.Session;

        List<Builder> builders = new ArrayList<>();
        builders.add(createGatewayRxDocumentClient(ConsistencyLevel.Session, isMultiMasterEnabled, preferredLocations));

        for (Protocol protocol : protocols) {
            testConsistencies.forEach(consistencyLevel -> builders.add(createDirectRxDocumentClient(consistencyLevel,
                                                                                                    protocol,
                                                                                                    isMultiMasterEnabled,
                                                                                                    preferredLocations)));
        }

        builders.forEach(b -> logger.info("Will Use ConnectionMode [{}], Consistency [{}], Protocol [{}]",
                                          b.connectionPolicy.getConnectionMode(),
                                          b.desiredConsistencyLevel,
                                          b.configs.getProtocol()
        ));

        return builders.stream().map(b -> new Object[]{b}).collect(Collectors.toList()).toArray(new Object[0][]);
    }

    static protected Builder createGatewayHouseKeepingDocumentClient() {
        ConnectionPolicy connectionPolicy = new ConnectionPolicy();
        connectionPolicy.setConnectionMode(ConnectionMode.Gateway);
        RetryOptions options = new RetryOptions();
        options.setMaxRetryWaitTimeInSeconds(SUITE_SETUP_TIMEOUT);
        connectionPolicy.setRetryOptions(options);
        return new Builder().withServiceEndpoint(TestConfigurations.HOST)
                .withMasterKeyOrResourceToken(TestConfigurations.MASTER_KEY)
                .withConnectionPolicy(connectionPolicy)
                .withConsistencyLevel(ConsistencyLevel.Session);
    }

    static protected Builder createGatewayRxDocumentClient(ConsistencyLevel consistencyLevel, boolean multiMasterEnabled, List<String> preferredLocations) {
        ConnectionPolicy connectionPolicy = new ConnectionPolicy();
        connectionPolicy.setConnectionMode(ConnectionMode.Gateway);
        connectionPolicy.setUsingMultipleWriteLocations(multiMasterEnabled);
        connectionPolicy.setPreferredLocations(preferredLocations);
        return new Builder().withServiceEndpoint(TestConfigurations.HOST)
                .withMasterKeyOrResourceToken(TestConfigurations.MASTER_KEY)
                .withConnectionPolicy(connectionPolicy)
                .withConsistencyLevel(consistencyLevel);
    }

    static protected Builder createGatewayRxDocumentClient() {
        return createGatewayRxDocumentClient(ConsistencyLevel.Session, false, null);
    }

    static protected Builder createDirectRxDocumentClient(ConsistencyLevel consistencyLevel,
                                                                              Protocol protocol,
                                                                              boolean multiMasterEnabled,
                                                                              List<String> preferredLocations) {
        ConnectionPolicy connectionPolicy = new ConnectionPolicy();
        connectionPolicy.setConnectionMode(ConnectionMode.Direct);

        if (preferredLocations != null) {
            connectionPolicy.setPreferredLocations(preferredLocations);
        }

        if (multiMasterEnabled && consistencyLevel == ConsistencyLevel.Session) {
            connectionPolicy.setUsingMultipleWriteLocations(true);
        }

        Configs configs = spy(new Configs());
        doAnswer((Answer<Protocol>)invocation -> protocol).when(configs).getProtocol();

        return new Builder().withServiceEndpoint(TestConfigurations.HOST)
                .withMasterKeyOrResourceToken(TestConfigurations.MASTER_KEY)
                .withConnectionPolicy(connectionPolicy)
                .withConsistencyLevel(consistencyLevel)
                .withConfigs(configs);
    }

    protected int expectedNumberOfPages(int totalExpectedResult, int maxPageSize) {
        return Math.max((totalExpectedResult + maxPageSize - 1 ) / maxPageSize, 1);
    }

    @DataProvider(name = "queryMetricsArgProvider")
    public Object[][] queryMetricsArgProvider() {
        return new Object[][]{
                {true},
                {false},
        };
    }

    public static class VerboseTestSubscriber<T> extends TestSubscriber<T> {
        @Override
        public void assertNoErrors() {
            List<Throwable> onErrorEvents = getOnErrorEvents();
            StringBuilder errorMessageBuilder = new StringBuilder();
            if (!onErrorEvents.isEmpty()) {
                for(Throwable throwable : onErrorEvents) {
                    StringWriter sw = new StringWriter();
                    PrintWriter pw = new PrintWriter(sw);
                    throwable.printStackTrace(pw);
                    String sStackTrace = sw.toString(); // stack trace as a string
                    errorMessageBuilder.append(sStackTrace);
                }

                AssertionError ae = new AssertionError(errorMessageBuilder.toString());
                throw ae;
            }
        }
    }
}<|MERGE_RESOLUTION|>--- conflicted
+++ resolved
@@ -90,22 +90,15 @@
     private static final int DEFAULT_BULK_INSERT_CONCURRENCY_LEVEL = 500;
     private static final ObjectMapper objectMapper = new ObjectMapper();
     protected static Logger logger = LoggerFactory.getLogger(TestSuiteBase.class.getSimpleName());
-<<<<<<< HEAD
-    protected static final int TIMEOUT = 16000;
-    protected static final int FEED_TIMEOUT = 24000;
-    protected static final int SETUP_TIMEOUT = 60000;
-    protected static final int SHUTDOWN_TIMEOUT = 24000;
-=======
     protected static final int TIMEOUT = 40000;
     protected static final int FEED_TIMEOUT = 40000;
     protected static final int SETUP_TIMEOUT = 60000;
     protected static final int SHUTDOWN_TIMEOUT = 12000;
->>>>>>> 2b1b3660
-
-    protected static final int SUITE_SETUP_TIMEOUT = 240000;
-    protected static final int SUITE_SHUTDOWN_TIMEOUT = 120000;
-
-    protected static final int WAIT_REPLICA_CATCH_UP_IN_MILLIS = 8000;
+
+    protected static final int SUITE_SETUP_TIMEOUT = 120000;
+    protected static final int SUITE_SHUTDOWN_TIMEOUT = 60000;
+
+    protected static final int WAIT_REPLICA_CATCH_UP_IN_MILLIS = 4000;
 
     protected final static ConsistencyLevel accountConsistency;
     protected static final ImmutableList<String> preferredLocations;
