--- conflicted
+++ resolved
@@ -83,7 +83,6 @@
 import com.microsoft.azure.cosmosdb.rx.AsyncDocumentClient.Builder;
 
 import org.testng.annotations.Test;
-import reactor.core.publisher.Flux;
 import rx.Observable;
 import rx.observers.TestSubscriber;
 
@@ -168,17 +167,17 @@
         }
 
         @Override
-        public Flux<FeedResponse<Database>> queryDatabases(SqlQuerySpec query) {
+        public Observable<FeedResponse<Database>> queryDatabases(SqlQuerySpec query) {
             return client.queryDatabases(query, null);
         }
 
         @Override
-        public Flux<ResourceResponse<Database>> createDatabase(Database databaseDefinition) {
+        public Observable<ResourceResponse<Database>> createDatabase(Database databaseDefinition) {
             return client.createDatabase(databaseDefinition, null);
         }
 
         @Override
-        public Flux<ResourceResponse<Database>> deleteDatabase(String id) {
+        public Observable<ResourceResponse<Database>> deleteDatabase(String id) {
 
             return client.deleteDatabase("dbs/" + id, null);
         }
@@ -330,7 +329,7 @@
                                                       RequestOptions options) {
         AsyncDocumentClient client = createGatewayHouseKeepingDocumentClient().build();
         try {
-            return client.createCollection("dbs/" + databaseId, collection, options).block().single().getResource();
+            return client.createCollection("dbs/" + databaseId, collection, options).toBlocking().single().getResource();
         } finally {
             client.close();
         }
@@ -338,7 +337,7 @@
 
     public static DocumentCollection createCollection(AsyncDocumentClient client, String databaseId,
                                                       DocumentCollection collection, RequestOptions options) {
-        return client.createCollection("dbs/" + databaseId, collection, options).block().single().getResource();
+        return client.createCollection("dbs/" + databaseId, collection, options).toBlocking().single().getResource();
     }
 
     public static DocumentCollection createCollection(AsyncDocumentClient client, String databaseId,
@@ -671,13 +670,8 @@
                     .toBlocking()
                     .single();
 
-<<<<<<< HEAD
-            for(DocumentCollection collection: collections) {
-                client.deleteCollection(collection.getSelfLink(), null).toBlocking().single();
-=======
             for (DocumentCollection collection : collections) {
                 client.deleteCollection(collection.getSelfLink(), null).toBlocking().single().getResource();
->>>>>>> cf3a5886
             }
         }
     }
