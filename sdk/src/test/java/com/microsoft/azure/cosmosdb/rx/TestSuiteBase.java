--- conflicted
+++ resolved
@@ -40,11 +40,8 @@
 import com.fasterxml.jackson.databind.ObjectMapper;
 import com.google.common.collect.ImmutableList;
 import com.microsoft.azure.cosmos.CosmosClientBuilder;
-<<<<<<< HEAD
 import com.microsoft.azure.cosmos.CosmosContainerResponse;
 import com.microsoft.azure.cosmos.CosmosItemResponse;
-=======
->>>>>>> 337c7795
 import com.microsoft.azure.cosmosdb.DataType;
 import com.microsoft.azure.cosmosdb.DocumentClientException;
 import com.microsoft.azure.cosmosdb.IncludedPath;
@@ -60,11 +57,7 @@
 import io.reactivex.subscribers.TestSubscriber;
 import reactor.core.publisher.Flux;
 import reactor.core.publisher.Mono;
-<<<<<<< HEAD
 import reactor.core.scheduler.Schedulers;
-=======
-import rx.Observable;
->>>>>>> 337c7795
 
 import org.apache.commons.lang3.ObjectUtils;
 import org.apache.commons.lang3.StringUtils;
@@ -103,10 +96,6 @@
 import com.microsoft.azure.cosmosdb.PartitionKey;
 import com.microsoft.azure.cosmosdb.PartitionKeyDefinition;
 import com.microsoft.azure.cosmosdb.Resource;
-<<<<<<< HEAD
-=======
-import com.microsoft.azure.cosmosdb.ResourceResponse;
->>>>>>> 337c7795
 
 import org.testng.annotations.Test;
 
@@ -131,7 +120,6 @@
 
     protected int subscriberValidationTimeout = TIMEOUT;
     protected CosmosClientBuilder clientBuilder;
-<<<<<<< HEAD
 
     private static CosmosDatabase SHARED_DATABASE;
     private static CosmosContainer SHARED_MULTI_PARTITION_COLLECTION;
@@ -141,19 +129,7 @@
     protected static CosmosDatabase getSharedCosmosDatabase(CosmosClient client) {
         return CosmosBridgeInternal.getCosmosDatabaseWithNewClient(SHARED_DATABASE, client);
     }
-
-=======
-
-    private static CosmosDatabase SHARED_DATABASE;
-    private static CosmosContainer SHARED_MULTI_PARTITION_COLLECTION;
-    private static CosmosContainer SHARED_MULTI_PARTITION_COLLECTION_WITH_COMPOSITE_AND_SPATIAL_INDEXES;
-    private static CosmosContainer SHARED_SINGLE_PARTITION_COLLECTION;
-
-    protected static CosmosDatabase getSharedCosmosDatabase(CosmosClient client) {
-        return CosmosBridgeInternal.getCosmosDatabaseWithNewClient(SHARED_DATABASE, client);
-    }
     
->>>>>>> 337c7795
     protected static CosmosContainer getSharedMultiPartitionCosmosContainer(CosmosClient client) {
         return CosmosBridgeInternal.getCosmosContainerWithNewClient(SHARED_MULTI_PARTITION_COLLECTION, SHARED_DATABASE, client);
     }
@@ -477,7 +453,6 @@
         cosmosContainerSettings.setIndexingPolicy(indexingPolicy);
 
         return cosmosContainerSettings;
-<<<<<<< HEAD
     }
 
     public static CosmosContainer createCollection(CosmosClient client, String dbId, CosmosContainerSettings collectionDefinition) {
@@ -493,58 +468,14 @@
     }
 
     public Flux<CosmosItemResponse> bulkInsert(CosmosContainer cosmosContainer,
-                                               List<CosmosItemSettings> documentDefinitionList,
-                                               int concurrencyLevel) {
+                                                             List<CosmosItemSettings> documentDefinitionList,
+                                                             int concurrencyLevel) {
         List<Mono<CosmosItemResponse>> result = new ArrayList<>(documentDefinitionList.size());
         for (CosmosItemSettings docDef : documentDefinitionList) {
             result.add(cosmosContainer.createItem(docDef));
         }
 
         return Flux.merge(Flux.fromIterable(result), concurrencyLevel);
-=======
-    }
-
-    public static CosmosContainer createCollection(CosmosClient client, String dbId, CosmosContainerSettings collectionDefinition) {
-        return client.getDatabase(dbId).createContainer(collectionDefinition).block().getContainer();
-    }
-
-    public static void deleteCollection(CosmosClient client, String dbId, String collectionId) {
-        client.getDatabase(dbId).getContainer(collectionId).delete().block();
-    }
-
-    public static CosmosItem createDocument(CosmosContainer cosmosContainer, CosmosItemSettings item) {
-        return cosmosContainer.createItem(item).block().getCosmosItem();
-    }
-
-    /*
-    // TODO: respect concurrencyLevel;
-    public Flux<CosmosItemResponse> bulkInsert(CosmosContainer cosmosContainer,
-                                                             List<CosmosItemSettings> documentDefinitionList,
-                                                             int concurrencyLevel) {
-        CosmosItemSettings first = documentDefinitionList.remove(0);
-        Flux<CosmosItemResponse> result = Flux.from(cosmosContainer.createItem(first));
-        for (CosmosItemSettings docDef : documentDefinitionList) {
-            result.concatWith(cosmosContainer.createItem(docDef));
-        }
-
-        return result;
-    }
-*/
-    public List<CosmosItemSettings> bulkInsertBlocking(CosmosContainer cosmosContainer,
-                                             List<CosmosItemSettings> documentDefinitionList) {
-        /*
-        return bulkInsert(cosmosContainer, documentDefinitionList, DEFAULT_BULK_INSERT_CONCURRENCY_LEVEL)
-                .parallel()
-                .runOn(Schedulers.parallel())
-                .map(CosmosItemResponse::getCosmosItemSettings)
-                .sequential()
-                .collectList()
-                .block();
-                */
-        return Flux.merge(documentDefinitionList.stream()
-                .map(d -> cosmosContainer.createItem(d).map(response -> response.getCosmosItemSettings()))
-                .collect(Collectors.toList())).collectList().block();
->>>>>>> 337c7795
     }
     public List<CosmosItemSettings> bulkInsertBlocking(CosmosContainer cosmosContainer,
                                              List<CosmosItemSettings> documentDefinitionList) {
@@ -556,17 +487,12 @@
 //                .collectList()
 //                .block();
 
-<<<<<<< HEAD
         return bulkInsert(cosmosContainer, documentDefinitionList, DEFAULT_BULK_INSERT_CONCURRENCY_LEVEL)
                 .publishOn(Schedulers.parallel())
                 .map(CosmosItemResponse::getCosmosItemSettings)
                 .collectList()
                 .single()
                 .block();
-=======
-    public static ConsistencyLevel getAccountDefaultConsistencyLevel(CosmosClient client) {
-        return CosmosBridgeInternal.getDatabaseAccount(client).block().getConsistencyPolicy().getDefaultConsistencyLevel();
->>>>>>> 337c7795
     }
 
     public static CosmosUser createUser(CosmosClient client, String databaseId, CosmosUserSettings userSettings) {
@@ -635,21 +561,12 @@
 
     public static void deleteCollection(CosmosDatabase cosmosDatabase, String collectionId) {
         cosmosDatabase.getContainer(collectionId).delete().block();
-<<<<<<< HEAD
     }
 
     public static void deleteCollection(CosmosContainer cosmosContainer) {
         cosmosContainer.delete().block();
     }
 
-=======
-    }
-
-    public static void deleteCollection(CosmosContainer cosmosContainer) {
-        cosmosContainer.delete().block();
-    }
-
->>>>>>> 337c7795
     public static void deleteDocumentIfExists(CosmosClient client, String databaseId, String collectionId, String docId) {
         FeedOptions options = new FeedOptions();
         options.setPartitionKey(new PartitionKey(docId));
@@ -735,15 +652,8 @@
                     .collectList()
                     .block();
 
-<<<<<<< HEAD
-            if (collections != null) {
-                for(CosmosContainerSettings collection: collections) {
-                    safeDeleteCollection(database, collection.getId());
-                }
-=======
             for(CosmosContainerSettings collection: collections) {
                 database.getContainer(collection.getId()).delete().block();
->>>>>>> 337c7795
             }
         }
     }
@@ -760,11 +670,7 @@
     static protected void safeDeleteCollection(CosmosDatabase database, String collectionId) {
         if (database != null && collectionId != null) {
             try {
-<<<<<<< HEAD
                 database.getContainer(collectionId).delete().block();
-=======
-                database.getContainer(collectionId).read().block().getContainer().delete().block();
->>>>>>> 337c7795
             } catch (Exception e) {
             }
         }
@@ -792,7 +698,6 @@
         }
     }
 
-<<<<<<< HEAD
     public <T extends CosmosResponse> void validateSuccess(Mono<T> single, CosmosResponseValidator<T> validator)
             throws InterruptedException {
         validateSuccess(single.flux(), validator, subscriberValidationTimeout);
@@ -800,15 +705,6 @@
 
     public static <T extends CosmosResponse> void validateSuccess(Flux<T> flowable,
             CosmosResponseValidator<T> validator, long timeout) {
-=======
-    public <T extends Resource> void validateSuccess(Observable<ResourceResponse<T>> observable,
-            ResourceResponseValidator<T> validator) {
-        validateSuccess(observable, validator, subscriberValidationTimeout);
-    }
-
-    public static <T extends Resource> void validateSuccess(Observable<ResourceResponse<T>> observable,
-            ResourceResponseValidator<T> validator, long timeout) {
->>>>>>> 337c7795
 
         TestSubscriber<T> testSubscriber = new TestSubscriber<>();
 
@@ -820,7 +716,6 @@
         validator.validate(testSubscriber.values().get(0));
     }
 
-<<<<<<< HEAD
     public <T extends Resource, U extends CosmosResponse> void validateFailure(Mono<U> mono, FailureValidator validator)
             throws InterruptedException {
         validateFailure(mono.flux(), validator, subscriberValidationTimeout);
@@ -828,15 +723,6 @@
 
     public static <T extends Resource, U extends CosmosResponse> void validateFailure(Flux<U> flowable,
             FailureValidator validator, long timeout) throws InterruptedException {
-=======
-    public <T extends Resource> void validateFailure(Observable<ResourceResponse<T>> observable,
-            FailureValidator validator) {
-        validateFailure(observable, validator, subscriberValidationTimeout);
-    }
-
-    public static <T extends Resource> void validateFailure(Observable<ResourceResponse<T>> observable,
-            FailureValidator validator, long timeout) {
->>>>>>> 337c7795
 
         TestSubscriber<CosmosResponse> testSubscriber = new TestSubscriber<>();
 
@@ -848,21 +734,12 @@
         validator.validate((Throwable) testSubscriber.getEvents().get(1).get(0));
     }
 
-<<<<<<< HEAD
     public <T extends Resource> void validateQuerySuccess(Flux<FeedResponse<T>> flowable,
             FeedResponseListValidator<T> validator) {
         validateQuerySuccess(flowable, validator, subscriberValidationTimeout);
     }
 
     public static <T extends Resource> void validateQuerySuccess(Flux<FeedResponse<T>> flowable,
-=======
-    public <T extends Resource> void validateQuerySuccess(Observable<FeedResponse<T>> observable,
-            FeedResponseListValidator<T> validator) {
-        validateQuerySuccess(observable, validator, subscriberValidationTimeout);
-    }
-
-    public static <T extends Resource> void validateQuerySuccess(Observable<FeedResponse<T>> observable,
->>>>>>> 337c7795
             FeedResponseListValidator<T> validator, long timeout) {
 
         TestSubscriber<FeedResponse<T>> testSubscriber = new TestSubscriber<>();
@@ -872,86 +749,6 @@
         testSubscriber.assertNoErrors();
         testSubscriber.assertComplete();
         validator.validate(testSubscriber.values());
-    }
-
-<<<<<<< HEAD
-    public <T extends Resource> void validateQueryFailure(Flux<FeedResponse<T>> flowable, FailureValidator validator) {
-        validateQueryFailure(flowable, validator, subscriberValidationTimeout);
-    }
-
-    public static <T extends Resource> void validateQueryFailure(Flux<FeedResponse<T>> flowable,
-=======
-    public <T extends Resource> void validateQueryFailure(Observable<FeedResponse<T>> observable,
-            FailureValidator validator) {
-        validateQueryFailure(observable, validator, subscriberValidationTimeout);
-    }
-
-    public static <T extends Resource> void validateQueryFailure(Observable<FeedResponse<T>> observable,
->>>>>>> 337c7795
-            FailureValidator validator, long timeout) {
-
-        TestSubscriber<FeedResponse<T>> testSubscriber = new TestSubscriber<>();
-
-        flowable.subscribe(testSubscriber);
-        testSubscriber.awaitTerminalEvent(timeout, TimeUnit.MILLISECONDS);
-        testSubscriber.assertNotComplete();
-        testSubscriber.assertTerminated();
-        assertThat(testSubscriber.getEvents().get(1)).hasSize(1);
-        validator.validate((Throwable) testSubscriber.getEvents().get(1).get(0));
-    }
-
-    public <T extends CosmosResponse> void validateSuccess(Mono<T> single, CosmosResponseValidator<T> validator)
-            throws InterruptedException {
-        validateSuccess(single.flux(), validator, subscriberValidationTimeout);
-    }
-
-    public static <T extends CosmosResponse> void validateSuccess(Flux<T> flowable,
-            CosmosResponseValidator<T> validator, long timeout) throws InterruptedException {
-
-        TestSubscriber<T> testSubscriber = new TestSubscriber<>();
-
-        flowable.subscribe(testSubscriber);
-        testSubscriber.awaitTerminalEvent(timeout, TimeUnit.MILLISECONDS);
-        testSubscriber.assertNoErrors();
-        testSubscriber.assertComplete();
-        testSubscriber.assertValueCount(1);
-        validator.validate(testSubscriber.values().get(0));
-    }
-
-    public <T extends Resource, U extends CosmosResponse> void validateFailure(Mono<U> mono, FailureValidator validator)
-            throws InterruptedException {
-        validateFailure(mono.flux(), validator, subscriberValidationTimeout);
-    }
-
-    public static <T extends Resource, U extends CosmosResponse> void validateFailure(Flux<U> flowable,
-            FailureValidator validator, long timeout) throws InterruptedException {
-
-        TestSubscriber<CosmosResponse> testSubscriber = new TestSubscriber<>();
-
-        flowable.subscribe(testSubscriber);
-        testSubscriber.awaitTerminalEvent(timeout, TimeUnit.MILLISECONDS);
-        testSubscriber.assertNotComplete();
-        testSubscriber.assertTerminated();
-        assertThat(testSubscriber.errors()).hasSize(1);
-        validator.validate((Throwable) testSubscriber.getEvents().get(1).get(0));
-    }
-
-    public <T extends Resource> void validateQuerySuccess(Flux<FeedResponse<T>> flowable,
-            FeedResponseListValidator<T> validator) {
-        validateQuerySuccess(flowable, validator, subscriberValidationTimeout);
-    }
-
-    public static <T extends Resource> void validateQuerySuccess(Flux<FeedResponse<T>> flowable,
-            FeedResponseListValidator<T> validator, long timeout) {
-
-        TestSubscriber<FeedResponse<T>> testSubscriber = new TestSubscriber<>();
-
-        flowable.subscribe(testSubscriber);
-        testSubscriber.awaitTerminalEvent(timeout, TimeUnit.MILLISECONDS);
-        testSubscriber.assertNoErrors();
-        testSubscriber.assertComplete();
-        validator.validate(testSubscriber.getEvents().get(0).stream().map(object -> (FeedResponse<T>) object)
-                .collect(Collectors.toList()));
     }
 
     public <T extends Resource> void validateQueryFailure(Flux<FeedResponse<T>> flowable, FailureValidator validator) {
@@ -1154,11 +951,7 @@
         RetryOptions options = new RetryOptions();
         options.setMaxRetryWaitTimeInSeconds(SUITE_SETUP_TIMEOUT);
         connectionPolicy.setRetryOptions(options);
-<<<<<<< HEAD
-        return new CosmosClientBuilder().endpoint(TestConfigurations.HOST)
-=======
         return CosmosClient.builder().endpoint(TestConfigurations.HOST)
->>>>>>> 337c7795
                 .key(TestConfigurations.MASTER_KEY)
                 .connectionPolicy(connectionPolicy)
                 .consistencyLevel(ConsistencyLevel.Session);
@@ -1169,11 +962,7 @@
         connectionPolicy.setConnectionMode(ConnectionMode.Gateway);
         connectionPolicy.setUsingMultipleWriteLocations(multiMasterEnabled);
         connectionPolicy.setPreferredLocations(preferredLocations);
-<<<<<<< HEAD
-        return new CosmosClientBuilder().endpoint(TestConfigurations.HOST)
-=======
         return CosmosClient.builder().endpoint(TestConfigurations.HOST)
->>>>>>> 337c7795
                 .key(TestConfigurations.MASTER_KEY)
                 .connectionPolicy(connectionPolicy)
                 .consistencyLevel(consistencyLevel);
@@ -1201,11 +990,7 @@
         Configs configs = spy(new Configs());
         doAnswer((Answer<Protocol>)invocation -> protocol).when(configs).getProtocol();
 
-<<<<<<< HEAD
-        return new CosmosClientBuilder().endpoint(TestConfigurations.HOST)
-=======
         return CosmosClient.builder().endpoint(TestConfigurations.HOST)
->>>>>>> 337c7795
                 .key(TestConfigurations.MASTER_KEY)
                 .connectionPolicy(connectionPolicy)
                 .consistencyLevel(consistencyLevel)
@@ -1223,27 +1008,4 @@
                 {false},
         };
     }
-<<<<<<< HEAD
-=======
-
-    public static class VerboseTestSubscriber<T> extends rx.observers.TestSubscriber<T> {
-        @Override
-        public void assertNoErrors() {
-            List<Throwable> onErrorEvents = getOnErrorEvents();
-            StringBuilder errorMessageBuilder = new StringBuilder();
-            if (!onErrorEvents.isEmpty()) {
-                for(Throwable throwable : onErrorEvents) {
-                    StringWriter sw = new StringWriter();
-                    PrintWriter pw = new PrintWriter(sw);
-                    throwable.printStackTrace(pw);
-                    String sStackTrace = sw.toString(); // stack trace as a string
-                    errorMessageBuilder.append(sStackTrace);
-                }
-
-                AssertionError ae = new AssertionError(errorMessageBuilder.toString());
-                throw ae;
-            }
-        }
-    }
->>>>>>> 337c7795
 }