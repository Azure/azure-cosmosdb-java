--- conflicted
+++ resolved
@@ -130,10 +130,6 @@
 
     protected TestSuiteBase(AsyncDocumentClient.Builder clientBuilder) {
         super(clientBuilder);
-<<<<<<< HEAD
-
-=======
->>>>>>> 9f1f1673
         logger.debug("Initializing {} ...", this.getClass().getSimpleName());
     }
 
