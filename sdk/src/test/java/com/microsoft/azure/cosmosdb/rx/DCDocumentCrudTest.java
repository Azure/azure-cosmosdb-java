--- conflicted
+++ resolved
@@ -1,621 +1,345 @@
-/*
- * The MIT License (MIT)
- * Copyright (c) 2018 Microsoft Corporation
- *
- * Permission is hereby granted, free of charge, to any person obtaining a copy
- * of this software and associated documentation files (the "Software"), to deal
- * in the Software without restriction, including without limitation the rights
- * to use, copy, modify, merge, publish, distribute, sublicense, and/or sell
- * copies of the Software, and to permit persons to whom the Software is
- * furnished to do so, subject to the following conditions:
- *
- * The above copyright notice and this permission notice shall be included in all
- * copies or substantial portions of the Software.
- *
- * THE SOFTWARE IS PROVIDED "AS IS", WITHOUT WARRANTY OF ANY KIND, EXPRESS OR
- * IMPLIED, INCLUDING BUT NOT LIMITED TO THE WARRANTIES OF MERCHANTABILITY,
- * FITNESS FOR A PARTICULAR PURPOSE AND NONINFRINGEMENT. IN NO EVENT SHALL THE
- * AUTHORS OR COPYRIGHT HOLDERS BE LIABLE FOR ANY CLAIM, DAMAGES OR OTHER
- * LIABILITY, WHETHER IN AN ACTION OF CONTRACT, TORT OR OTHERWISE, ARISING FROM,
- * OUT OF OR IN CONNECTION WITH THE SOFTWARE OR THE USE OR OTHER DEALINGS IN THE
- * SOFTWARE.
- */
-package com.microsoft.azure.cosmosdb.rx;
-
-import com.microsoft.azure.cosmosdb.ConnectionMode;
-import com.microsoft.azure.cosmosdb.ConnectionPolicy;
-import com.microsoft.azure.cosmosdb.ConsistencyLevel;
-import com.microsoft.azure.cosmosdb.Database;
-import com.microsoft.azure.cosmosdb.Document;
-import com.microsoft.azure.cosmosdb.DocumentCollection;
-import com.microsoft.azure.cosmosdb.FeedOptions;
-import com.microsoft.azure.cosmosdb.FeedResponse;
-import com.microsoft.azure.cosmosdb.PartitionKey;
-import com.microsoft.azure.cosmosdb.RequestOptions;
-import com.microsoft.azure.cosmosdb.ResourceResponse;
-import com.microsoft.azure.cosmosdb.StoredProcedure;
-import com.microsoft.azure.cosmosdb.StoredProcedureResponse;
-import com.microsoft.azure.cosmosdb.internal.OperationType;
-import com.microsoft.azure.cosmosdb.internal.ResourceType;
-import com.microsoft.azure.cosmosdb.internal.directconnectivity.Protocol;
-import com.microsoft.azure.cosmosdb.rx.AsyncDocumentClient.Builder;
-import com.microsoft.azure.cosmosdb.rx.internal.Configs;
-import com.microsoft.azure.cosmosdb.rx.internal.RxDocumentServiceRequest;
-import com.microsoft.azure.cosmosdb.rx.internal.SpyClientUnderTestFactory;
-import org.mockito.stubbing.Answer;
-import org.testng.SkipException;
-import org.testng.annotations.AfterClass;
-import org.testng.annotations.BeforeClass;
-import org.testng.annotations.BeforeMethod;
-import org.testng.annotations.DataProvider;
-import org.testng.annotations.Factory;
-import org.testng.annotations.Test;
-import rx.Observable;
-
-import java.lang.reflect.Method;
-import java.util.ArrayList;
-import java.util.List;
-import java.util.UUID;
-import java.util.stream.Collectors;
-
-import static org.assertj.core.api.Assertions.assertThat;
-import static org.mockito.Mockito.doAnswer;
-import static org.mockito.Mockito.spy;
-
-/**
- * The purpose of the tests in this class is to ensure the request are routed through direct connectivity stack.
- * The tests in other test classes validate the actual behaviour and different scenarios.
- */
-public class DCDocumentCrudTest extends TestSuiteBase {
-<<<<<<< HEAD
-//    
-//    private final static int QUERY_TIMEOUT = 30000;
-//    private final static String PARTITION_KEY_FIELD_NAME = "mypk";
-//
-//    private static Database createdDatabase;
-//    private static DocumentCollection createdCollection;
-//
-//    private SpyClientUnderTestFactory.ClientWithGatewaySpy client;
-//
-//    @DataProvider
-//    public static Object[][] directClientBuilder() {
-//        return new Object[][] { { createDCBuilder(Protocol.Https) }, { createDCBuilder(Protocol.Tcp) } };
-//    }
-//
-//    static Builder createDCBuilder(Protocol protocol) {
-//
-//        ConnectionPolicy connectionPolicy = new ConnectionPolicy();
-//        connectionPolicy.setConnectionMode(ConnectionMode.Direct);
-//
-//        Configs configs = spy(new Configs());
-//        doAnswer((Answer<Protocol>) invocation -> protocol).when(configs).getProtocol();
-//
-//        return new Builder()
-//            .withServiceEndpoint(TestConfigurations.HOST)
-//            .withConfigs(configs)
-//            .withConnectionPolicy(connectionPolicy)
-//            .withConsistencyLevel(ConsistencyLevel.Session)
-//            .withMasterKeyOrResourceToken(TestConfigurations.MASTER_KEY);
-//    }
-//
-//    @Factory(dataProvider = "directClientBuilder")
-//    public DCDocumentCrudTest(Builder clientBuilder) {
-//        this.clientBuilder = clientBuilder;
-//    }
-//
-//    @Test(groups = { "direct" }, timeOut = TIMEOUT)
-//    public void executeStoredProc() {
-//        StoredProcedure storedProcedure = new StoredProcedure();
-//        storedProcedure.setId(UUID.randomUUID().toString());
-//        storedProcedure.setBody("function() {var x = 10;}");
-//
-//        Observable<ResourceResponse<StoredProcedure>> createObservable = client
-//                .createStoredProcedure(getCollectionLink(), storedProcedure, null);
-//
-//        ResourceResponseValidator<StoredProcedure> validator = new ResourceResponseValidator.Builder<StoredProcedure>()
-//                .withId(storedProcedure.getId())
-//                .build();
-//
-//        validateSuccess(createObservable, validator, TIMEOUT);
-//
-//        // creating a stored proc will go through gateway so clearing captured requests
-//
-//        client.getCapturedRequests().clear();
-//
-//        // execute the created storedProc and ensure it goes through direct connectivity stack
-//        String storedProcLink = "dbs/" + createdDatabase.getId() + "/colls/" + createdCollection.getId() + "/sprocs/" + storedProcedure.getId();
-//
-//        RequestOptions options = new RequestOptions();
-//        options.setPartitionKey(new PartitionKey("dummy"));
-//        StoredProcedureResponse storedProcedureResponse =  client
-//                .executeStoredProcedure(storedProcLink, options, null).toBlocking().single();
-//
-//        assertThat(storedProcedureResponse.getStatusCode()).isEqualTo(200);
-//
-//        // validate the request routed through direct stack
-//        validateNoStoredProcExecutionOperationThroughGateway();
-//    }
-//
-//    /**
-//     * Tests document creation through direct mode
-//     */
-//    @Test(groups = { "direct" }, timeOut = TIMEOUT)
-//    public void create() {
-//        final Document docDefinition = getDocumentDefinition();
-//
-//        Observable<ResourceResponse<Document>> createObservable = client.createDocument(
-//            this.getCollectionLink(), docDefinition, null, false);
-//
-//        ResourceResponseValidator<Document> validator = new ResourceResponseValidator.Builder<Document>()
-//            .withId(docDefinition.getId())
-//            .build();
-//
-//        validateSuccess(createObservable, validator, TIMEOUT);
-//        validateNoDocumentOperationThroughGateway();
-//    }
-//
-//    /**
-//     * Tests document read through direct https.
-//     * @throws Exception
-//     */
-//    @Test(groups = { "direct" }, timeOut = TIMEOUT)
-//    public void read() throws Exception {
-//        Document docDefinition = this.getDocumentDefinition();
-//        Document document = client.createDocument(getCollectionLink(), docDefinition, null, false).toBlocking().single().getResource();
-//
-//        // give times to replicas to catch up after a write
-//        waitIfNeededForReplicasToCatchUp(clientBuilder);
-//
-//        String pkValue = document.getString(PARTITION_KEY_FIELD_NAME);
-//
-//        RequestOptions options = new RequestOptions();
-//        options.setPartitionKey(new PartitionKey(pkValue));
-//
-//        String docLink =
-//                String.format("dbs/%s/colls/%s/docs/%s", createdDatabase.getId(), createdCollection.getId(), document.getId());
-//
-//        ResourceResponseValidator<Document> validator = new ResourceResponseValidator.Builder<Document>()
-//                .withId(docDefinition.getId())
-//                .build();
-//
-//        validateSuccess(client.readDocument(docLink, options), validator, TIMEOUT);
-//
-//        validateNoDocumentOperationThroughGateway();
-//    }
-//
-//    /**
-//     * Tests document upsert through direct https.
-//     * @throws Exception
-//     */
-//    @Test(groups = { "direct" }, timeOut = TIMEOUT)
-//    public void upsert() throws Exception {
-//
-//        final Document docDefinition = getDocumentDefinition();
-//
-//        final Document document = client.createDocument(getCollectionLink(), docDefinition, null, false)
-//            .toBlocking()
-//            .single()
-//            .getResource();
-//
-//        // give times to replicas to catch up after a write
-//        waitIfNeededForReplicasToCatchUp(clientBuilder);
-//
-//        String pkValue = document.getString(PARTITION_KEY_FIELD_NAME);
-//        RequestOptions options = new RequestOptions();
-//        options.setPartitionKey(new PartitionKey(pkValue));
-//
-//        String propName = "newProp";
-//        String propValue = "hello";
-//        document.set(propName, propValue);
-//        
-//        ResourceResponseValidator<Document> validator = ResourceResponseValidator.builder()
-//                .withProperty(propName, propValue)
-//                .build();
-//        validateSuccess(client.upsertDocument(getCollectionLink(), document, options, false), validator, TIMEOUT);
-//
-//        validateNoDocumentOperationThroughGateway();
-//    }
-//
-//    @Test(groups = { "direct" }, timeOut = QUERY_TIMEOUT)
-//    public void crossPartitionQuery() {
-//
-//        truncateCollection(createdCollection);
-//        waitIfNeededForReplicasToCatchUp(clientBuilder);
-//
-//        client.getCapturedRequests().clear();
-//
-//        int cnt = 1000;
-//        List<Document> documentList = new ArrayList<>();
-//        for(int i = 0; i < cnt; i++) {
-//            Document docDefinition = getDocumentDefinition();
-//            documentList.add(docDefinition);
-//        }
-//
-//        documentList = bulkInsert(client, getCollectionLink(), documentList).map(ResourceResponse::getResource).toList().toBlocking().single();
-//
-//        waitIfNeededForReplicasToCatchUp(clientBuilder);
-//
-//        FeedOptions options = new FeedOptions();
-//        options.setEnableCrossPartitionQuery(true);
-//        options.setMaxDegreeOfParallelism(-1);
-//        options.setMaxItemCount(100);
-//        Observable<FeedResponse<Document>> results = client.queryDocuments(getCollectionLink(), "SELECT * FROM r", options);
-//
-//        FeedResponseListValidator<Document> validator = new FeedResponseListValidator.Builder<Document>()
-//                .totalSize(documentList.size())
-//                .exactlyContainsInAnyOrder(documentList.stream().map(Document::getResourceId).collect(Collectors.toList())).build();
-//
-//        try {
-//            validateQuerySuccess(results, validator, QUERY_TIMEOUT);
-//            validateNoDocumentQueryOperationThroughGateway();
-//            // validates only the first query for fetching query plan goes to gateway.
-//            assertThat(client.getCapturedRequests().stream().filter(r -> r.getResourceType() == ResourceType.Document)).hasSize(1);
-//        } catch (Throwable error) {
-//            if (clientBuilder.configs.getProtocol() == Protocol.Tcp) {
-//                String message = String.format("Direct TCP test failure ignored: desiredConsistencyLevel=%s", this.clientBuilder.desiredConsistencyLevel);
-//                logger.info(message, error);
-//                throw new SkipException(message, error);
-//            }
-//        }
-//    }
-//
-//    private void validateNoStoredProcExecutionOperationThroughGateway() {
-//        // this validates that Document related requests don't go through gateway
-//        DocumentServiceRequestValidator validateResourceTypesSentToGateway = DocumentServiceRequestValidator.builder()
-//                .resourceTypeIn(ResourceType.DatabaseAccount,
-//                                ResourceType.Database,
-//                                ResourceType.DocumentCollection,
-//                                ResourceType.PartitionKeyRange)
-//                .build();
-//
-//        // validate that all gateway captured requests are non document resources
-//        for(RxDocumentServiceRequest request: client.getCapturedRequests()) {
-//            validateResourceTypesSentToGateway.validate(request);
-//        }
-//    }
-//
-//    private void validateNoDocumentOperationThroughGateway() {
-//        // this validates that Document related requests don't go through gateway
-//        DocumentServiceRequestValidator validateResourceTypesSentToGateway = DocumentServiceRequestValidator.builder()
-//                .resourceTypeIn(ResourceType.DatabaseAccount,
-//                                ResourceType.Database,
-//                                ResourceType.DocumentCollection,
-//                                ResourceType.PartitionKeyRange)
-//                .build();
-//
-//        // validate that all gateway captured requests are non document resources
-//        for(RxDocumentServiceRequest request: client.getCapturedRequests()) {
-//            validateResourceTypesSentToGateway.validate(request);
-//        }
-//    }
-//
-//    private void validateNoDocumentQueryOperationThroughGateway() {
-//        // this validates that Document related requests don't go through gateway
-//        DocumentServiceRequestValidator validateResourceTypesSentToGateway = DocumentServiceRequestValidator.builder()
-//                .resourceTypeIn(ResourceType.DatabaseAccount,
-//                                ResourceType.Database,
-//                                ResourceType.DocumentCollection,
-//                                ResourceType.PartitionKeyRange)
-//                .build();
-//
-//        // validate that all gateway captured requests are non document resources
-//        for(RxDocumentServiceRequest request: client.getCapturedRequests()) {
-//            if (request.getOperationType() == OperationType.Query) {
-//                assertThat(request.getPartitionKeyRangeIdentity()).isNull();
-//            } else {
-//                validateResourceTypesSentToGateway.validate(request);
-//            }
-//        }
-//    }
-//
-//    @BeforeClass(groups = { "direct" }, timeOut = SETUP_TIMEOUT)
-//    public void beforeClass() {
-//
-//        RequestOptions options = new RequestOptions();
-//        options.setOfferThroughput(10100);
-//        createdDatabase = SHARED_DATABASE;
-//        createdCollection = createCollection(createdDatabase.getId(), getCollectionDefinition(), options);
-//        client = SpyClientUnderTestFactory.createClientWithGatewaySpy(clientBuilder);
-//
-//        assertThat(client.getCapturedRequests()).isNotEmpty();
-//    }
-//
-//    @AfterClass(groups = { "direct" }, timeOut = SHUTDOWN_TIMEOUT, alwaysRun = true)
-//    public void afterClass() {
-//        safeClose(client);
-//    }
-//
-//    @BeforeMethod(groups = { "direct" })
-//    public void beforeMethod(Method method) {
-//        super.beforeMethod(method);
-//        client.getCapturedRequests().clear();
-//    }
-//
-//    private String getCollectionLink() {
-//        return String.format("/dbs/%s/colls/%s", createdDatabase.getId(), createdCollection.getId());
-//    }
-//
-//    private Document getDocumentDefinition() {
-//        Document doc = new Document();
-//        doc.setId(UUID.randomUUID().toString());
-//        doc.set(PARTITION_KEY_FIELD_NAME, UUID.randomUUID().toString());
-//        doc.set("name", "Hafez");
-//        return doc;
-//    }
-    
-=======
-    private final static int QUERY_TIMEOUT = 40000;
-    private final static String PARTITION_KEY_FIELD_NAME = "mypk";
-
-    private static Database createdDatabase;
-    private static DocumentCollection createdCollection;
-
-    private SpyClientUnderTestFactory.ClientWithGatewaySpy client;
-
-    @DataProvider
-    public static Object[][] directClientBuilder() {
-        return new Object[][] { { createDCBuilder(Protocol.Https) }, { createDCBuilder(Protocol.Tcp) } };
-    }
-
-    static Builder createDCBuilder(Protocol protocol) {
-
-        ConnectionPolicy connectionPolicy = new ConnectionPolicy();
-        connectionPolicy.setConnectionMode(ConnectionMode.Direct);
-
-        Configs configs = spy(new Configs());
-        doAnswer((Answer<Protocol>) invocation -> protocol).when(configs).getProtocol();
-
-        return new Builder()
-            .withServiceEndpoint(TestConfigurations.HOST)
-            .withConfigs(configs)
-            .withConnectionPolicy(connectionPolicy)
-            .withConsistencyLevel(ConsistencyLevel.Session)
-            .withMasterKeyOrResourceToken(TestConfigurations.MASTER_KEY);
-    }
-
-    @Factory(dataProvider = "directClientBuilder")
-    public DCDocumentCrudTest(Builder clientBuilder) {
-        this.clientBuilder = clientBuilder;
-    }
-
-    @Test(groups = { "direct" }, timeOut = TIMEOUT)
-    public void executeStoredProc() {
-        StoredProcedure storedProcedure = new StoredProcedure();
-        storedProcedure.setId(UUID.randomUUID().toString());
-        storedProcedure.setBody("function() {var x = 10;}");
-
-        Observable<ResourceResponse<StoredProcedure>> createObservable = client
-                .createStoredProcedure(getCollectionLink(), storedProcedure, null);
-
-        ResourceResponseValidator<StoredProcedure> validator = new ResourceResponseValidator.Builder<StoredProcedure>()
-                .withId(storedProcedure.getId())
-                .build();
-
-        validateSuccess(createObservable, validator, TIMEOUT);
-
-        // creating a stored proc will go through gateway so clearing captured requests
-
-        client.getCapturedRequests().clear();
-
-        // execute the created storedProc and ensure it goes through direct connectivity stack
-        String storedProcLink = "dbs/" + createdDatabase.getId() + "/colls/" + createdCollection.getId() + "/sprocs/" + storedProcedure.getId();
-
-        RequestOptions options = new RequestOptions();
-        options.setPartitionKey(new PartitionKey("dummy"));
-        StoredProcedureResponse storedProcedureResponse =  client
-                .executeStoredProcedure(storedProcLink, options, null).toBlocking().single();
-
-        assertThat(storedProcedureResponse.getStatusCode()).isEqualTo(200);
-
-        // validate the request routed through direct stack
-        validateNoStoredProcExecutionOperationThroughGateway();
-    }
-
-    /**
-     * Tests document creation through direct mode
-     */
-    @Test(groups = { "direct" }, timeOut = TIMEOUT)
-    public void create() {
-        final Document docDefinition = getDocumentDefinition();
-
-        Observable<ResourceResponse<Document>> createObservable = client.createDocument(
-            this.getCollectionLink(), docDefinition, null, false);
-
-        ResourceResponseValidator<Document> validator = new ResourceResponseValidator.Builder<Document>()
-            .withId(docDefinition.getId())
-            .build();
-
-        validateSuccess(createObservable, validator, TIMEOUT);
-        validateNoDocumentOperationThroughGateway();
-    }
-
-    /**
-     * Tests document read through direct https.
-     * @throws Exception
-     */
-    @Test(groups = { "direct" }, timeOut = TIMEOUT)
-    public void read() throws Exception {
-        Document docDefinition = this.getDocumentDefinition();
-        Document document = client.createDocument(getCollectionLink(), docDefinition, null, false).toBlocking().single().getResource();
-
-        // give times to replicas to catch up after a write
-        waitIfNeededForReplicasToCatchUp(clientBuilder);
-
-        String pkValue = document.getString(PARTITION_KEY_FIELD_NAME);
-
-        RequestOptions options = new RequestOptions();
-        options.setPartitionKey(new PartitionKey(pkValue));
-
-        String docLink =
-                String.format("dbs/%s/colls/%s/docs/%s", createdDatabase.getId(), createdCollection.getId(), document.getId());
-
-        ResourceResponseValidator<Document> validator = new ResourceResponseValidator.Builder<Document>()
-                .withId(docDefinition.getId())
-                .build();
-
-        validateSuccess(client.readDocument(docLink, options), validator, TIMEOUT);
-
-        validateNoDocumentOperationThroughGateway();
-    }
-
-    /**
-     * Tests document upsert through direct https.
-     * @throws Exception
-     */
-    @Test(groups = { "direct" }, timeOut = TIMEOUT)
-    public void upsert() throws Exception {
-
-        final Document docDefinition = getDocumentDefinition();
-
-        final Document document = client.createDocument(getCollectionLink(), docDefinition, null, false)
-            .toBlocking()
-            .single()
-            .getResource();
-
-        // give times to replicas to catch up after a write
-        waitIfNeededForReplicasToCatchUp(clientBuilder);
-
-        String pkValue = document.getString(PARTITION_KEY_FIELD_NAME);
-        RequestOptions options = new RequestOptions();
-        options.setPartitionKey(new PartitionKey(pkValue));
-
-        String propName = "newProp";
-        String propValue = "hello";
-        document.set(propName, propValue);
-        
-        ResourceResponseValidator<Document> validator = ResourceResponseValidator.builder()
-                .withProperty(propName, propValue)
-                .build();
-        validateSuccess(client.upsertDocument(getCollectionLink(), document, options, false), validator, TIMEOUT);
-
-        validateNoDocumentOperationThroughGateway();
-    }
-
-    @Test(groups = { "direct" }, timeOut = QUERY_TIMEOUT)
-    public void crossPartitionQuery() {
-
-        truncateCollection(createdCollection);
-        waitIfNeededForReplicasToCatchUp(clientBuilder);
-
-        client.getCapturedRequests().clear();
-
-        int cnt = 1000;
-        List<Document> documentList = new ArrayList<>();
-        for(int i = 0; i < cnt; i++) {
-            Document docDefinition = getDocumentDefinition();
-            documentList.add(docDefinition);
-        }
-
-        documentList = bulkInsert(client, getCollectionLink(), documentList).map(ResourceResponse::getResource).toList().toBlocking().single();
-
-        waitIfNeededForReplicasToCatchUp(clientBuilder);
-
-        FeedOptions options = new FeedOptions();
-        options.setEnableCrossPartitionQuery(true);
-        options.setMaxDegreeOfParallelism(-1);
-        options.setMaxItemCount(100);
-        Observable<FeedResponse<Document>> results = client.queryDocuments(getCollectionLink(), "SELECT * FROM r", options);
-
-        FeedResponseListValidator<Document> validator = new FeedResponseListValidator.Builder<Document>()
-                .totalSize(documentList.size())
-                .exactlyContainsInAnyOrder(documentList.stream().map(Document::getResourceId).collect(Collectors.toList())).build();
-
-        try {
-            validateQuerySuccess(results, validator, QUERY_TIMEOUT);
-            validateNoDocumentQueryOperationThroughGateway();
-            // validates only the first query for fetching query plan goes to gateway.
-            assertThat(client.getCapturedRequests().stream().filter(r -> r.getResourceType() == ResourceType.Document)).hasSize(1);
-        } catch (Throwable error) {
-            if (clientBuilder.configs.getProtocol() == Protocol.Tcp) {
-                String message = String.format("Direct TCP test failure ignored: desiredConsistencyLevel=%s", this.clientBuilder.desiredConsistencyLevel);
-                logger.info(message, error);
-                throw new SkipException(message, error);
-            }
-        }
-    }
-
-    private void validateNoStoredProcExecutionOperationThroughGateway() {
-        // this validates that Document related requests don't go through gateway
-        DocumentServiceRequestValidator validateResourceTypesSentToGateway = DocumentServiceRequestValidator.builder()
-                .resourceTypeIn(ResourceType.DatabaseAccount,
-                                ResourceType.Database,
-                                ResourceType.DocumentCollection,
-                                ResourceType.PartitionKeyRange)
-                .build();
-
-        // validate that all gateway captured requests are non document resources
-        for(RxDocumentServiceRequest request: client.getCapturedRequests()) {
-            validateResourceTypesSentToGateway.validate(request);
-        }
-    }
-
-    private void validateNoDocumentOperationThroughGateway() {
-        // this validates that Document related requests don't go through gateway
-        DocumentServiceRequestValidator validateResourceTypesSentToGateway = DocumentServiceRequestValidator.builder()
-                .resourceTypeIn(ResourceType.DatabaseAccount,
-                                ResourceType.Database,
-                                ResourceType.DocumentCollection,
-                                ResourceType.PartitionKeyRange)
-                .build();
-
-        // validate that all gateway captured requests are non document resources
-        for(RxDocumentServiceRequest request: client.getCapturedRequests()) {
-            validateResourceTypesSentToGateway.validate(request);
-        }
-    }
-
-    private void validateNoDocumentQueryOperationThroughGateway() {
-        // this validates that Document related requests don't go through gateway
-        DocumentServiceRequestValidator validateResourceTypesSentToGateway = DocumentServiceRequestValidator.builder()
-                .resourceTypeIn(ResourceType.DatabaseAccount,
-                                ResourceType.Database,
-                                ResourceType.DocumentCollection,
-                                ResourceType.PartitionKeyRange)
-                .build();
-
-        // validate that all gateway captured requests are non document resources
-        for(RxDocumentServiceRequest request: client.getCapturedRequests()) {
-            if (request.getOperationType() == OperationType.Query) {
-                assertThat(request.getPartitionKeyRangeIdentity()).isNull();
-            } else {
-                validateResourceTypesSentToGateway.validate(request);
-            }
-        }
-    }
-
-    @BeforeClass(groups = { "direct" }, timeOut = SETUP_TIMEOUT)
-    public void beforeClass() {
-
-        RequestOptions options = new RequestOptions();
-        options.setOfferThroughput(10100);
-        createdDatabase = SHARED_DATABASE;
-        createdCollection = createCollection(createdDatabase.getId(), getCollectionDefinition(), options);
-        client = SpyClientUnderTestFactory.createClientWithGatewaySpy(clientBuilder);
-
-        assertThat(client.getCapturedRequests()).isNotEmpty();
-    }
-
-    @AfterClass(groups = { "direct" }, timeOut = SHUTDOWN_TIMEOUT, alwaysRun = true)
-    public void afterClass() {
-        safeClose(client);
-    }
-
-    @BeforeMethod(groups = { "direct" })
-    public void beforeMethod(Method method) {
-        super.beforeMethod(method);
-        client.getCapturedRequests().clear();
-    }
-
-    private String getCollectionLink() {
-        return String.format("/dbs/%s/colls/%s", createdDatabase.getId(), createdCollection.getId());
-    }
-
-    private Document getDocumentDefinition() {
-        Document doc = new Document();
-        doc.setId(UUID.randomUUID().toString());
-        doc.set(PARTITION_KEY_FIELD_NAME, UUID.randomUUID().toString());
-        doc.set("name", "Hafez");
-        return doc;
-    }
->>>>>>> cf3a5886
-}+/*
+ * The MIT License (MIT)
+ * Copyright (c) 2018 Microsoft Corporation
+ *
+ * Permission is hereby granted, free of charge, to any person obtaining a copy
+ * of this software and associated documentation files (the "Software"), to deal
+ * in the Software without restriction, including without limitation the rights
+ * to use, copy, modify, merge, publish, distribute, sublicense, and/or sell
+ * copies of the Software, and to permit persons to whom the Software is
+ * furnished to do so, subject to the following conditions:
+ *
+ * The above copyright notice and this permission notice shall be included in all
+ * copies or substantial portions of the Software.
+ *
+ * THE SOFTWARE IS PROVIDED "AS IS", WITHOUT WARRANTY OF ANY KIND, EXPRESS OR
+ * IMPLIED, INCLUDING BUT NOT LIMITED TO THE WARRANTIES OF MERCHANTABILITY,
+ * FITNESS FOR A PARTICULAR PURPOSE AND NONINFRINGEMENT. IN NO EVENT SHALL THE
+ * AUTHORS OR COPYRIGHT HOLDERS BE LIABLE FOR ANY CLAIM, DAMAGES OR OTHER
+ * LIABILITY, WHETHER IN AN ACTION OF CONTRACT, TORT OR OTHERWISE, ARISING FROM,
+ * OUT OF OR IN CONNECTION WITH THE SOFTWARE OR THE USE OR OTHER DEALINGS IN THE
+ * SOFTWARE.
+ */
+package com.microsoft.azure.cosmosdb.rx;
+
+import com.microsoft.azure.cosmosdb.ConnectionMode;
+import com.microsoft.azure.cosmosdb.ConnectionPolicy;
+import com.microsoft.azure.cosmosdb.ConsistencyLevel;
+import com.microsoft.azure.cosmosdb.Database;
+import com.microsoft.azure.cosmosdb.Document;
+import com.microsoft.azure.cosmosdb.DocumentCollection;
+import com.microsoft.azure.cosmosdb.FeedOptions;
+import com.microsoft.azure.cosmosdb.FeedResponse;
+import com.microsoft.azure.cosmosdb.PartitionKey;
+import com.microsoft.azure.cosmosdb.RequestOptions;
+import com.microsoft.azure.cosmosdb.ResourceResponse;
+import com.microsoft.azure.cosmosdb.StoredProcedure;
+import com.microsoft.azure.cosmosdb.StoredProcedureResponse;
+import com.microsoft.azure.cosmosdb.internal.OperationType;
+import com.microsoft.azure.cosmosdb.internal.ResourceType;
+import com.microsoft.azure.cosmosdb.internal.directconnectivity.Protocol;
+import com.microsoft.azure.cosmosdb.rx.AsyncDocumentClient.Builder;
+import com.microsoft.azure.cosmosdb.rx.internal.Configs;
+import com.microsoft.azure.cosmosdb.rx.internal.RxDocumentServiceRequest;
+import com.microsoft.azure.cosmosdb.rx.internal.SpyClientUnderTestFactory;
+import org.mockito.stubbing.Answer;
+import org.testng.SkipException;
+import org.testng.annotations.AfterClass;
+import org.testng.annotations.BeforeClass;
+import org.testng.annotations.BeforeMethod;
+import org.testng.annotations.DataProvider;
+import org.testng.annotations.Factory;
+import org.testng.annotations.Test;
+import rx.Observable;
+
+import java.lang.reflect.Method;
+import java.util.ArrayList;
+import java.util.List;
+import java.util.UUID;
+import java.util.stream.Collectors;
+
+import static org.assertj.core.api.Assertions.assertThat;
+import static org.mockito.Mockito.doAnswer;
+import static org.mockito.Mockito.spy;
+
+/**
+ * The purpose of the tests in this class is to ensure the request are routed through direct connectivity stack.
+ * The tests in other test classes validate the actual behaviour and different scenarios.
+ */
+public class DCDocumentCrudTest extends TestSuiteBase {
+//    
+//    private final static int QUERY_TIMEOUT = 40000;
+//    private final static String PARTITION_KEY_FIELD_NAME = "mypk";
+//
+//    private static Database createdDatabase;
+//    private static DocumentCollection createdCollection;
+//
+//    private SpyClientUnderTestFactory.ClientWithGatewaySpy client;
+//
+//    @DataProvider
+//    public static Object[][] directClientBuilder() {
+//        return new Object[][] { { createDCBuilder(Protocol.Https) }, { createDCBuilder(Protocol.Tcp) } };
+//    }
+//
+//    static Builder createDCBuilder(Protocol protocol) {
+//
+//        ConnectionPolicy connectionPolicy = new ConnectionPolicy();
+//        connectionPolicy.setConnectionMode(ConnectionMode.Direct);
+//
+//        Configs configs = spy(new Configs());
+//        doAnswer((Answer<Protocol>) invocation -> protocol).when(configs).getProtocol();
+//
+//        return new Builder()
+//            .withServiceEndpoint(TestConfigurations.HOST)
+//            .withConfigs(configs)
+//            .withConnectionPolicy(connectionPolicy)
+//            .withConsistencyLevel(ConsistencyLevel.Session)
+//            .withMasterKeyOrResourceToken(TestConfigurations.MASTER_KEY);
+//    }
+//
+//    @Factory(dataProvider = "directClientBuilder")
+//    public DCDocumentCrudTest(Builder clientBuilder) {
+//        this.clientBuilder = clientBuilder;
+//    }
+//
+//    @Test(groups = { "direct" }, timeOut = TIMEOUT)
+//    public void executeStoredProc() {
+//        StoredProcedure storedProcedure = new StoredProcedure();
+//        storedProcedure.setId(UUID.randomUUID().toString());
+//        storedProcedure.setBody("function() {var x = 10;}");
+//
+//        Observable<ResourceResponse<StoredProcedure>> createObservable = client
+//                .createStoredProcedure(getCollectionLink(), storedProcedure, null);
+//
+//        ResourceResponseValidator<StoredProcedure> validator = new ResourceResponseValidator.Builder<StoredProcedure>()
+//                .withId(storedProcedure.getId())
+//                .build();
+//
+//        validateSuccess(createObservable, validator, TIMEOUT);
+//
+//        // creating a stored proc will go through gateway so clearing captured requests
+//
+//        client.getCapturedRequests().clear();
+//
+//        // execute the created storedProc and ensure it goes through direct connectivity stack
+//        String storedProcLink = "dbs/" + createdDatabase.getId() + "/colls/" + createdCollection.getId() + "/sprocs/" + storedProcedure.getId();
+//
+//        RequestOptions options = new RequestOptions();
+//        options.setPartitionKey(new PartitionKey("dummy"));
+//        StoredProcedureResponse storedProcedureResponse =  client
+//                .executeStoredProcedure(storedProcLink, options, null).toBlocking().single();
+//
+//        assertThat(storedProcedureResponse.getStatusCode()).isEqualTo(200);
+//
+//        // validate the request routed through direct stack
+//        validateNoStoredProcExecutionOperationThroughGateway();
+//    }
+//
+//    /**
+//     * Tests document creation through direct mode
+//     */
+//    @Test(groups = { "direct" }, timeOut = TIMEOUT)
+//    public void create() {
+//        final Document docDefinition = getDocumentDefinition();
+//
+//        Observable<ResourceResponse<Document>> createObservable = client.createDocument(
+//            this.getCollectionLink(), docDefinition, null, false);
+//
+//        ResourceResponseValidator<Document> validator = new ResourceResponseValidator.Builder<Document>()
+//            .withId(docDefinition.getId())
+//            .build();
+//
+//        validateSuccess(createObservable, validator, TIMEOUT);
+//        validateNoDocumentOperationThroughGateway();
+//    }
+//
+//    /**
+//     * Tests document read through direct https.
+//     * @throws Exception
+//     */
+//    @Test(groups = { "direct" }, timeOut = TIMEOUT)
+//    public void read() throws Exception {
+//        Document docDefinition = this.getDocumentDefinition();
+//        Document document = client.createDocument(getCollectionLink(), docDefinition, null, false).toBlocking().single().getResource();
+//
+//        // give times to replicas to catch up after a write
+//        waitIfNeededForReplicasToCatchUp(clientBuilder);
+//
+//        String pkValue = document.getString(PARTITION_KEY_FIELD_NAME);
+//
+//        RequestOptions options = new RequestOptions();
+//        options.setPartitionKey(new PartitionKey(pkValue));
+//
+//        String docLink =
+//                String.format("dbs/%s/colls/%s/docs/%s", createdDatabase.getId(), createdCollection.getId(), document.getId());
+//
+//        ResourceResponseValidator<Document> validator = new ResourceResponseValidator.Builder<Document>()
+//                .withId(docDefinition.getId())
+//                .build();
+//
+//        validateSuccess(client.readDocument(docLink, options), validator, TIMEOUT);
+//
+//        validateNoDocumentOperationThroughGateway();
+//    }
+//
+//    /**
+//     * Tests document upsert through direct https.
+//     * @throws Exception
+//     */
+//    @Test(groups = { "direct" }, timeOut = TIMEOUT)
+//    public void upsert() throws Exception {
+//
+//        final Document docDefinition = getDocumentDefinition();
+//
+//        final Document document = client.createDocument(getCollectionLink(), docDefinition, null, false)
+//            .toBlocking()
+//            .single()
+//            .getResource();
+//
+//        // give times to replicas to catch up after a write
+//        waitIfNeededForReplicasToCatchUp(clientBuilder);
+//
+//        String pkValue = document.getString(PARTITION_KEY_FIELD_NAME);
+//        RequestOptions options = new RequestOptions();
+//        options.setPartitionKey(new PartitionKey(pkValue));
+//
+//        String propName = "newProp";
+//        String propValue = "hello";
+//        document.set(propName, propValue);
+//        
+//        ResourceResponseValidator<Document> validator = ResourceResponseValidator.builder()
+//                .withProperty(propName, propValue)
+//                .build();
+//        validateSuccess(client.upsertDocument(getCollectionLink(), document, options, false), validator, TIMEOUT);
+//
+//        validateNoDocumentOperationThroughGateway();
+//    }
+//
+//    @Test(groups = { "direct" }, timeOut = QUERY_TIMEOUT)
+//    public void crossPartitionQuery() {
+//
+//        truncateCollection(createdCollection);
+//        waitIfNeededForReplicasToCatchUp(clientBuilder);
+//
+//        client.getCapturedRequests().clear();
+//
+//        int cnt = 1000;
+//        List<Document> documentList = new ArrayList<>();
+//        for(int i = 0; i < cnt; i++) {
+//            Document docDefinition = getDocumentDefinition();
+//            documentList.add(docDefinition);
+//        }
+//
+//        documentList = bulkInsert(client, getCollectionLink(), documentList).map(ResourceResponse::getResource).toList().toBlocking().single();
+//
+//        waitIfNeededForReplicasToCatchUp(clientBuilder);
+//
+//        FeedOptions options = new FeedOptions();
+//        options.setEnableCrossPartitionQuery(true);
+//        options.setMaxDegreeOfParallelism(-1);
+//        options.setMaxItemCount(100);
+//        Observable<FeedResponse<Document>> results = client.queryDocuments(getCollectionLink(), "SELECT * FROM r", options);
+//
+//        FeedResponseListValidator<Document> validator = new FeedResponseListValidator.Builder<Document>()
+//                .totalSize(documentList.size())
+//                .exactlyContainsInAnyOrder(documentList.stream().map(Document::getResourceId).collect(Collectors.toList())).build();
+//
+//        try {
+//            validateQuerySuccess(results, validator, QUERY_TIMEOUT);
+//            validateNoDocumentQueryOperationThroughGateway();
+//            // validates only the first query for fetching query plan goes to gateway.
+//            assertThat(client.getCapturedRequests().stream().filter(r -> r.getResourceType() == ResourceType.Document)).hasSize(1);
+//        } catch (Throwable error) {
+//            if (clientBuilder.configs.getProtocol() == Protocol.Tcp) {
+//                String message = String.format("Direct TCP test failure ignored: desiredConsistencyLevel=%s", this.clientBuilder.desiredConsistencyLevel);
+//                logger.info(message, error);
+//                throw new SkipException(message, error);
+//            }
+//        }
+//    }
+//
+//    private void validateNoStoredProcExecutionOperationThroughGateway() {
+//        // this validates that Document related requests don't go through gateway
+//        DocumentServiceRequestValidator validateResourceTypesSentToGateway = DocumentServiceRequestValidator.builder()
+//                .resourceTypeIn(ResourceType.DatabaseAccount,
+//                                ResourceType.Database,
+//                                ResourceType.DocumentCollection,
+//                                ResourceType.PartitionKeyRange)
+//                .build();
+//
+//        // validate that all gateway captured requests are non document resources
+//        for(RxDocumentServiceRequest request: client.getCapturedRequests()) {
+//            validateResourceTypesSentToGateway.validate(request);
+//        }
+//    }
+//
+//    private void validateNoDocumentOperationThroughGateway() {
+//        // this validates that Document related requests don't go through gateway
+//        DocumentServiceRequestValidator validateResourceTypesSentToGateway = DocumentServiceRequestValidator.builder()
+//                .resourceTypeIn(ResourceType.DatabaseAccount,
+//                                ResourceType.Database,
+//                                ResourceType.DocumentCollection,
+//                                ResourceType.PartitionKeyRange)
+//                .build();
+//
+//        // validate that all gateway captured requests are non document resources
+//        for(RxDocumentServiceRequest request: client.getCapturedRequests()) {
+//            validateResourceTypesSentToGateway.validate(request);
+//        }
+//    }
+//
+//    private void validateNoDocumentQueryOperationThroughGateway() {
+//        // this validates that Document related requests don't go through gateway
+//        DocumentServiceRequestValidator validateResourceTypesSentToGateway = DocumentServiceRequestValidator.builder()
+//                .resourceTypeIn(ResourceType.DatabaseAccount,
+//                                ResourceType.Database,
+//                                ResourceType.DocumentCollection,
+//                                ResourceType.PartitionKeyRange)
+//                .build();
+//
+//        // validate that all gateway captured requests are non document resources
+//        for(RxDocumentServiceRequest request: client.getCapturedRequests()) {
+//            if (request.getOperationType() == OperationType.Query) {
+//                assertThat(request.getPartitionKeyRangeIdentity()).isNull();
+//            } else {
+//                validateResourceTypesSentToGateway.validate(request);
+//            }
+//        }
+//    }
+//
+//    @BeforeClass(groups = { "direct" }, timeOut = SETUP_TIMEOUT)
+//    public void beforeClass() {
+//
+//        RequestOptions options = new RequestOptions();
+//        options.setOfferThroughput(10100);
+//        createdDatabase = SHARED_DATABASE;
+//        createdCollection = createCollection(createdDatabase.getId(), getCollectionDefinition(), options);
+//        client = SpyClientUnderTestFactory.createClientWithGatewaySpy(clientBuilder);
+//
+//        assertThat(client.getCapturedRequests()).isNotEmpty();
+//    }
+//
+//    @AfterClass(groups = { "direct" }, timeOut = SHUTDOWN_TIMEOUT, alwaysRun = true)
+//    public void afterClass() {
+//        safeClose(client);
+//    }
+//
+//    @BeforeMethod(groups = { "direct" })
+//    public void beforeMethod(Method method) {
+//        super.beforeMethod(method);
+//        client.getCapturedRequests().clear();
+//    }
+//
+//    private String getCollectionLink() {
+//        return String.format("/dbs/%s/colls/%s", createdDatabase.getId(), createdCollection.getId());
+//    }
+//
+//    private Document getDocumentDefinition() {
+//        Document doc = new Document();
+//        doc.setId(UUID.randomUUID().toString());
+//        doc.set(PARTITION_KEY_FIELD_NAME, UUID.randomUUID().toString());
+//        doc.set("name", "Hafez");
+//        return doc;
+//    }
+    
+}