/*
 * The MIT License (MIT)
 * Copyright (c) 2018 Microsoft Corporation
 * 
 * Permission is hereby granted, free of charge, to any person obtaining a copy
 * of this software and associated documentation files (the "Software"), to deal
 * in the Software without restriction, including without limitation the rights
 * to use, copy, modify, merge, publish, distribute, sublicense, and/or sell
 * copies of the Software, and to permit persons to whom the Software is
 * furnished to do so, subject to the following conditions:
 * 
 * The above copyright notice and this permission notice shall be included in all
 * copies or substantial portions of the Software.
 * 
 * THE SOFTWARE IS PROVIDED "AS IS", WITHOUT WARRANTY OF ANY KIND, EXPRESS OR
 * IMPLIED, INCLUDING BUT NOT LIMITED TO THE WARRANTIES OF MERCHANTABILITY,
 * FITNESS FOR A PARTICULAR PURPOSE AND NONINFRINGEMENT. IN NO EVENT SHALL THE
 * AUTHORS OR COPYRIGHT HOLDERS BE LIABLE FOR ANY CLAIM, DAMAGES OR OTHER
 * LIABILITY, WHETHER IN AN ACTION OF CONTRACT, TORT OR OTHERWISE, ARISING FROM,
 * OUT OF OR IN CONNECTION WITH THE SOFTWARE OR THE USE OR OTHER DEALINGS IN THE
 * SOFTWARE.
 */
package com.microsoft.azure.cosmos;

import com.microsoft.azure.cosmosdb.rx.FailureValidator;
import org.testng.annotations.AfterClass;
import org.testng.annotations.BeforeClass;
import org.testng.annotations.Factory;
import org.testng.annotations.Test;
import reactor.core.publisher.Mono;

import java.util.UUID;

public class CosmosItemCrudTest extends CosmosTestSuiteBase {
    private final static String PRE_EXISTING_DATABASE_ID = getDatabaseId(CosmosItemCrudTest.class) + "db1";
    private final static String PRE_EXISTING_CONTAINER_ID = getDatabaseId(CosmosItemCrudTest.class) + "_CONTAINER";
    private final static String DATABASE_ID2 = getDatabaseId(CosmosItemCrudTest.class) + "db2";
    private final static String CONTAINER_ID2 = getDatabaseId(CosmosItemCrudTest.class) + "_CONTAINER_2";

    private CosmosClient client;
    private CosmosClient.Builder clientBuilder;

    @Factory(dataProvider = "clientBuilders")
    public CosmosItemCrudTest(CosmosClient.Builder clientBuilder) {
        this.clientBuilder = clientBuilder;
    }

    @Test(groups = { "simple" }, timeOut = TIMEOUT)
    public void testCreateItem() throws Exception {
        CosmosContainer container = client.getDatabase(PRE_EXISTING_DATABASE_ID).getContainer(PRE_EXISTING_CONTAINER_ID);
        CosmosItemSettings itemDefinition = getItemDefinition();
        // create the item
        Mono<CosmosItemResponse> createMono = container.createItem(itemDefinition, "mypk");
        
        // validate
        CosmosResponseValidator<CosmosItemResponse> validator = new CosmosResponseValidator.Builder<CosmosItemResponse>()
                .withId(itemDefinition.getId()).build();
        validateSuccess(createMono, validator);
    }

    @Test(groups = { "simple" }, timeOut = TIMEOUT)
    public void testCreateItem_AlreadyExists() throws Exception {
        CosmosContainer container = client.getDatabase(PRE_EXISTING_DATABASE_ID).getContainer(PRE_EXISTING_CONTAINER_ID);
        CosmosItemSettings itemDefinition = getItemDefinition();
        // create the item
        container.createItem(itemDefinition, itemDefinition.get("mypk")).block();
        
        // try creating the same item again
        Mono<CosmosItemResponse> createMono = container.createItem(itemDefinition, itemDefinition.get("mypk"));
        
        // validate
        FailureValidator validator = new FailureValidator.Builder().resourceAlreadyExists().build();
        validateFailure(createMono, validator);
    }

    @Test(groups = { "simple" }, timeOut = TIMEOUT)
    public void testReadItem() throws Exception {
        // read item
        CosmosContainer container = client.getDatabase(PRE_EXISTING_DATABASE_ID).getContainer(PRE_EXISTING_CONTAINER_ID);
        CosmosItemSettings itemDefinition = getItemDefinition();
        // create the item
<<<<<<< HEAD
        CosmosItem item = container.createItem(itemDefinition, "mypk").block().getCosmosItem();
=======
        CosmosItem item = container.createItem(itemDefinition, "mypk").block().getItem();
>>>>>>> cf3a5886
        Mono<CosmosItemResponse> readMono = item.read();

        // validate
        CosmosResponseValidator<CosmosItemResponse>  validator = new CosmosResponseValidator.Builder<CosmosItemResponse>()
                .withId(itemDefinition.getId()).build();
        validateSuccess(readMono, validator);
    }
    
    @Test(groups = { "simple" }, timeOut = TIMEOUT)
    public void testDeleteItem() throws Exception {
        CosmosContainer container = client.getDatabase(PRE_EXISTING_DATABASE_ID).getContainer(PRE_EXISTING_CONTAINER_ID);
        CosmosItemSettings itemDefinition = getItemDefinition();
        // create the item
<<<<<<< HEAD
        CosmosItem item = container.createItem(itemDefinition, "mypk").block().getCosmosItem();
=======
        CosmosItem item = container.createItem(itemDefinition, "mypk").block().getItem();
>>>>>>> cf3a5886
        Mono<CosmosItemResponse> deleteMono = item.delete();
        // validate
        CosmosResponseValidator<CosmosItemResponse>  validator = new CosmosResponseValidator.Builder<CosmosItemResponse>()
                .nullResource().build();
        validateSuccess(deleteMono, validator);
        //TODO validate after deletion the resource is actually deleted (not found)
    }

    @Test(groups = { "simple" }, timeOut = TIMEOUT)
    public void testreplaceItem() throws Exception {
        CosmosContainer container = client.getDatabase(PRE_EXISTING_DATABASE_ID).getContainer(PRE_EXISTING_CONTAINER_ID);
        CosmosItemSettings itemDefinition = getItemDefinition();
        // create the item
        CosmosItem item = container.createItem(itemDefinition, "mypk").block().getCosmosItem();

        String newPropValue = UUID.randomUUID().toString();
        itemDefinition.set("newProp", newPropValue);
        
        // replace document
        Mono<CosmosItemResponse> readMono = item.replace(itemDefinition);

        // validate
        CosmosResponseValidator<CosmosItemResponse> validator = new CosmosResponseValidator.Builder<CosmosItemResponse>()
                .withProperty("newProp", newPropValue).build();
        validateSuccess(readMono, validator);
    }

    @BeforeClass(groups = { "simple" }, timeOut = SETUP_TIMEOUT)
    public void beforeClass() {
        client = clientBuilder.build();
        createDatabase(client, PRE_EXISTING_DATABASE_ID);
        createContainerInDB(client, PRE_EXISTING_CONTAINER_ID, PRE_EXISTING_DATABASE_ID);
    }

    @AfterClass(groups = { "simple" }, timeOut = SHUTDOWN_TIMEOUT, alwaysRun = true)
    public void afterClass() {
        safeDeleteDatabase(client, PRE_EXISTING_DATABASE_ID);
        safeClose(client);
    }

    private CosmosItemSettings getItemDefinition() {
        String uuid = UUID.randomUUID().toString();
        return new CosmosItemSettings(String.format("{ "
                        + "\"id\": \"%s\", "
                        + "\"mypk\": \"%s\", "
                        + "\"sgmts\": [[6519456, 1471916863], [2498434, 1455671440]]"
                        + "}"
                , uuid, "mypk"));
    }
}<|MERGE_RESOLUTION|>--- conflicted
+++ resolved
@@ -1,154 +1,146 @@
-/*
- * The MIT License (MIT)
- * Copyright (c) 2018 Microsoft Corporation
- * 
- * Permission is hereby granted, free of charge, to any person obtaining a copy
- * of this software and associated documentation files (the "Software"), to deal
- * in the Software without restriction, including without limitation the rights
- * to use, copy, modify, merge, publish, distribute, sublicense, and/or sell
- * copies of the Software, and to permit persons to whom the Software is
- * furnished to do so, subject to the following conditions:
- * 
- * The above copyright notice and this permission notice shall be included in all
- * copies or substantial portions of the Software.
- * 
- * THE SOFTWARE IS PROVIDED "AS IS", WITHOUT WARRANTY OF ANY KIND, EXPRESS OR
- * IMPLIED, INCLUDING BUT NOT LIMITED TO THE WARRANTIES OF MERCHANTABILITY,
- * FITNESS FOR A PARTICULAR PURPOSE AND NONINFRINGEMENT. IN NO EVENT SHALL THE
- * AUTHORS OR COPYRIGHT HOLDERS BE LIABLE FOR ANY CLAIM, DAMAGES OR OTHER
- * LIABILITY, WHETHER IN AN ACTION OF CONTRACT, TORT OR OTHERWISE, ARISING FROM,
- * OUT OF OR IN CONNECTION WITH THE SOFTWARE OR THE USE OR OTHER DEALINGS IN THE
- * SOFTWARE.
- */
-package com.microsoft.azure.cosmos;
-
-import com.microsoft.azure.cosmosdb.rx.FailureValidator;
-import org.testng.annotations.AfterClass;
-import org.testng.annotations.BeforeClass;
-import org.testng.annotations.Factory;
-import org.testng.annotations.Test;
-import reactor.core.publisher.Mono;
-
-import java.util.UUID;
-
-public class CosmosItemCrudTest extends CosmosTestSuiteBase {
-    private final static String PRE_EXISTING_DATABASE_ID = getDatabaseId(CosmosItemCrudTest.class) + "db1";
-    private final static String PRE_EXISTING_CONTAINER_ID = getDatabaseId(CosmosItemCrudTest.class) + "_CONTAINER";
-    private final static String DATABASE_ID2 = getDatabaseId(CosmosItemCrudTest.class) + "db2";
-    private final static String CONTAINER_ID2 = getDatabaseId(CosmosItemCrudTest.class) + "_CONTAINER_2";
-
-    private CosmosClient client;
-    private CosmosClient.Builder clientBuilder;
-
-    @Factory(dataProvider = "clientBuilders")
-    public CosmosItemCrudTest(CosmosClient.Builder clientBuilder) {
-        this.clientBuilder = clientBuilder;
-    }
-
-    @Test(groups = { "simple" }, timeOut = TIMEOUT)
-    public void testCreateItem() throws Exception {
-        CosmosContainer container = client.getDatabase(PRE_EXISTING_DATABASE_ID).getContainer(PRE_EXISTING_CONTAINER_ID);
-        CosmosItemSettings itemDefinition = getItemDefinition();
-        // create the item
-        Mono<CosmosItemResponse> createMono = container.createItem(itemDefinition, "mypk");
-        
-        // validate
-        CosmosResponseValidator<CosmosItemResponse> validator = new CosmosResponseValidator.Builder<CosmosItemResponse>()
-                .withId(itemDefinition.getId()).build();
-        validateSuccess(createMono, validator);
-    }
-
-    @Test(groups = { "simple" }, timeOut = TIMEOUT)
-    public void testCreateItem_AlreadyExists() throws Exception {
-        CosmosContainer container = client.getDatabase(PRE_EXISTING_DATABASE_ID).getContainer(PRE_EXISTING_CONTAINER_ID);
-        CosmosItemSettings itemDefinition = getItemDefinition();
-        // create the item
-        container.createItem(itemDefinition, itemDefinition.get("mypk")).block();
-        
-        // try creating the same item again
-        Mono<CosmosItemResponse> createMono = container.createItem(itemDefinition, itemDefinition.get("mypk"));
-        
-        // validate
-        FailureValidator validator = new FailureValidator.Builder().resourceAlreadyExists().build();
-        validateFailure(createMono, validator);
-    }
-
-    @Test(groups = { "simple" }, timeOut = TIMEOUT)
-    public void testReadItem() throws Exception {
-        // read item
-        CosmosContainer container = client.getDatabase(PRE_EXISTING_DATABASE_ID).getContainer(PRE_EXISTING_CONTAINER_ID);
-        CosmosItemSettings itemDefinition = getItemDefinition();
-        // create the item
-<<<<<<< HEAD
-        CosmosItem item = container.createItem(itemDefinition, "mypk").block().getCosmosItem();
-=======
-        CosmosItem item = container.createItem(itemDefinition, "mypk").block().getItem();
->>>>>>> cf3a5886
-        Mono<CosmosItemResponse> readMono = item.read();
-
-        // validate
-        CosmosResponseValidator<CosmosItemResponse>  validator = new CosmosResponseValidator.Builder<CosmosItemResponse>()
-                .withId(itemDefinition.getId()).build();
-        validateSuccess(readMono, validator);
-    }
-    
-    @Test(groups = { "simple" }, timeOut = TIMEOUT)
-    public void testDeleteItem() throws Exception {
-        CosmosContainer container = client.getDatabase(PRE_EXISTING_DATABASE_ID).getContainer(PRE_EXISTING_CONTAINER_ID);
-        CosmosItemSettings itemDefinition = getItemDefinition();
-        // create the item
-<<<<<<< HEAD
-        CosmosItem item = container.createItem(itemDefinition, "mypk").block().getCosmosItem();
-=======
-        CosmosItem item = container.createItem(itemDefinition, "mypk").block().getItem();
->>>>>>> cf3a5886
-        Mono<CosmosItemResponse> deleteMono = item.delete();
-        // validate
-        CosmosResponseValidator<CosmosItemResponse>  validator = new CosmosResponseValidator.Builder<CosmosItemResponse>()
-                .nullResource().build();
-        validateSuccess(deleteMono, validator);
-        //TODO validate after deletion the resource is actually deleted (not found)
-    }
-
-    @Test(groups = { "simple" }, timeOut = TIMEOUT)
-    public void testreplaceItem() throws Exception {
-        CosmosContainer container = client.getDatabase(PRE_EXISTING_DATABASE_ID).getContainer(PRE_EXISTING_CONTAINER_ID);
-        CosmosItemSettings itemDefinition = getItemDefinition();
-        // create the item
-        CosmosItem item = container.createItem(itemDefinition, "mypk").block().getCosmosItem();
-
-        String newPropValue = UUID.randomUUID().toString();
-        itemDefinition.set("newProp", newPropValue);
-        
-        // replace document
-        Mono<CosmosItemResponse> readMono = item.replace(itemDefinition);
-
-        // validate
-        CosmosResponseValidator<CosmosItemResponse> validator = new CosmosResponseValidator.Builder<CosmosItemResponse>()
-                .withProperty("newProp", newPropValue).build();
-        validateSuccess(readMono, validator);
-    }
-
-    @BeforeClass(groups = { "simple" }, timeOut = SETUP_TIMEOUT)
-    public void beforeClass() {
-        client = clientBuilder.build();
-        createDatabase(client, PRE_EXISTING_DATABASE_ID);
-        createContainerInDB(client, PRE_EXISTING_CONTAINER_ID, PRE_EXISTING_DATABASE_ID);
-    }
-
-    @AfterClass(groups = { "simple" }, timeOut = SHUTDOWN_TIMEOUT, alwaysRun = true)
-    public void afterClass() {
-        safeDeleteDatabase(client, PRE_EXISTING_DATABASE_ID);
-        safeClose(client);
-    }
-
-    private CosmosItemSettings getItemDefinition() {
-        String uuid = UUID.randomUUID().toString();
-        return new CosmosItemSettings(String.format("{ "
-                        + "\"id\": \"%s\", "
-                        + "\"mypk\": \"%s\", "
-                        + "\"sgmts\": [[6519456, 1471916863], [2498434, 1455671440]]"
-                        + "}"
-                , uuid, "mypk"));
-    }
+/*
+ * The MIT License (MIT)
+ * Copyright (c) 2018 Microsoft Corporation
+ * 
+ * Permission is hereby granted, free of charge, to any person obtaining a copy
+ * of this software and associated documentation files (the "Software"), to deal
+ * in the Software without restriction, including without limitation the rights
+ * to use, copy, modify, merge, publish, distribute, sublicense, and/or sell
+ * copies of the Software, and to permit persons to whom the Software is
+ * furnished to do so, subject to the following conditions:
+ * 
+ * The above copyright notice and this permission notice shall be included in all
+ * copies or substantial portions of the Software.
+ * 
+ * THE SOFTWARE IS PROVIDED "AS IS", WITHOUT WARRANTY OF ANY KIND, EXPRESS OR
+ * IMPLIED, INCLUDING BUT NOT LIMITED TO THE WARRANTIES OF MERCHANTABILITY,
+ * FITNESS FOR A PARTICULAR PURPOSE AND NONINFRINGEMENT. IN NO EVENT SHALL THE
+ * AUTHORS OR COPYRIGHT HOLDERS BE LIABLE FOR ANY CLAIM, DAMAGES OR OTHER
+ * LIABILITY, WHETHER IN AN ACTION OF CONTRACT, TORT OR OTHERWISE, ARISING FROM,
+ * OUT OF OR IN CONNECTION WITH THE SOFTWARE OR THE USE OR OTHER DEALINGS IN THE
+ * SOFTWARE.
+ */
+package com.microsoft.azure.cosmos;
+
+import com.microsoft.azure.cosmosdb.rx.FailureValidator;
+import org.testng.annotations.AfterClass;
+import org.testng.annotations.BeforeClass;
+import org.testng.annotations.Factory;
+import org.testng.annotations.Test;
+import reactor.core.publisher.Mono;
+
+import java.util.UUID;
+
+public class CosmosItemCrudTest extends CosmosTestSuiteBase {
+    private final static String PRE_EXISTING_DATABASE_ID = getDatabaseId(CosmosItemCrudTest.class) + "db1";
+    private final static String PRE_EXISTING_CONTAINER_ID = getDatabaseId(CosmosItemCrudTest.class) + "_CONTAINER";
+    private final static String DATABASE_ID2 = getDatabaseId(CosmosItemCrudTest.class) + "db2";
+    private final static String CONTAINER_ID2 = getDatabaseId(CosmosItemCrudTest.class) + "_CONTAINER_2";
+
+    private CosmosClient client;
+    private CosmosClient.Builder clientBuilder;
+
+    @Factory(dataProvider = "clientBuilders")
+    public CosmosItemCrudTest(CosmosClient.Builder clientBuilder) {
+        this.clientBuilder = clientBuilder;
+    }
+
+    @Test(groups = { "simple" }, timeOut = TIMEOUT)
+    public void testCreateItem() throws Exception {
+        CosmosContainer container = client.getDatabase(PRE_EXISTING_DATABASE_ID).getContainer(PRE_EXISTING_CONTAINER_ID);
+        CosmosItemSettings itemDefinition = getItemDefinition();
+        // create the item
+        Mono<CosmosItemResponse> createMono = container.createItem(itemDefinition, "mypk");
+        
+        // validate
+        CosmosResponseValidator<CosmosItemResponse> validator = new CosmosResponseValidator.Builder<CosmosItemResponse>()
+                .withId(itemDefinition.getId()).build();
+        validateSuccess(createMono, validator);
+    }
+
+    @Test(groups = { "simple" }, timeOut = TIMEOUT)
+    public void testCreateItem_AlreadyExists() throws Exception {
+        CosmosContainer container = client.getDatabase(PRE_EXISTING_DATABASE_ID).getContainer(PRE_EXISTING_CONTAINER_ID);
+        CosmosItemSettings itemDefinition = getItemDefinition();
+        // create the item
+        container.createItem(itemDefinition, itemDefinition.get("mypk")).block();
+        
+        // try creating the same item again
+        Mono<CosmosItemResponse> createMono = container.createItem(itemDefinition, itemDefinition.get("mypk"));
+        
+        // validate
+        FailureValidator validator = new FailureValidator.Builder().resourceAlreadyExists().build();
+        validateFailure(createMono, validator);
+    }
+
+    @Test(groups = { "simple" }, timeOut = TIMEOUT)
+    public void testReadItem() throws Exception {
+        // read item
+        CosmosContainer container = client.getDatabase(PRE_EXISTING_DATABASE_ID).getContainer(PRE_EXISTING_CONTAINER_ID);
+        CosmosItemSettings itemDefinition = getItemDefinition();
+        // create the item
+        CosmosItem item = container.createItem(itemDefinition, "mypk").block().getItem();
+        Mono<CosmosItemResponse> readMono = item.read();
+
+        // validate
+        CosmosResponseValidator<CosmosItemResponse>  validator = new CosmosResponseValidator.Builder<CosmosItemResponse>()
+                .withId(itemDefinition.getId()).build();
+        validateSuccess(readMono, validator);
+    }
+    
+    @Test(groups = { "simple" }, timeOut = TIMEOUT)
+    public void testDeleteItem() throws Exception {
+        CosmosContainer container = client.getDatabase(PRE_EXISTING_DATABASE_ID).getContainer(PRE_EXISTING_CONTAINER_ID);
+        CosmosItemSettings itemDefinition = getItemDefinition();
+        // create the item
+        CosmosItem item = container.createItem(itemDefinition, "mypk").block().getItem();
+        Mono<CosmosItemResponse> deleteMono = item.delete();
+        // validate
+        CosmosResponseValidator<CosmosItemResponse>  validator = new CosmosResponseValidator.Builder<CosmosItemResponse>()
+                .nullResource().build();
+        validateSuccess(deleteMono, validator);
+        //TODO validate after deletion the resource is actually deleted (not found)
+    }
+
+    @Test(groups = { "simple" }, timeOut = TIMEOUT)
+    public void testreplaceItem() throws Exception {
+        CosmosContainer container = client.getDatabase(PRE_EXISTING_DATABASE_ID).getContainer(PRE_EXISTING_CONTAINER_ID);
+        CosmosItemSettings itemDefinition = getItemDefinition();
+        // create the item
+        CosmosItem item = container.createItem(itemDefinition, "mypk").block().getCosmosItem();
+
+        String newPropValue = UUID.randomUUID().toString();
+        itemDefinition.set("newProp", newPropValue);
+        
+        // replace document
+        Mono<CosmosItemResponse> readMono = item.replace(itemDefinition);
+
+        // validate
+        CosmosResponseValidator<CosmosItemResponse> validator = new CosmosResponseValidator.Builder<CosmosItemResponse>()
+                .withProperty("newProp", newPropValue).build();
+        validateSuccess(readMono, validator);
+    }
+
+    @BeforeClass(groups = { "simple" }, timeOut = SETUP_TIMEOUT)
+    public void beforeClass() {
+        client = clientBuilder.build();
+        createDatabase(client, PRE_EXISTING_DATABASE_ID);
+        createContainerInDB(client, PRE_EXISTING_CONTAINER_ID, PRE_EXISTING_DATABASE_ID);
+    }
+
+    @AfterClass(groups = { "simple" }, timeOut = SHUTDOWN_TIMEOUT, alwaysRun = true)
+    public void afterClass() {
+        safeDeleteDatabase(client, PRE_EXISTING_DATABASE_ID);
+        safeClose(client);
+    }
+
+    private CosmosItemSettings getItemDefinition() {
+        String uuid = UUID.randomUUID().toString();
+        return new CosmosItemSettings(String.format("{ "
+                        + "\"id\": \"%s\", "
+                        + "\"mypk\": \"%s\", "
+                        + "\"sgmts\": [[6519456, 1471916863], [2498434, 1455671440]]"
+                        + "}"
+                , uuid, "mypk"));
+    }
 }