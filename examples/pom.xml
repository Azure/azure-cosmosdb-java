--- conflicted
+++ resolved
@@ -29,11 +29,7 @@
   <parent>
     <groupId>com.microsoft.azure</groupId>
     <artifactId>azure-cosmosdb-parent</artifactId>
-<<<<<<< HEAD
-    <version>2.5.2-SNAPSHOT</version>
-=======
-    <version>2.6.0</version>
->>>>>>> 9c9d1e80
+    <version>2.6.1-SNAPSHOT</version>
   </parent>
 
   <artifactId>azure-cosmosdb-examples</artifactId>
@@ -42,8 +38,8 @@
 
   <properties>
     <project.build.sourceEncoding>UTF-8</project.build.sourceEncoding>
+    <slf4j.version>1.7.6</slf4j.version>
     <log4j.version>1.2.17</log4j.version>
-    <slf4j.version>1.7.6</slf4j.version>
   </properties>
   <build>
     <plugins>
@@ -122,6 +118,12 @@
       <scope>test</scope>
     </dependency>
     <dependency>
+      <groupId>org.testng</groupId>
+      <artifactId>testng</artifactId>
+      <version>${testng.version}</version>
+      <scope>test</scope>
+    </dependency>
+    <dependency>
       <groupId>org.hamcrest</groupId>
       <artifactId>hamcrest-all</artifactId>
       <version>${hamcrest.version}</version>
@@ -131,12 +133,6 @@
       <groupId>org.mockito</groupId>
       <artifactId>mockito-core</artifactId>
       <version>${mockito.version}</version>
-      <scope>test</scope>
-    </dependency>
-    <dependency>
-      <groupId>org.testng</groupId>
-      <artifactId>testng</artifactId>
-      <version>${testng.version}</version>
       <scope>test</scope>
     </dependency>
     <dependency>
