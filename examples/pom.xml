--- conflicted
+++ resolved
@@ -29,11 +29,7 @@
   <parent>
     <groupId>com.microsoft.azure</groupId>
     <artifactId>azure-cosmosdb-parent</artifactId>
-<<<<<<< HEAD
-    <version>3.0.0-beta-3</version>
-=======
     <version>3.0.0-SNAPSHOT</version>
->>>>>>> fc5262f3
   </parent>
 
   <artifactId>azure-cosmosdb-examples</artifactId>
