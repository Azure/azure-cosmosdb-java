/*
 * The MIT License (MIT)
 * Copyright (c) 2018 Microsoft Corporation
 *
 * Permission is hereby granted, free of charge, to any person obtaining a copy
 * of this software and associated documentation files (the "Software"), to deal
 * in the Software without restriction, including without limitation the rights
 * to use, copy, modify, merge, publish, distribute, sublicense, and/or sell
 * copies of the Software, and to permit persons to whom the Software is
 * furnished to do so, subject to the following conditions:
 *
 * The above copyright notice and this permission notice shall be included in all
 * copies or substantial portions of the Software.
 *
 * THE SOFTWARE IS PROVIDED "AS IS", WITHOUT WARRANTY OF ANY KIND, EXPRESS OR
 * IMPLIED, INCLUDING BUT NOT LIMITED TO THE WARRANTIES OF MERCHANTABILITY,
 * FITNESS FOR A PARTICULAR PURPOSE AND NONINFRINGEMENT. IN NO EVENT SHALL THE
 * AUTHORS OR COPYRIGHT HOLDERS BE LIABLE FOR ANY CLAIM, DAMAGES OR OTHER
 * LIABILITY, WHETHER IN AN ACTION OF CONTRACT, TORT OR OTHERWISE, ARISING FROM,
 * OUT OF OR IN CONNECTION WITH THE SOFTWARE OR THE USE OR OTHER DEALINGS IN THE
 * SOFTWARE.
 */
package com.microsoft.azure.cosmos.examples;

import com.microsoft.azure.cosmos.CosmosItem;
import com.microsoft.azure.cosmos.CosmosItemSettings;
import com.microsoft.azure.cosmosdb.DocumentClientException;
import com.microsoft.azure.cosmosdb.FeedOptions;
import com.microsoft.azure.cosmosdb.FeedResponse;
import com.microsoft.azure.cosmos.CosmosClient;
import com.microsoft.azure.cosmos.CosmosContainer;
import com.microsoft.azure.cosmos.CosmosContainerSettings;
import com.microsoft.azure.cosmos.CosmosDatabase;
import com.microsoft.azure.cosmos.CosmosItemResponse;
import reactor.core.publisher.Flux;
import reactor.core.publisher.Mono;
import reactor.core.scheduler.Schedulers;

public class BasicDemo {

    private static final String DATABASE_NAME = "test_db";
    private static final String CONTAINER_NAME = "test_container";

    private CosmosClient client;
    private CosmosDatabase database;
    private CosmosContainer container;

    public static void main(String[] args) {
        BasicDemo demo = new BasicDemo();
        demo.start();
    }

    private void start(){
        // Get client
<<<<<<< HEAD
        client = new CosmosClient.Builder()
                .key(AccountSettings.MASTER_KEY)
                .endpoint(AccountSettings.HOST)
=======
        client = CosmosClient.builder()
                .endpoint(AccountSettings.HOST)
                .key(AccountSettings.MASTER_KEY)
>>>>>>> efe38af5
                .build();

        //Create a database and a container
        createDbAndContainerBlocking();

        //Get a proxy reference to container
        container = client.getDatabase(DATABASE_NAME).getContainer(CONTAINER_NAME);

        CosmosContainer container = client.getDatabase(DATABASE_NAME).getContainer(CONTAINER_NAME);
        TestObject testObject = new TestObject("item_new_id_1", "test", "test description", "US");
        TestObject testObject2 = new TestObject("item_new_id_2", "test2", "test description2", "CA");

        //Create an Item async
        Mono<CosmosItemResponse> itemResponseMono = container.createItem(testObject, testObject.country);
        //Create another Item async
        Mono<CosmosItemResponse> itemResponseMono1 = container.createItem(testObject2, testObject2.country);

        //Wait for completion
        try {
            itemResponseMono.doOnError(throwable -> log("Create item 1", throwable))
                    .mergeWith(itemResponseMono1)
                    .doOnError(throwable -> log("Create item 2 ", throwable))
                    .doOnComplete(() -> log("Items created"))
                    .publishOn(Schedulers.elastic())
                    .blockLast();
        }catch (RuntimeException e){
            log("Couldn't create items due to above exceptions");
        }

        createAndReplaceItem();
        
        queryItems();

        queryWithContinuationToken();
        
        //Close client
        client.close();
        log("Completed");
    }

    private void createAndReplaceItem() {
        TestObject replaceObject =  new TestObject("item_new_id_3", "test3", "test description3", "JP");
        CosmosItem cosmosItem = null;
        //Create item sync
        try {
            cosmosItem = container.createItem(replaceObject, replaceObject.country)
                    .doOnError(throwable -> log("Create 3", throwable))
                    .publishOn(Schedulers.elastic())
                    .block()
                    .getCosmosItem();
        }catch (RuntimeException e){
            log("Couldn't create items due to above exceptions");
        }
        if(cosmosItem != null) {
            replaceObject.setName("new name test3");

            //Replace the item and wait for completion
            cosmosItem.replace(replaceObject).block();
        }
    }

    private void createDbAndContainerBlocking() {
        client.createDatabaseIfNotExists(DATABASE_NAME)
                .doOnSuccess(cosmosDatabaseResponse -> log("Database: " + cosmosDatabaseResponse.getDatabase().getId()))
                .flatMap(dbResponse -> dbResponse.getDatabase().createContainerIfNotExists(new CosmosContainerSettings(CONTAINER_NAME, "/country")))
                .doOnSuccess(cosmosContainerResponse -> log("Container: " + cosmosContainerResponse.getContainer().getId()))
                .doOnError(throwable -> log(throwable.getMessage()))
                .publishOn(Schedulers.elastic())
                .block();
    }

    int count = 0;
    private void queryItems(){
        log("+ Querying the collection ");
        String query = "SELECT * from root";
        FeedOptions options = new FeedOptions();
        options.setEnableCrossPartitionQuery(true);
        options.setMaxDegreeOfParallelism(2);
        Flux<FeedResponse<CosmosItemSettings>> queryFlux = container.queryItems(query, options);

        queryFlux.publishOn(Schedulers.elastic()).subscribe(cosmosItemFeedResponse -> {},
                            throwable -> {},
                            () -> {});

        queryFlux.publishOn(Schedulers.elastic())
                .toIterable()
                .forEach(cosmosItemFeedResponse -> 
                         {
                             log(cosmosItemFeedResponse.getResults());
                         });

    }
    
    private void queryWithContinuationToken(){
        log("+ Query with paging using continuation token");
        String query = "SELECT * from root r ";
        FeedOptions options = new FeedOptions();
        options.setEnableCrossPartitionQuery(true);
        options.setPopulateQueryMetrics(true);
        options.setMaxItemCount(1);
        String continuation = null;
        do{
            options.setRequestContinuation(continuation);
            Flux<FeedResponse<CosmosItemSettings>> queryFlux = container.queryItems(query, options);
            FeedResponse<CosmosItemSettings> page = queryFlux.blockFirst();
            assert page != null;
            log(page.getResults());
            continuation = page.getResponseContinuation();
        }while(continuation!= null);

    }
    
    private void log(Object object) {
        System.out.println(object);
    }
    
    private void log(String msg, Throwable throwable){
            log(msg + ": " + ((DocumentClientException)throwable).getStatusCode());
    }

    class TestObject {
        String id;
        String name;
        String description;
        String country;

        public TestObject(String id, String name, String description, String country) {
            this.id = id;
            this.name = name;
            this.description = description;
            this.country = country;
        }

        public String getId() {
            return id;
        }

        public void setId(String id) {
            this.id = id;
        }

        public String getCountry() {
            return country;
        }

        public void setCountry(String country) {
            this.country = country;
        }

        public String getName() {
            return name;
        }

        public void setName(String name) {
            this.name = name;
        }

        public String getDescription() {
            return description;
        }

        public void setDescription(String description) {
            this.description = description;
        }
    }
}<|MERGE_RESOLUTION|>--- conflicted
+++ resolved
@@ -52,15 +52,9 @@
 
     private void start(){
         // Get client
-<<<<<<< HEAD
-        client = new CosmosClient.Builder()
-                .key(AccountSettings.MASTER_KEY)
-                .endpoint(AccountSettings.HOST)
-=======
         client = CosmosClient.builder()
                 .endpoint(AccountSettings.HOST)
                 .key(AccountSettings.MASTER_KEY)
->>>>>>> efe38af5
                 .build();
 
         //Create a database and a container
