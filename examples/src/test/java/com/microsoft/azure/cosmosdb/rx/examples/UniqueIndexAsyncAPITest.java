/*
 * The MIT License (MIT)
 * Copyright (c) 2018 Microsoft Corporation
 *
 * Permission is hereby granted, free of charge, to any person obtaining a copy
 * of this software and associated documentation files (the "Software"), to deal
 * in the Software without restriction, including without limitation the rights
 * to use, copy, modify, merge, publish, distribute, sublicense, and/or sell
 * copies of the Software, and to permit persons to whom the Software is
 * furnished to do so, subject to the following conditions:
 *
 * The above copyright notice and this permission notice shall be included in all
 * copies or substantial portions of the Software.
 *
 * THE SOFTWARE IS PROVIDED "AS IS", WITHOUT WARRANTY OF ANY KIND, EXPRESS OR
 * IMPLIED, INCLUDING BUT NOT LIMITED TO THE WARRANTIES OF MERCHANTABILITY,
 * FITNESS FOR A PARTICULAR PURPOSE AND NONINFRINGEMENT. IN NO EVENT SHALL THE
 * AUTHORS OR COPYRIGHT HOLDERS BE LIABLE FOR ANY CLAIM, DAMAGES OR OTHER
 * LIABILITY, WHETHER IN AN ACTION OF CONTRACT, TORT OR OTHERWISE, ARISING FROM,
 * OUT OF OR IN CONNECTION WITH THE SOFTWARE OR THE USE OR OTHER DEALINGS IN THE
 * SOFTWARE.
 */
package com.microsoft.azure.cosmosdb.rx.examples;

import com.google.common.collect.ImmutableList;
import com.microsoft.azure.cosmosdb.ConnectionMode;
import com.microsoft.azure.cosmosdb.ConnectionPolicy;
import com.microsoft.azure.cosmosdb.ConsistencyLevel;
import com.microsoft.azure.cosmosdb.Database;
import com.microsoft.azure.cosmosdb.Document;
import com.microsoft.azure.cosmosdb.DocumentClientException;
import com.microsoft.azure.cosmosdb.DocumentClientTest;
import com.microsoft.azure.cosmosdb.DocumentCollection;
import com.microsoft.azure.cosmosdb.ResourceResponse;
import com.microsoft.azure.cosmosdb.UniqueKey;
import com.microsoft.azure.cosmosdb.UniqueKeyPolicy;
import com.microsoft.azure.cosmosdb.rx.AsyncDocumentClient;
import org.testng.annotations.AfterClass;
import org.testng.annotations.BeforeClass;
import org.testng.annotations.Test;
import rx.Observable;
import rx.observers.TestSubscriber;

import java.util.Collections;
import java.util.UUID;

import static org.hamcrest.MatcherAssert.assertThat;
import static org.hamcrest.Matchers.equalTo;
import static org.hamcrest.Matchers.hasSize;

public class UniqueIndexAsyncAPITest extends DocumentClientTest {

    private final static int TIMEOUT = 60000;

    private AsyncDocumentClient client;
    private Database createdDatabase;

    @Test(groups = "samples", timeOut = TIMEOUT)
    public void uniqueIndex() {

        DocumentCollection collectionDefinition = new DocumentCollection();//
        collectionDefinition.setId(UUID.randomUUID().toString());
        UniqueKeyPolicy uniqueKeyPolicy = new UniqueKeyPolicy();
        UniqueKey uniqueKey = new UniqueKey();
        uniqueKey.setPaths(ImmutableList.of("/name", "/field"));
        uniqueKeyPolicy.setUniqueKeys(Collections.singleton(uniqueKey));
        collectionDefinition.setUniqueKeyPolicy(uniqueKeyPolicy);

        DocumentCollection collection = client.createCollection(getDatabaseLink(), collectionDefinition, null).toBlocking().single().getResource();

        Document doc1 = new Document("{ 'name':'Alan Turning', 'field': 'Mathematics', 'other' : 'Logic' }");
        Document doc2 = new Document("{ 'name':'Al-Khwarizmi', 'field': 'Mathematics' , 'other' : 'Algebra '}");
        Document doc3 = new Document("{ 'name':'Alan Turning', 'field': 'Mathematics', 'other' : 'CS' }");

        client.createDocument(getCollectionLink(collection), doc1, null, false).toBlocking().single().getResource();
        client.createDocument(getCollectionLink(collection), doc2, null, false).toBlocking().single().getResource();

        // doc1 got inserted with the same values for 'name' and 'field'
        // so inserting a new one with the same values will violate unique index constraint.
        Observable<ResourceResponse<Document>> docCreation =
                client.createDocument(getCollectionLink(collection), doc3, null, false);

        TestSubscriber<ResourceResponse<Document>> subscriber = new TestSubscriber<>();
        docCreation.subscribe(subscriber);

        subscriber.awaitTerminalEvent();
        subscriber.assertError(DocumentClientException.class);
        assertThat(subscriber.getOnErrorEvents(), hasSize(1));

        // error code for failure is conflict
        assertThat(((DocumentClientException) subscriber.getOnErrorEvents().get(0)).getStatusCode(), equalTo(409));
    }

    @BeforeClass(groups = "samples", timeOut = TIMEOUT)
    public void setUp() {

        ConnectionPolicy connectionPolicy = new ConnectionPolicy();
        connectionPolicy.setConnectionMode(ConnectionMode.Direct);
<<<<<<< HEAD
        client = this.clientBuilder()
                .withServiceEndpoint(TestConfigurations.HOST)
                .withMasterKeyOrResourceToken(TestConfigurations.MASTER_KEY)
                .withConnectionPolicy(connectionPolicy)
                .withConsistencyLevel(ConsistencyLevel.Session)
                .build();
=======

        this.client = this.clientBuilder()
            .withServiceEndpoint(TestConfigurations.HOST)
            .withMasterKeyOrResourceToken(TestConfigurations.MASTER_KEY)
            .withConnectionPolicy(connectionPolicy)
            .withConsistencyLevel(ConsistencyLevel.Session)
            .build();
>>>>>>> 841ea39d

        DocumentCollection collectionDefinition = new DocumentCollection();
        collectionDefinition.setId(UUID.randomUUID().toString());

        // Create database
        createdDatabase = Utils.createDatabaseForTest(client);
    }

    @AfterClass(groups = "samples", timeOut = TIMEOUT)
    public void shutdown() {
        Utils.safeClean(client, createdDatabase);
        Utils.safeClose(client);
    }

    private String getCollectionLink(DocumentCollection collection) {
        return "dbs/" + createdDatabase.getId() + "/colls/" + collection.getId();
    }

    private String getDatabaseLink() {
        return "dbs/" + createdDatabase.getId();
    }
}<|MERGE_RESOLUTION|>--- conflicted
+++ resolved
@@ -96,14 +96,6 @@
 
         ConnectionPolicy connectionPolicy = new ConnectionPolicy();
         connectionPolicy.setConnectionMode(ConnectionMode.Direct);
-<<<<<<< HEAD
-        client = this.clientBuilder()
-                .withServiceEndpoint(TestConfigurations.HOST)
-                .withMasterKeyOrResourceToken(TestConfigurations.MASTER_KEY)
-                .withConnectionPolicy(connectionPolicy)
-                .withConsistencyLevel(ConsistencyLevel.Session)
-                .build();
-=======
 
         this.client = this.clientBuilder()
             .withServiceEndpoint(TestConfigurations.HOST)
@@ -111,7 +103,6 @@
             .withConnectionPolicy(connectionPolicy)
             .withConsistencyLevel(ConsistencyLevel.Session)
             .build();
->>>>>>> 841ea39d
 
         DocumentCollection collectionDefinition = new DocumentCollection();
         collectionDefinition.setId(UUID.randomUUID().toString());
