/*
 * The MIT License (MIT)
 * Copyright (c) 2018 Microsoft Corporation
 *
 * Permission is hereby granted, free of charge, to any person obtaining a copy
 * of this software and associated documentation files (the "Software"), to deal
 * in the Software without restriction, including without limitation the rights
 * to use, copy, modify, merge, publish, distribute, sublicense, and/or sell
 * copies of the Software, and to permit persons to whom the Software is
 * furnished to do so, subject to the following conditions:
 *
 * The above copyright notice and this permission notice shall be included in all
 * copies or substantial portions of the Software.
 *
 * THE SOFTWARE IS PROVIDED "AS IS", WITHOUT WARRANTY OF ANY KIND, EXPRESS OR
 * IMPLIED, INCLUDING BUT NOT LIMITED TO THE WARRANTIES OF MERCHANTABILITY,
 * FITNESS FOR A PARTICULAR PURPOSE AND NONINFRINGEMENT. IN NO EVENT SHALL THE
 * AUTHORS OR COPYRIGHT HOLDERS BE LIABLE FOR ANY CLAIM, DAMAGES OR OTHER
 * LIABILITY, WHETHER IN AN ACTION OF CONTRACT, TORT OR OTHERWISE, ARISING FROM,
 * OUT OF OR IN CONNECTION WITH THE SOFTWARE OR THE USE OR OTHER DEALINGS IN THE
 * SOFTWARE.
 */
package com.microsoft.azure.cosmosdb.rx.examples;

import com.fasterxml.jackson.annotation.JsonProperty;
import com.fasterxml.jackson.core.JsonParser;
import com.fasterxml.jackson.databind.DeserializationFeature;
import com.fasterxml.jackson.databind.ObjectMapper;
import com.google.common.util.concurrent.ListenableFuture;
import com.microsoft.azure.cosmosdb.ConnectionMode;
import com.microsoft.azure.cosmosdb.ConnectionPolicy;
import com.microsoft.azure.cosmosdb.ConsistencyLevel;
import com.microsoft.azure.cosmosdb.Database;
import com.microsoft.azure.cosmosdb.Document;
import com.microsoft.azure.cosmosdb.DocumentClientException;
import com.microsoft.azure.cosmosdb.DocumentClientTest;
import com.microsoft.azure.cosmosdb.DocumentCollection;
import com.microsoft.azure.cosmosdb.FeedOptions;
import com.microsoft.azure.cosmosdb.FeedResponse;
import com.microsoft.azure.cosmosdb.PartitionKey;
import com.microsoft.azure.cosmosdb.PartitionKeyDefinition;
import com.microsoft.azure.cosmosdb.RequestOptions;
import com.microsoft.azure.cosmosdb.ResourceResponse;
import com.microsoft.azure.cosmosdb.rx.AsyncDocumentClient;
import org.apache.commons.lang3.RandomUtils;
import org.testng.Assert;
import org.testng.annotations.AfterClass;
import org.testng.annotations.BeforeClass;
import org.testng.annotations.Test;
import rx.Observable;
import rx.functions.Action1;
import rx.observable.ListenableFutureObservable;

import java.util.ArrayList;
import java.util.Collections;
import java.util.List;
import java.util.UUID;
import java.util.concurrent.CountDownLatch;

import static com.microsoft.azure.cosmosdb.rx.AsyncDocumentClient.Builder;
import static org.hamcrest.CoreMatchers.instanceOf;
import static org.hamcrest.MatcherAssert.assertThat;
import static org.hamcrest.Matchers.equalTo;
import static org.hamcrest.Matchers.greaterThan;
import static org.hamcrest.Matchers.hasSize;
import static org.hamcrest.Matchers.is;

/**
 * This integration test class demonstrates how to use Async API to create,
 * delete, replace, and upsert Documents. If you are interested in examples for
 * querying for documents please see {@link DocumentQueryAsyncAPITest}
 * <p>
 * NOTE: you can use rxJava based async api with java8 lambda expression. Use
 * of rxJava based async APIs with java8 lambda expressions is much prettier.
 * <p>
 * You can also use the async API without java8 lambda expression.
 * <p>
 * For example
 * <ul>
 * <li>{@link #createDocument_Async()} demonstrates how to use async api
 * with java8 lambda expression.
 *
 * <li>{@link #createDocument_Async_withoutLambda()} demonstrates how to do
 * the same thing without lambda expression.
 * </ul>
 * <p>
 * Also if you need to work with Future or ListenableFuture it is possible to
 * transform an observable to ListenableFuture. Please see
 * {@link #transformObservableToGoogleGuavaListenableFuture()}
 */
public class DocumentCRUDAsyncAPITest extends DocumentClientTest {

    private final static String PARTITION_KEY_PATH = "/mypk";
    private final static int TIMEOUT = 60000;

    private AsyncDocumentClient client;
<<<<<<< HEAD
=======
    private Database createdDatabase;
>>>>>>> 841ea39d
    private DocumentCollection createdCollection;
    private Database createdDatabase;

    @BeforeClass(groups = "samples", timeOut = TIMEOUT)
    public void setUp() {

        ConnectionPolicy connectionPolicy = new ConnectionPolicy();
        connectionPolicy.setConnectionMode(ConnectionMode.Direct);

<<<<<<< HEAD
        client = this.clientBuilder()
=======
        this.client = this.clientBuilder()
>>>>>>> 841ea39d
            .withServiceEndpoint(TestConfigurations.HOST)
            .withMasterKeyOrResourceToken(TestConfigurations.MASTER_KEY)
            .withConnectionPolicy(connectionPolicy)
            .withConsistencyLevel(ConsistencyLevel.Session)
            .build();

        DocumentCollection collectionDefinition = new DocumentCollection();
        collectionDefinition.setId(UUID.randomUUID().toString());

        PartitionKeyDefinition partitionKeyDefinition = new PartitionKeyDefinition();
        ArrayList<String> partitionKeyPaths = new ArrayList<String>();
        partitionKeyPaths.add(PARTITION_KEY_PATH);
        partitionKeyDefinition.setPaths(partitionKeyPaths);
        collectionDefinition.setPartitionKey(partitionKeyDefinition);

        // Create database
        createdDatabase = Utils.createDatabaseForTest(client);

        // Create collection
        createdCollection = client
            .createCollection("dbs/" + createdDatabase.getId(), collectionDefinition, null)
            .toBlocking().single().getResource();
    }

    @AfterClass(groups = "samples", timeOut = TIMEOUT)
    public void shutdown() {
        Utils.safeClean(client, createdDatabase);
        Utils.safeClose(client);
    }

    /**
     * Create a document using java8 lambda expressions
     */
    @Test(groups = "samples", timeOut = TIMEOUT)
    public void createDocument_Async() throws Exception {
        Document doc = new Document(String.format("{ 'id': 'doc%s', 'counter': '%d'}", UUID.randomUUID().toString(), 1));
        Observable<ResourceResponse<Document>> createDocumentObservable = client
                .createDocument(getCollectionLink(), doc, null, true);

        final CountDownLatch completionLatch = new CountDownLatch(1);

        // Subscribe to Document resource response emitted by the observable
        createDocumentObservable.single() // We know there will be one response
                .subscribe(documentResourceResponse -> {
                    System.out.println(documentResourceResponse.getActivityId());
                    completionLatch.countDown();
                }, error -> {
                    System.err.println(
                            "an error occurred while creating the document: actual cause: " + error.getMessage());
                    completionLatch.countDown();
                });

        // Wait till document creation completes
        completionLatch.await();
    }

    /**
     * Create a document without java8 lambda expressions
     */
    @Test(groups = "samples", timeOut = TIMEOUT)
    public void createDocument_Async_withoutLambda() throws Exception {
        Document doc = new Document(String.format("{ 'id': 'doc%s', 'counter': '%d'}", UUID.randomUUID().toString(), 1));
        Observable<ResourceResponse<Document>> createDocumentObservable = client
<<<<<<< HEAD
                .createDocument(getCollectionLink(), doc, null, true);
=======
            .createDocument(getCollectionLink(), doc, null, true);
>>>>>>> 841ea39d

        final CountDownLatch completionLatch = new CountDownLatch(1);

        Action1<ResourceResponse<Document>> onNext = new Action1<ResourceResponse<Document>>() {

            @Override
            public void call(ResourceResponse<Document> documentResourceResponse) {
                System.out.println(documentResourceResponse.getActivityId());
                completionLatch.countDown();
            }
        };

        Action1<Throwable> onError = new Action1<Throwable>() {

            public void call(Throwable error) {
                System.err
                    .println("an error occurred while creating the document: actual cause: " + error.getMessage());
                completionLatch.countDown();
            }
        };

        // Subscribe to Document resource response emitted by the observable
        createDocumentObservable.single() // We know there will be one response
                                .subscribe(onNext, onError);

        // Wait till document creation completes
        completionLatch.await();
    }

    /**
     * Create a document in a blocking manner
     */
    @Test(groups = "samples", timeOut = TIMEOUT)
    public void createDocument_toBlocking() {
        Document doc = new Document(String.format("{ 'id': 'doc%s', 'counter': '%d'}", UUID.randomUUID().toString(), 1));
        Observable<ResourceResponse<Document>> createDocumentObservable = client
<<<<<<< HEAD
                .createDocument(getCollectionLink(), doc, null, true);
=======
            .createDocument(getCollectionLink(), doc, null, true);
>>>>>>> 841ea39d

        // toBlocking() converts to a blocking observable.
        // single() gets the only result.
        createDocumentObservable.toBlocking().single();
    }

    /**
     * Create a document with a programmatically set definition, in an Async manner
     */
    @Test(groups = "samples", timeOut = TIMEOUT)
    public void createDocumentWithProgrammableDocumentDefinition() throws Exception {
        Document documentDefinition = new Document();
        documentDefinition.setId("test-document");
        documentDefinition.set("counter", 1);

        // Create a document
        Document createdDocument = client
<<<<<<< HEAD
                .createDocument(getCollectionLink(), documentDefinition, null, false).toBlocking().single()
                .getResource();

        // Read the created document
        Observable<ResourceResponse<Document>> readDocumentObservable = client
                .readDocument(getDocumentLink(createdDocument), null);
=======
            .createDocument(getCollectionLink(), documentDefinition, null, false).toBlocking().single()
            .getResource();

        // Read the created document
        Observable<ResourceResponse<Document>> readDocumentObservable = client
            .readDocument(getDocumentLink(createdDocument), null);
>>>>>>> 841ea39d

        final CountDownLatch completionLatch = new CountDownLatch(1);

        readDocumentObservable.subscribe(documentResourceResponse -> {
            Document readDocument = documentResourceResponse.getResource();

            // The read document must be the same as the written document
            assertThat(readDocument.getId(), equalTo("test-document"));
            assertThat(readDocument.getInt("counter"), equalTo(1));
            System.out.println(documentResourceResponse.getActivityId());
            completionLatch.countDown();
        }, error -> {
            System.err.println("an error occured while creating the document: actual cause: " + error.getMessage());
            completionLatch.countDown();
        });

        completionLatch.await();
    }

    /**
     * Create 10 documents and sum up all the documents creation request charges
     */
    @Test(groups = "samples", timeOut = TIMEOUT)
    public void documentCreation_SumUpRequestCharge() throws Exception {
        // Create 10 documents
        List<Observable<ResourceResponse<Document>>> listOfCreateDocumentObservables = new ArrayList<>();
        for (int i = 0; i < 10; i++) {
            Document doc = new Document(String.format("{ 'id': 'doc%s', 'counter': '%d'}", UUID.randomUUID().toString(), i));

            Observable<ResourceResponse<Document>> createDocumentObservable = client
<<<<<<< HEAD
                    .createDocument(getCollectionLink(), doc, null, false);
=======
                .createDocument(getCollectionLink(), doc, null, false);
>>>>>>> 841ea39d
            listOfCreateDocumentObservables.add(createDocumentObservable);
        }

        // Merge all document creation observables into one observable
        Observable<ResourceResponse<Document>> mergedObservable = Observable.merge(listOfCreateDocumentObservables);

        // Create a new observable emitting the total charge of creating all 10
        // documents.
        Observable<Double> totalChargeObservable = mergedObservable
            .map(ResourceResponse::getRequestCharge)
            // Map to request charge
            .reduce((totalCharge, charge) -> totalCharge + charge);
        // Sum up all the charges

        final CountDownLatch completionLatch = new CountDownLatch(1);

        // Subscribe to the total request charge observable
        totalChargeObservable.subscribe(totalCharge -> {
                // Print the total charge
                System.out.println(totalCharge);
                completionLatch.countDown();
            }, e -> completionLatch.countDown()
        );

        completionLatch.await();
    }

    /**
     * Attempt to create a document which already exists
     * - First create a document
     * - Using the async api generate an async document creation observable
     * - Converts the Observable to blocking using Observable.toBlocking() api
     * - Catch already exist failure (409)
     */
    @Test(groups = "samples", timeOut = TIMEOUT)
    public void createDocument_toBlocking_DocumentAlreadyExists_Fails() {
        Document doc = new Document(String.format("{ 'id': 'doc%s', 'counter': '%d'}", UUID.randomUUID().toString(), 1));
        client.createDocument(getCollectionLink(), doc, null, false).toBlocking().single();

        // Create the document
        Observable<ResourceResponse<Document>> createDocumentObservable = client
<<<<<<< HEAD
                .createDocument(getCollectionLink(), doc, null, false);
=======
            .createDocument(getCollectionLink(), doc, null, false);
>>>>>>> 841ea39d

        try {
            createDocumentObservable.toBlocking() // Converts the observable to a blocking observable
                                    .single(); // Gets the single result
            Assert.fail("Document Already Exists. Document Creation must fail");
        } catch (Exception e) {
            assertThat("Document already exists.", ((DocumentClientException) e.getCause()).getStatusCode(),
                equalTo(409));
        }
    }

    /**
     * Attempt to create a document which already exists
     * - First create a document
     * - Using the async api generate an async document creation observable
     * - Converts the Observable to blocking using Observable.toBlocking() api
     * - Catch already exist failure (409)
     */
    @Test(groups = "samples", timeOut = TIMEOUT)
    public void createDocument_Async_DocumentAlreadyExists_Fails() throws Exception {
        Document doc = new Document(String.format("{ 'id': 'doc%s', 'counter': '%d'}", UUID.randomUUID().toString(), 1));
        client.createDocument(getCollectionLink(), doc, null, false).toBlocking().single();

        // Create the document
        Observable<ResourceResponse<Document>> createDocumentObservable = client
<<<<<<< HEAD
                .createDocument(getCollectionLink(), doc, null, false);
=======
            .createDocument(getCollectionLink(), doc, null, false);
>>>>>>> 841ea39d

        List<Throwable> errorList = Collections.synchronizedList(new ArrayList<>());

        createDocumentObservable.subscribe(resourceResponse -> {
        }, error -> {
            errorList.add(error);
            System.err.println("failed to create a document due to: " + error.getMessage());
        });

        Thread.sleep(2000);
        assertThat(errorList, hasSize(1));
        assertThat(errorList.get(0), is(instanceOf(DocumentClientException.class)));
        assertThat(((DocumentClientException) errorList.get(0)).getStatusCode(), equalTo(409));
    }

    /**
     * Replace a document
     */
    @Test(groups = "samples", timeOut = TIMEOUT)
    public void documentReplace_Async() throws Exception {
        // Create a document
        Document createdDocument = new Document(String.format("{ 'id': 'doc%s', 'counter': '%d'}", UUID.randomUUID().toString(), 1));
        createdDocument = client.createDocument(getCollectionLink(), createdDocument, null, false).toBlocking()
                                .single().getResource();

        // Try to replace the existing document
        Document replacingDocument = new Document(
<<<<<<< HEAD
                String.format("{ 'id': 'doc%s', 'counter': '%d', 'new-prop' : '2'}", createdDocument.getId(), 1));
        Observable<ResourceResponse<Document>> replaceDocumentObservable = client
                .replaceDocument(getDocumentLink(createdDocument), replacingDocument, null);
=======
            String.format("{ 'id': 'doc%s', 'counter': '%d', 'new-prop' : '2'}", createdDocument.getId(), 1));
        Observable<ResourceResponse<Document>> replaceDocumentObservable = client
            .replaceDocument(getDocumentLink(createdDocument), replacingDocument, null);
>>>>>>> 841ea39d

        List<ResourceResponse<Document>> capturedResponse = Collections
            .synchronizedList(new ArrayList<>());

        replaceDocumentObservable.subscribe(resourceResponse -> {
            capturedResponse.add(resourceResponse);
        });

        Thread.sleep(2000);

        assertThat(capturedResponse, hasSize(1));
        assertThat(capturedResponse.get(0).getResource().get("new-prop"), equalTo("2"));
    }

    /**
     * Upsert a document
     */
    @Test(groups = "samples", timeOut = TIMEOUT)
    public void documentUpsert_Async() throws Exception {
        // Create a document
        Document doc = new Document(String.format("{ 'id': 'doc%s', 'counter': '%d'}", UUID.randomUUID().toString(), 1));
        client.createDocument(getCollectionLink(), doc, null, false).toBlocking().single();

        // Upsert the existing document
        Document upsertingDocument = new Document(
<<<<<<< HEAD
                String.format("{ 'id': 'doc%s', 'counter': '%d', 'new-prop' : '2'}", doc.getId(), 1));
        Observable<ResourceResponse<Document>> upsertDocumentObservable = client
                .upsertDocument(getCollectionLink(), upsertingDocument, null, false);
=======
            String.format("{ 'id': 'doc%s', 'counter': '%d', 'new-prop' : '2'}", doc.getId(), 1));
        Observable<ResourceResponse<Document>> upsertDocumentObservable = client
            .upsertDocument(getCollectionLink(), upsertingDocument, null, false);
>>>>>>> 841ea39d

        List<ResourceResponse<Document>> capturedResponse = Collections
            .synchronizedList(new ArrayList<>());

        upsertDocumentObservable.subscribe(resourceResponse -> {
            capturedResponse.add(resourceResponse);
        });

        Thread.sleep(4000);

        assertThat(capturedResponse, hasSize(1));
        assertThat(capturedResponse.get(0).getResource().get("new-prop"), equalTo("2"));
    }

    /**
     * Delete a document
     */
    @Test(groups = "samples", timeOut = TIMEOUT)
    public void documentDelete_Async() throws Exception {
        // Create a document
        Document createdDocument = new Document(String.format("{ 'id': 'doc%s', 'counter': '%d', 'mypk' : '%s'}", UUID.randomUUID().toString(), 1, UUID.randomUUID().toString()));
        createdDocument = client.createDocument(getCollectionLink(), createdDocument, null, false).toBlocking()
                                .single().getResource();

        RequestOptions options = new RequestOptions();
        options.setPartitionKey(new PartitionKey(createdDocument.getString("mypk")));

        // Delete the existing document
        Observable<ResourceResponse<Document>> deleteDocumentObservable = client
                .deleteDocument(getDocumentLink(createdDocument), options);

        List<ResourceResponse<Document>> capturedResponse = Collections
                .synchronizedList(new ArrayList<>());

        deleteDocumentObservable.subscribe(resourceResponse -> {
            capturedResponse.add(resourceResponse);
        });

        Thread.sleep(2000);

        assertThat(capturedResponse, hasSize(1));

        // Assert document is deleted
        FeedOptions queryOptions = new FeedOptions();
        queryOptions.setEnableCrossPartitionQuery(true);
        List<Document> listOfDocuments = client
                .queryDocuments(getCollectionLink(), String.format("SELECT * FROM r where r.id = '%s'", createdDocument.getId()), queryOptions)
                .map(FeedResponse::getResults) // Map page to its list of documents
                .concatMap(Observable::from) // Flatten the observable
                .toList() // Transform to a observable
                .toBlocking() // Block
                .single(); // Gets the List<Document>

        // Assert that there is no document found
        assertThat(listOfDocuments, hasSize(0));
    }

    /**
     * Read a document
     */
    @Test(groups = "samples", timeOut = TIMEOUT)
    public void documentRead_Async() throws Exception {
        // Create a document
        Document createdDocument = new Document(String.format("{ 'id': 'doc%s', 'counter': '%d', 'mypk' : '%s'}", UUID.randomUUID().toString(), 1, UUID.randomUUID().toString()));
        createdDocument = client.createDocument(getCollectionLink(), createdDocument, null, false).toBlocking()
                                .single().getResource();

        // Read the document
        RequestOptions options = new RequestOptions();
        options.setPartitionKey(new PartitionKey(createdDocument.getString("mypk")));
        Observable<ResourceResponse<Document>> readDocumentObservable = client
                .readDocument(getDocumentLink(createdDocument), options);

        List<ResourceResponse<Document>> capturedResponse = Collections
                .synchronizedList(new ArrayList<>());

        readDocumentObservable.subscribe(resourceResponse -> {
            capturedResponse.add(resourceResponse);
        });

        Thread.sleep(2000);

        // Assert document is retrieved
        assertThat(capturedResponse, hasSize(1));
    }

    private static class TestObject {
        @JsonProperty("mypk")
        private String mypk;

        @JsonProperty("id")
        private String id;

        @JsonProperty("prop")
        private String prop;
    }

    @Test(groups = {"samples"}, timeOut = TIMEOUT)
    public void customSerialization() throws Exception {
        ObjectMapper mapper = new ObjectMapper();
        mapper.configure(DeserializationFeature.FAIL_ON_UNKNOWN_PROPERTIES, false);
        mapper.configure(JsonParser.Feature.STRICT_DUPLICATE_DETECTION, true);

        TestObject testObject = new TestObject();
        testObject.id = UUID.randomUUID().toString();
        testObject.mypk = UUID.randomUUID().toString();
        testObject.prop = UUID.randomUUID().toString();
        String itemAsJsonString = mapper.writeValueAsString(testObject);
        Document doc = new Document(itemAsJsonString);

        Document createdDocument = client
<<<<<<< HEAD
                .createDocument(getCollectionLink(), doc, null, false)
                .toBlocking()
                .single()
                .getResource();
=======
            .createDocument(getCollectionLink(), doc, null, false)
            .toBlocking()
            .single()
            .getResource();
>>>>>>> 841ea39d

        RequestOptions options = new RequestOptions();
        options.setPartitionKey(new PartitionKey(testObject.mypk));

        Document readDocument = client
<<<<<<< HEAD
                .readDocument(createdDocument.getSelfLink(), options)
                .toBlocking()
                .single()
                .getResource();
=======
            .readDocument(createdDocument.getSelfLink(), options)
            .toBlocking()
            .single()
            .getResource();
>>>>>>> 841ea39d

        TestObject readObject = mapper.readValue(readDocument.toJson(), TestObject.class);
        assertThat(readObject.prop, equalTo(testObject.prop));
    }

    /**
     * You can convert an Observable to a ListenableFuture.
     * ListenableFuture (part of google guava library) is a popular extension
     * of Java's Future which allows registering listener callbacks:
     * https://github.com/google/guava/wiki/ListenableFutureExplained
     */
    @Test(groups = "samples", timeOut = TIMEOUT)
    public void transformObservableToGoogleGuavaListenableFuture() throws Exception {
        Document doc = new Document(String.format("{ 'id': 'doc%d', 'counter': '%d'}", RandomUtils.nextInt(), 1));
        Observable<ResourceResponse<Document>> createDocumentObservable = client
                .createDocument(getCollectionLink(), doc, null, false);
        ListenableFuture<ResourceResponse<Document>> listenableFuture = ListenableFutureObservable
                .to(createDocumentObservable);

        ResourceResponse<Document> rrd = listenableFuture.get();

        assertThat(rrd.getRequestCharge(), greaterThan((double) 0));
        System.out.print(rrd.getRequestCharge());
    }

    private String getCollectionLink() {
        return "dbs/" + createdDatabase.getId() + "/colls/" + createdCollection.getId();
    }

    private String getDocumentLink(Document createdDocument) {
        return "dbs/" + createdDatabase.getId() + "/colls/" + createdCollection.getId() + "/docs/" + createdDocument.getId();
    }
}<|MERGE_RESOLUTION|>--- conflicted
+++ resolved
@@ -94,10 +94,6 @@
     private final static int TIMEOUT = 60000;
 
     private AsyncDocumentClient client;
-<<<<<<< HEAD
-=======
-    private Database createdDatabase;
->>>>>>> 841ea39d
     private DocumentCollection createdCollection;
     private Database createdDatabase;
 
@@ -107,11 +103,7 @@
         ConnectionPolicy connectionPolicy = new ConnectionPolicy();
         connectionPolicy.setConnectionMode(ConnectionMode.Direct);
 
-<<<<<<< HEAD
-        client = this.clientBuilder()
-=======
         this.client = this.clientBuilder()
->>>>>>> 841ea39d
             .withServiceEndpoint(TestConfigurations.HOST)
             .withMasterKeyOrResourceToken(TestConfigurations.MASTER_KEY)
             .withConnectionPolicy(connectionPolicy)
@@ -175,11 +167,7 @@
     public void createDocument_Async_withoutLambda() throws Exception {
         Document doc = new Document(String.format("{ 'id': 'doc%s', 'counter': '%d'}", UUID.randomUUID().toString(), 1));
         Observable<ResourceResponse<Document>> createDocumentObservable = client
-<<<<<<< HEAD
-                .createDocument(getCollectionLink(), doc, null, true);
-=======
             .createDocument(getCollectionLink(), doc, null, true);
->>>>>>> 841ea39d
 
         final CountDownLatch completionLatch = new CountDownLatch(1);
 
@@ -216,11 +204,7 @@
     public void createDocument_toBlocking() {
         Document doc = new Document(String.format("{ 'id': 'doc%s', 'counter': '%d'}", UUID.randomUUID().toString(), 1));
         Observable<ResourceResponse<Document>> createDocumentObservable = client
-<<<<<<< HEAD
-                .createDocument(getCollectionLink(), doc, null, true);
-=======
             .createDocument(getCollectionLink(), doc, null, true);
->>>>>>> 841ea39d
 
         // toBlocking() converts to a blocking observable.
         // single() gets the only result.
@@ -238,21 +222,12 @@
 
         // Create a document
         Document createdDocument = client
-<<<<<<< HEAD
-                .createDocument(getCollectionLink(), documentDefinition, null, false).toBlocking().single()
-                .getResource();
-
-        // Read the created document
-        Observable<ResourceResponse<Document>> readDocumentObservable = client
-                .readDocument(getDocumentLink(createdDocument), null);
-=======
             .createDocument(getCollectionLink(), documentDefinition, null, false).toBlocking().single()
             .getResource();
 
         // Read the created document
         Observable<ResourceResponse<Document>> readDocumentObservable = client
             .readDocument(getDocumentLink(createdDocument), null);
->>>>>>> 841ea39d
 
         final CountDownLatch completionLatch = new CountDownLatch(1);
 
@@ -283,11 +258,7 @@
             Document doc = new Document(String.format("{ 'id': 'doc%s', 'counter': '%d'}", UUID.randomUUID().toString(), i));
 
             Observable<ResourceResponse<Document>> createDocumentObservable = client
-<<<<<<< HEAD
-                    .createDocument(getCollectionLink(), doc, null, false);
-=======
                 .createDocument(getCollectionLink(), doc, null, false);
->>>>>>> 841ea39d
             listOfCreateDocumentObservables.add(createDocumentObservable);
         }
 
@@ -329,11 +300,7 @@
 
         // Create the document
         Observable<ResourceResponse<Document>> createDocumentObservable = client
-<<<<<<< HEAD
-                .createDocument(getCollectionLink(), doc, null, false);
-=======
             .createDocument(getCollectionLink(), doc, null, false);
->>>>>>> 841ea39d
 
         try {
             createDocumentObservable.toBlocking() // Converts the observable to a blocking observable
@@ -359,11 +326,7 @@
 
         // Create the document
         Observable<ResourceResponse<Document>> createDocumentObservable = client
-<<<<<<< HEAD
-                .createDocument(getCollectionLink(), doc, null, false);
-=======
             .createDocument(getCollectionLink(), doc, null, false);
->>>>>>> 841ea39d
 
         List<Throwable> errorList = Collections.synchronizedList(new ArrayList<>());
 
@@ -391,15 +354,9 @@
 
         // Try to replace the existing document
         Document replacingDocument = new Document(
-<<<<<<< HEAD
-                String.format("{ 'id': 'doc%s', 'counter': '%d', 'new-prop' : '2'}", createdDocument.getId(), 1));
-        Observable<ResourceResponse<Document>> replaceDocumentObservable = client
-                .replaceDocument(getDocumentLink(createdDocument), replacingDocument, null);
-=======
             String.format("{ 'id': 'doc%s', 'counter': '%d', 'new-prop' : '2'}", createdDocument.getId(), 1));
         Observable<ResourceResponse<Document>> replaceDocumentObservable = client
             .replaceDocument(getDocumentLink(createdDocument), replacingDocument, null);
->>>>>>> 841ea39d
 
         List<ResourceResponse<Document>> capturedResponse = Collections
             .synchronizedList(new ArrayList<>());
@@ -425,15 +382,9 @@
 
         // Upsert the existing document
         Document upsertingDocument = new Document(
-<<<<<<< HEAD
-                String.format("{ 'id': 'doc%s', 'counter': '%d', 'new-prop' : '2'}", doc.getId(), 1));
-        Observable<ResourceResponse<Document>> upsertDocumentObservable = client
-                .upsertDocument(getCollectionLink(), upsertingDocument, null, false);
-=======
             String.format("{ 'id': 'doc%s', 'counter': '%d', 'new-prop' : '2'}", doc.getId(), 1));
         Observable<ResourceResponse<Document>> upsertDocumentObservable = client
             .upsertDocument(getCollectionLink(), upsertingDocument, null, false);
->>>>>>> 841ea39d
 
         List<ResourceResponse<Document>> capturedResponse = Collections
             .synchronizedList(new ArrayList<>());
@@ -545,33 +496,19 @@
         Document doc = new Document(itemAsJsonString);
 
         Document createdDocument = client
-<<<<<<< HEAD
-                .createDocument(getCollectionLink(), doc, null, false)
-                .toBlocking()
-                .single()
-                .getResource();
-=======
             .createDocument(getCollectionLink(), doc, null, false)
             .toBlocking()
             .single()
             .getResource();
->>>>>>> 841ea39d
 
         RequestOptions options = new RequestOptions();
         options.setPartitionKey(new PartitionKey(testObject.mypk));
 
         Document readDocument = client
-<<<<<<< HEAD
-                .readDocument(createdDocument.getSelfLink(), options)
-                .toBlocking()
-                .single()
-                .getResource();
-=======
             .readDocument(createdDocument.getSelfLink(), options)
             .toBlocking()
             .single()
             .getResource();
->>>>>>> 841ea39d
 
         TestObject readObject = mapper.readValue(readDocument.toJson(), TestObject.class);
         assertThat(readObject.prop, equalTo(testObject.prop));
