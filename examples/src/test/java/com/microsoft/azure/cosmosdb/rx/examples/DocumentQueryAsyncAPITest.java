/*
 * The MIT License (MIT)
 * Copyright (c) 2018 Microsoft Corporation
 *
 * Permission is hereby granted, free of charge, to any person obtaining a copy
 * of this software and associated documentation files (the "Software"), to deal
 * in the Software without restriction, including without limitation the rights
 * to use, copy, modify, merge, publish, distribute, sublicense, and/or sell
 * copies of the Software, and to permit persons to whom the Software is
 * furnished to do so, subject to the following conditions:
 *
 * The above copyright notice and this permission notice shall be included in all
 * copies or substantial portions of the Software.
 *
 * THE SOFTWARE IS PROVIDED "AS IS", WITHOUT WARRANTY OF ANY KIND, EXPRESS OR
 * IMPLIED, INCLUDING BUT NOT LIMITED TO THE WARRANTIES OF MERCHANTABILITY,
 * FITNESS FOR A PARTICULAR PURPOSE AND NONINFRINGEMENT. IN NO EVENT SHALL THE
 * AUTHORS OR COPYRIGHT HOLDERS BE LIABLE FOR ANY CLAIM, DAMAGES OR OTHER
 * LIABILITY, WHETHER IN AN ACTION OF CONTRACT, TORT OR OTHERWISE, ARISING FROM,
 * OUT OF OR IN CONNECTION WITH THE SOFTWARE OR THE USE OR OTHER DEALINGS IN THE
 * SOFTWARE.
 */
package com.microsoft.azure.cosmosdb.rx.examples;

import com.google.common.util.concurrent.ListenableFuture;
import com.microsoft.azure.cosmosdb.ConnectionMode;
import com.microsoft.azure.cosmosdb.ConnectionPolicy;
import com.microsoft.azure.cosmosdb.ConsistencyLevel;
import com.microsoft.azure.cosmosdb.Database;
import com.microsoft.azure.cosmosdb.Document;
import com.microsoft.azure.cosmosdb.DocumentClientTest;
import com.microsoft.azure.cosmosdb.DocumentCollection;
import com.microsoft.azure.cosmosdb.FeedOptions;
import com.microsoft.azure.cosmosdb.FeedResponse;
import com.microsoft.azure.cosmosdb.PartitionKeyDefinition;
import com.microsoft.azure.cosmosdb.RequestOptions;
import com.microsoft.azure.cosmosdb.SqlParameterCollection;
import com.microsoft.azure.cosmosdb.SqlQuerySpec;
import com.microsoft.azure.cosmosdb.internal.HttpConstants;
import com.microsoft.azure.cosmosdb.rx.AsyncDocumentClient;
import org.apache.commons.lang3.RandomStringUtils;
import org.testng.annotations.AfterClass;
import org.testng.annotations.BeforeClass;
import org.testng.annotations.Test;
import rx.Observable;
import rx.Subscriber;
import rx.functions.Action1;
import rx.functions.Func1;
import rx.observable.ListenableFutureObservable;

import java.util.ArrayList;
import java.util.Collections;
import java.util.Iterator;
import java.util.List;
import java.util.UUID;
import java.util.concurrent.CountDownLatch;
import java.util.concurrent.atomic.AtomicInteger;

import static com.microsoft.azure.cosmosdb.rx.AsyncDocumentClient.Builder;
import static org.hamcrest.MatcherAssert.assertThat;
import static org.hamcrest.Matchers.equalTo;
import static org.hamcrest.Matchers.hasSize;
import static org.hamcrest.Matchers.notNullValue;

/**
 * This integration test class demonstrates how to use Async API to query for
 * Documents.
 * <p>
 * NOTE: you can use rxJava based async api with java8 lambda expression. Use
 * of rxJava based async APIs with java8 lambda expressions is much prettier.
 * <p>
 * You can also use the async API without java8 lambda expression.
 * <p>
 * For example
 * <ul>
 * <li>{@link #queryDocuments_Async()} demonstrates how to use async api
 * with java8 lambda expression.
 *
 * <li>{@link #queryDocuments_Async_withoutLambda()} demonstrates how to do
 * the same thing without lambda expression.
 * </ul>
 * <p>
 * Also if you need to work with Future or ListenableFuture it is possible to
 * transform an observable to ListenableFuture. Please see
 * {@link #transformObservableToGoogleGuavaListenableFuture()}
 */
public class DocumentQueryAsyncAPITest extends DocumentClientTest {

    private final static int TIMEOUT = 60000;

    private AsyncDocumentClient client;
    private DocumentCollection createdCollection;
    private Database createdDatabase;
    private int numberOfDocuments;

    @BeforeClass(groups = "samples", timeOut = TIMEOUT)
    public void setUp() {

        ConnectionPolicy connectionPolicy = new ConnectionPolicy();
        connectionPolicy.setConnectionMode(ConnectionMode.Direct);

<<<<<<< HEAD
        client = this.clientBuilder()
=======
        this.client = this.clientBuilder()
>>>>>>> 841ea39d
            .withServiceEndpoint(TestConfigurations.HOST)
            .withMasterKeyOrResourceToken(TestConfigurations.MASTER_KEY)
            .withConnectionPolicy(connectionPolicy)
            .withConsistencyLevel(ConsistencyLevel.Session)
            .build();

        DocumentCollection collectionDefinition = new DocumentCollection();
        collectionDefinition.setId(UUID.randomUUID().toString());

        // Create database

        createdDatabase = Utils.createDatabaseForTest(client);

        // Create collection
        createdCollection = client
                .createCollection("dbs/" + createdDatabase.getId(), collectionDefinition, null)
                .toBlocking().single().getResource();

        numberOfDocuments = 20;
        // Add documents
        for (int i = 0; i < numberOfDocuments; i++) {
            Document doc = new Document(String.format("{ 'id': 'loc%d', 'counter': %d}", i, i));
            client.createDocument(getCollectionLink(), doc, null, true).toBlocking().single();
        }
    }

    @AfterClass(groups = "samples", timeOut = TIMEOUT)
    public void shutdown() {
        Utils.safeClean(client, createdDatabase);
        Utils.safeClose(client);
    }

    /**
     * Query for documents using java8 lambda expressions
     * Creates a document query observable and verifies the async behavior
     * of document query observable
     */
    @Test(groups = "samples", timeOut = TIMEOUT)
    public void queryDocuments_Async() throws Exception {
        int requestPageSize = 3;
        FeedOptions options = new FeedOptions();
        options.setMaxItemCount(requestPageSize);

        Observable<FeedResponse<Document>> documentQueryObservable = client
                .queryDocuments(getCollectionLink(), "SELECT * FROM root", options);

        final CountDownLatch mainThreadBarrier = new CountDownLatch(1);

        final CountDownLatch resultsCountDown = new CountDownLatch(numberOfDocuments);

        // forEach(.) is an alias for subscribe(.)
        documentQueryObservable.forEach(page -> {
            try {
                // Waits on the barrier
                mainThreadBarrier.await();
            } catch (InterruptedException e) {
            }

            for (@SuppressWarnings("unused")
                    Document d : page.getResults()) {
                resultsCountDown.countDown();
            }
        });

        // The following code will run concurrently
        System.out.println("action is subscribed to the observable");

        // Release main thread barrier
        System.out.println("after main thread barrier is released, subscribed observable action can continue");
        mainThreadBarrier.countDown();

        System.out.println("waiting for all the results using result count down latch");

        resultsCountDown.await();
    }

    /**
     * Query for documents, without using java8 lambda expressions
     * Creates a document query observable and verifies the async behavior
     * of document query observable
     * NOTE: does the same thing as testQueryDocuments_Async without java8 lambda
     * expression
     */
    @Test(groups = "samples", timeOut = TIMEOUT)
    public void queryDocuments_Async_withoutLambda() throws Exception {
        int requestPageSize = 3;
        FeedOptions options = new FeedOptions();
        options.setMaxItemCount(requestPageSize);

        Observable<FeedResponse<Document>> documentQueryObservable = client
                .queryDocuments(getCollectionLink(), "SELECT * FROM root", options);

        final CountDownLatch mainThreadBarrier = new CountDownLatch(1);

        final CountDownLatch resultsCountDown = new CountDownLatch(numberOfDocuments);

        Action1<FeedResponse<Document>> actionPerPage = new Action1<FeedResponse<Document>>() {

            @SuppressWarnings("unused")
            @Override
            public void call(FeedResponse<Document> t) {

                try {
                    // waits on the barrier
                    mainThreadBarrier.await();
                } catch (InterruptedException e) {
                }

                for (Document d : t.getResults()) {
                    resultsCountDown.countDown();
                }
            }
        };

        // forEach(.) is an alias for subscribe(.)
        documentQueryObservable.forEach(actionPerPage);
        // The following code will run concurrently

        System.out.println("action is subscribed to the observable");

        // Release main thread barrier
        System.out.println("after main thread barrier is released, subscribed observable action can continue");
        mainThreadBarrier.countDown();

        System.out.println("waiting for all the results using result count down latch");

        resultsCountDown.await();
    }

    /**
     * Queries for documents and sum up the total request charge
     */
    @Test(groups = "samples", timeOut = TIMEOUT)
    public void queryDocuments_findTotalRequestCharge() throws Exception {
        int requestPageSize = 3;
        FeedOptions options = new FeedOptions();
        options.setMaxItemCount(requestPageSize);

        Observable<Double> totalChargeObservable = client
                .queryDocuments(getCollectionLink(), "SELECT * FROM root", options)
                .map(FeedResponse::getRequestCharge) // Map the page to its request charge
                .reduce((totalCharge, charge) -> totalCharge + charge); // Sum up all the request charges

        final CountDownLatch successfulCompletionLatch = new CountDownLatch(1);

        // subscribe(.) is the same as forEach(.)
        totalChargeObservable.subscribe(totalCharge -> {
            System.out.println(totalCharge);
            successfulCompletionLatch.countDown();
        });

        successfulCompletionLatch.await();
    }

    /**
     * Subscriber unsubscribes after first page
     */
    @Test(groups = "samples", timeOut = TIMEOUT)
    public void queryDocuments_unsubscribeAfterFirstPage() throws Exception {
        int requestPageSize = 3;
        FeedOptions options = new FeedOptions();
        options.setMaxItemCount(requestPageSize);

        Observable<FeedResponse<Document>> requestChargeObservable = client
                .queryDocuments(getCollectionLink(), "SELECT * FROM root", options);

        AtomicInteger onNextCounter = new AtomicInteger();
        AtomicInteger onCompletedCounter = new AtomicInteger();
        AtomicInteger onErrorCounter = new AtomicInteger();

        // Subscribe to the pages of Documents emitted by the observable
        requestChargeObservable.subscribe(new Subscriber<FeedResponse<Document>>() {

            @Override
            public void onCompleted() {
                onCompletedCounter.incrementAndGet();
            }

            @Override
            public void onError(Throwable e) {
                onErrorCounter.incrementAndGet();
            }

            @Override
            public void onNext(FeedResponse<Document> page) {
                onNextCounter.incrementAndGet();
                unsubscribe();
            }
        });

        Thread.sleep(4000);

        // After subscriber unsubscribes, it doesn't receive any more pages.
        assertThat(onNextCounter.get(), equalTo(1));
        assertThat(onCompletedCounter.get(), equalTo(0));
        assertThat(onErrorCounter.get(), equalTo(0));
    }

    /**
     * Queries for documents and filter out the fetched results
     */
    @Test(groups = "samples", timeOut = TIMEOUT)
    public void queryDocuments_filterFetchedResults() throws Exception {
        int requestPageSize = 3;
        FeedOptions options = new FeedOptions();
        options.setMaxItemCount(requestPageSize);

        Func1<Document, Boolean> isPrimeNumber = new Func1<Document, Boolean>() {

            @Override
            public Boolean call(Document doc) {
                int n = doc.getInt("counter");
                if (n <= 1)
                    return false;
                for (int i = 2; 2 * i < n; i++) {
                    if (n % i == 0)
                        return false;
                }
                return true;
            }
        };

        List<Document> resultList = Collections.synchronizedList(new ArrayList<Document>());

        client.queryDocuments(getCollectionLink(), "SELECT * FROM root", options)
              .map(FeedResponse::getResults) // Map the page to the list of documents
              .concatMap(Observable::from) // Flatten the observable<list<document>> to observable<document>
              .filter(isPrimeNumber) // Filter documents using isPrimeNumber predicate
              .subscribe(doc -> resultList.add(doc)); // Collect the results

        Thread.sleep(4000);

        int expectedNumberOfPrimes = 0;
        // Find all the documents with prime number counter
        for (int i = 0; i < numberOfDocuments; i++) {
            boolean isPrime = true;
            if (i <= 1)
                isPrime = false;
            for (int j = 2; 2 * j < i; j++) {
                if (i % j == 0) {
                    isPrime = false;
                    break;
                }
            }

            if (isPrime) {
                expectedNumberOfPrimes++;
            }
        }

        // Assert that we only collected what's expected
        assertThat(resultList, hasSize(expectedNumberOfPrimes));
    }

    /**
     * Queries for documents
     * Converts the document query observable to blocking observable and
     * uses that to find all documents
     */
    @Test(groups = "samples", timeOut = TIMEOUT)
    public void queryDocuments_toBlocking_toIterator() {
        // Query for documents
        int requestPageSize = 3;
        FeedOptions options = new FeedOptions();
        options.setMaxItemCount(requestPageSize);

        Observable<FeedResponse<Document>> documentQueryObservable = client
                .queryDocuments(getCollectionLink(), "SELECT * FROM root", options);

        // Covert the observable to a blocking observable, then convert the blocking
        // observable to an iterator
        Iterator<FeedResponse<Document>> it = documentQueryObservable.toBlocking().getIterator();

        int pageCounter = 0;
        int numberOfResults = 0;
        while (it.hasNext()) {
            FeedResponse<Document> page = it.next();
            pageCounter++;

            String pageSizeAsString = page.getResponseHeaders().get(HttpConstants.HttpHeaders.ITEM_COUNT);
            assertThat("header item count must be present", pageSizeAsString, notNullValue());
            int pageSize = Integer.valueOf(pageSizeAsString);
            assertThat("Result size must match header item count", page.getResults(), hasSize(pageSize));
            numberOfResults += pageSize;
        }
        assertThat("number of total results", numberOfResults, equalTo(numberOfDocuments));
        assertThat("number of result pages", pageCounter,
                   equalTo((numberOfDocuments + requestPageSize - 1) / requestPageSize));
    }

    /**
     * Queries for documents using an Orderby query.
     */
    @Test(groups = "samples", timeOut = TIMEOUT)
    public void qrderBy_Async() throws Exception {
        // Create a partitioned collection
        String collectionId = UUID.randomUUID().toString();
        DocumentCollection multiPartitionCollection = createMultiPartitionCollection("dbs/" + createdDatabase.getId(),
                                                                                     collectionId, "/key");

        // Insert documents
        int totalNumberOfDocumentsInMultiPartitionCollection = 10;
        for (int i = 0; i < totalNumberOfDocumentsInMultiPartitionCollection; i++) {

            Document doc = new Document(String.format("{\"id\":\"documentId%d\",\"key\":\"%s\",\"prop\":%d}", i,
                                                      RandomStringUtils.randomAlphabetic(2), i));
            client.createDocument("dbs/" + createdDatabase.getId() + "/colls/" + multiPartitionCollection.getId(),
                                       doc, null, true).toBlocking().single();
        }

        // Query for the documents order by the prop field
        SqlQuerySpec query = new SqlQuerySpec("SELECT r.id FROM r ORDER BY r.prop", new SqlParameterCollection());
        FeedOptions options = new FeedOptions();
        options.setEnableCrossPartitionQuery(true);
        options.setMaxItemCount(5);

        // Max degree of parallelism determines the number of partitions that
        // the SDK establishes simultaneous connections to.
        options.setMaxDegreeOfParallelism(2);

        // Get the observable order by query documents
        Observable<FeedResponse<Document>> documentQueryObservable = client.queryDocuments(
                "dbs/" + createdDatabase.getId() + "/colls/" + multiPartitionCollection.getId(), query, options);

        List<String> resultList = Collections.synchronizedList(new ArrayList<>());

        documentQueryObservable.map(FeedResponse::getResults)
                // Map the logical page to the list of documents in the page
                .concatMap(Observable::from) // Flatten the list of documents
                .map(doc -> doc.getId()) // Map to the document Id
                .forEach(docId -> resultList.add(docId)); // Add each document Id to the resultList

        Thread.sleep(4000);

        // Assert we found all the results
        assertThat(resultList, hasSize(totalNumberOfDocumentsInMultiPartitionCollection));
        for (int i = 0; i < totalNumberOfDocumentsInMultiPartitionCollection; i++) {
            String docId = resultList.get(i);
            // Assert that the order of the documents are valid
            assertThat(docId, equalTo("documentId" + i));
        }
    }

    /**
     * You can convert an Observable to a ListenableFuture.
     * ListenableFuture (part of google guava library) is a popular extension
     * of Java's Future which allows registering listener callbacks:
     * https://github.com/google/guava/wiki/ListenableFutureExplained
     */
    @Test(groups = "samples", timeOut = TIMEOUT)
    public void transformObservableToGoogleGuavaListenableFuture() throws Exception {
        int requestPageSize = 3;
        FeedOptions options = new FeedOptions();
        options.setMaxItemCount(requestPageSize);

        Observable<FeedResponse<Document>> documentQueryObservable = client
                .queryDocuments(getCollectionLink(), "SELECT * FROM root", options);

        // Convert to observable of list of pages
        Observable<List<FeedResponse<Document>>> allPagesObservable = documentQueryObservable.toList();

        // Convert the observable of list of pages to a Future
        ListenableFuture<List<FeedResponse<Document>>> future = ListenableFutureObservable.to(allPagesObservable);

        List<FeedResponse<Document>> pageList = future.get();

        int totalNumberOfRetrievedDocuments = 0;
        for (FeedResponse<Document> page : pageList) {
            totalNumberOfRetrievedDocuments += page.getResults().size();
        }
        assertThat(numberOfDocuments, equalTo(totalNumberOfRetrievedDocuments));
    }

    private String getCollectionLink() {
        return "dbs/" + createdDatabase.getId() + "/colls/" + createdCollection.getId();
    }

    private DocumentCollection createMultiPartitionCollection(String databaseLink, String collectionId,
                                                              String partitionKeyPath) {
        PartitionKeyDefinition partitionKeyDef = new PartitionKeyDefinition();
        ArrayList<String> paths = new ArrayList<String>();
        paths.add(partitionKeyPath);
        partitionKeyDef.setPaths(paths);

        RequestOptions options = new RequestOptions();
        options.setOfferThroughput(10100);
        DocumentCollection collectionDefinition = new DocumentCollection();
        collectionDefinition.setId(collectionId);
        collectionDefinition.setPartitionKey(partitionKeyDef);
        DocumentCollection createdCollection = client.createCollection(databaseLink, collectionDefinition, options)
                                                     .toBlocking().single().getResource();

        return createdCollection;
    }
}<|MERGE_RESOLUTION|>--- conflicted
+++ resolved
@@ -99,11 +99,7 @@
         ConnectionPolicy connectionPolicy = new ConnectionPolicy();
         connectionPolicy.setConnectionMode(ConnectionMode.Direct);
 
-<<<<<<< HEAD
-        client = this.clientBuilder()
-=======
         this.client = this.clientBuilder()
->>>>>>> 841ea39d
             .withServiceEndpoint(TestConfigurations.HOST)
             .withMasterKeyOrResourceToken(TestConfigurations.MASTER_KEY)
             .withConnectionPolicy(connectionPolicy)
