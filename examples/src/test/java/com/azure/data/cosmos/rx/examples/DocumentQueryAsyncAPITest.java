/*
 * The MIT License (MIT)
 * Copyright (c) 2018 Microsoft Corporation
 *
 * Permission is hereby granted, free of charge, to any person obtaining a copy
 * of this software and associated documentation files (the "Software"), to deal
 * in the Software without restriction, including without limitation the rights
 * to use, copy, modify, merge, publish, distribute, sublicense, and/or sell
 * copies of the Software, and to permit persons to whom the Software is
 * furnished to do so, subject to the following conditions:
 *
 * The above copyright notice and this permission notice shall be included in all
 * copies or substantial portions of the Software.
 *
 * THE SOFTWARE IS PROVIDED "AS IS", WITHOUT WARRANTY OF ANY KIND, EXPRESS OR
 * IMPLIED, INCLUDING BUT NOT LIMITED TO THE WARRANTIES OF MERCHANTABILITY,
 * FITNESS FOR A PARTICULAR PURPOSE AND NONINFRINGEMENT. IN NO EVENT SHALL THE
 * AUTHORS OR COPYRIGHT HOLDERS BE LIABLE FOR ANY CLAIM, DAMAGES OR OTHER
 * LIABILITY, WHETHER IN AN ACTION OF CONTRACT, TORT OR OTHERWISE, ARISING FROM,
 * OUT OF OR IN CONNECTION WITH THE SOFTWARE OR THE USE OR OTHER DEALINGS IN THE
 * SOFTWARE.
 */
package com.azure.data.cosmos.rx.examples;

import com.azure.data.cosmos.AsyncDocumentClient;
import com.azure.data.cosmos.ConnectionMode;
import com.azure.data.cosmos.ConnectionPolicy;
import com.azure.data.cosmos.ConsistencyLevel;
import com.azure.data.cosmos.Database;
import com.azure.data.cosmos.Document;
import com.azure.data.cosmos.DocumentClientTest;
import com.azure.data.cosmos.DocumentCollection;
import com.azure.data.cosmos.FeedOptions;
import com.azure.data.cosmos.FeedResponse;
import com.azure.data.cosmos.PartitionKeyDefinition;
import com.azure.data.cosmos.RequestOptions;
import com.azure.data.cosmos.Resource;
import com.azure.data.cosmos.SqlParameterCollection;
import com.azure.data.cosmos.SqlQuerySpec;
import com.azure.data.cosmos.internal.HttpConstants;
<<<<<<< HEAD
=======
import com.google.common.util.concurrent.ListenableFuture;
>>>>>>> 02d3f7fa
import org.apache.commons.lang3.RandomStringUtils;
import org.reactivestreams.Subscription;
import org.testng.annotations.AfterClass;
import org.testng.annotations.BeforeClass;
import org.testng.annotations.Test;
import reactor.core.publisher.Flux;
import reactor.core.publisher.Mono;

import java.util.ArrayList;
import java.util.Collections;
import java.util.Iterator;
import java.util.List;
import java.util.UUID;
import java.util.concurrent.CompletableFuture;
import java.util.concurrent.CountDownLatch;
import java.util.concurrent.atomic.AtomicInteger;
import java.util.concurrent.atomic.AtomicReference;
import java.util.function.Consumer;
import java.util.function.Predicate;

import static org.hamcrest.MatcherAssert.assertThat;
import static org.hamcrest.Matchers.equalTo;
import static org.hamcrest.Matchers.hasSize;
import static org.hamcrest.Matchers.notNullValue;

/**
 * This integration test class demonstrates how to use Async API to query for
 * Documents.
 * <p>
 * NOTE: you can use rxJava based async api with java8 lambda expression. Use
 * of rxJava based async APIs with java8 lambda expressions is much prettier.
 * <p>
 * You can also use the async API without java8 lambda expression.
 * <p>
 * For example
 * <ul>
 * <li>{@link #queryDocuments_Async()} demonstrates how to use async api
 * with java8 lambda expression.
 *
 * <li>{@link #queryDocuments_Async_withoutLambda()} demonstrates how to do
 * the same thing without lambda expression.
 * </ul>
 * <p>
 * Also if you need to work with Future or CompletableFuture it is possible to
 * transform a flux to CompletableFuture. Please see
 * {@link #transformObservableToCompletableFuture()}
 */
public class DocumentQueryAsyncAPITest extends DocumentClientTest {

    private final static int TIMEOUT = 3 * 60000;

    private AsyncDocumentClient client;
    private DocumentCollection createdCollection;
    private Database createdDatabase;
    private int numberOfDocuments;

    @BeforeClass(groups = "samples", timeOut = TIMEOUT)
    public void setUp() {

        ConnectionPolicy connectionPolicy = new ConnectionPolicy().connectionMode(ConnectionMode.DIRECT);

        this.clientBuilder()
            .withServiceEndpoint(TestConfigurations.HOST)
            .withMasterKeyOrResourceToken(TestConfigurations.MASTER_KEY)
            .withConnectionPolicy(connectionPolicy)
            .withConsistencyLevel(ConsistencyLevel.SESSION);

        this.client = this.clientBuilder().build();

        DocumentCollection collectionDefinition = new DocumentCollection();
        collectionDefinition.id(UUID.randomUUID().toString());
        PartitionKeyDefinition partitionKeyDef = new PartitionKeyDefinition();
        ArrayList<String> paths = new ArrayList<String>();
        paths.add("/mypk");
        partitionKeyDef.paths(paths);
        collectionDefinition.setPartitionKey(partitionKeyDef);

        // CREATE database

        createdDatabase = Utils.createDatabaseForTest(client);

        // CREATE collection
        createdCollection = client
                .createCollection("dbs/" + createdDatabase.id(), collectionDefinition, null)
                .single().block().getResource();

        numberOfDocuments = 20;
        // Add documents
        for (int i = 0; i < numberOfDocuments; i++) {
            Document doc = new Document(String.format("{ 'id': 'loc%d', 'counter': %d}", i, i));
<<<<<<< HEAD
            asyncClient.createDocument(getCollectionLink(), doc, null, true).single().block();
=======
            client.createDocument(getCollectionLink(), doc, null, true).toBlocking().single();
>>>>>>> 02d3f7fa
        }
    }

    @AfterClass(groups = "samples", timeOut = TIMEOUT)
    public void shutdown() {
        Utils.safeClean(client, createdDatabase);
        Utils.safeClose(client);
    }

    /**
     * Query for documents using java8 lambda expressions
     * Creates a document query observable and verifies the async behavior
     * of document query observable
     */
    @Test(groups = "samples", timeOut = TIMEOUT)
    public void queryDocuments_Async() throws Exception {
        int requestPageSize = 3;
        FeedOptions options = new FeedOptions();
        options.maxItemCount(requestPageSize);
        options.enableCrossPartitionQuery(true);

<<<<<<< HEAD
        Flux<FeedResponse<Document>> documentQueryObservable = asyncClient
=======
        Observable<FeedResponse<Document>> documentQueryObservable = client
>>>>>>> 02d3f7fa
                .queryDocuments(getCollectionLink(), "SELECT * FROM root", options);

        final CountDownLatch mainThreadBarrier = new CountDownLatch(1);

        final CountDownLatch resultsCountDown = new CountDownLatch(numberOfDocuments);

        documentQueryObservable.subscribe(page -> {
            try {
                // Waits on the barrier
                mainThreadBarrier.await();
            } catch (InterruptedException e) {
            }

            for (@SuppressWarnings("unused")
                    Document d : page.results()) {
                resultsCountDown.countDown();
            }
        });

        // The following code will run concurrently
        System.out.println("action is subscribed to the observable");

        // Release main thread barrier
        System.out.println("after main thread barrier is released, subscribed observable action can continue");
        mainThreadBarrier.countDown();

        System.out.println("waiting for all the results using result count down latch");

        resultsCountDown.await();
    }

    /**
     * Query for documents, without using java8 lambda expressions
     * Creates a document query observable and verifies the async behavior
     * of document query observable
     * NOTE: does the same thing as testQueryDocuments_Async without java8 lambda
     * expression
     */
    @Test(groups = "samples", timeOut = TIMEOUT)
    public void queryDocuments_Async_withoutLambda() throws Exception {
        int requestPageSize = 3;
        FeedOptions options = new FeedOptions();
        options.maxItemCount(requestPageSize);
        options.enableCrossPartitionQuery(true);

<<<<<<< HEAD
        Flux<FeedResponse<Document>> documentQueryObservable = asyncClient
=======
        Observable<FeedResponse<Document>> documentQueryObservable = client
>>>>>>> 02d3f7fa
                .queryDocuments(getCollectionLink(), "SELECT * FROM root", options);

        final CountDownLatch mainThreadBarrier = new CountDownLatch(1);

        final CountDownLatch resultsCountDown = new CountDownLatch(numberOfDocuments);

        Consumer<FeedResponse<Document>> actionPerPage = new Consumer<FeedResponse<Document>>() {

            @SuppressWarnings("unused")
            @Override
            public void accept(FeedResponse<Document> t) {

                try {
                    // waits on the barrier
                    mainThreadBarrier.await();
                } catch (InterruptedException e) {
                }

                for (Document d : t.results()) {
                    resultsCountDown.countDown();
                }
            }
        };

        documentQueryObservable.subscribe(actionPerPage);
        // The following code will run concurrently

        System.out.println("action is subscribed to the observable");

        // Release main thread barrier
        System.out.println("after main thread barrier is released, subscribed observable action can continue");
        mainThreadBarrier.countDown();

        System.out.println("waiting for all the results using result count down latch");

        resultsCountDown.await();
    }

    /**
     * Queries for documents and sum up the total request charge
     */
    @Test(groups = "samples", timeOut = TIMEOUT)
    public void queryDocuments_findTotalRequestCharge() throws Exception {
        int requestPageSize = 3;
        FeedOptions options = new FeedOptions();
        options.maxItemCount(requestPageSize);
        options.enableCrossPartitionQuery(true);

<<<<<<< HEAD
        Flux<Double> totalChargeObservable = asyncClient
=======
        Observable<Double> totalChargeObservable = client
>>>>>>> 02d3f7fa
                .queryDocuments(getCollectionLink(), "SELECT * FROM root", options)
                .map(FeedResponse::requestCharge) // Map the page to its request charge
                .reduce(Double::sum).flux(); // Sum up all the request charges

        final CountDownLatch successfulCompletionLatch = new CountDownLatch(1);

        totalChargeObservable.subscribe(totalCharge -> {
            System.out.println(totalCharge);
            successfulCompletionLatch.countDown();
        });

        successfulCompletionLatch.await();
    }

    /**
     * Subscriber unsubscribes after first page
     */
    @Test(groups = "samples", timeOut = TIMEOUT)
    public void queryDocuments_unsubscribeAfterFirstPage() throws Exception {
        int requestPageSize = 3;
        FeedOptions options = new FeedOptions();
        options.maxItemCount(requestPageSize);
        options.enableCrossPartitionQuery(true);

<<<<<<< HEAD
        Flux<FeedResponse<Document>> requestChargeObservable = asyncClient
=======
        Observable<FeedResponse<Document>> requestChargeObservable = client
>>>>>>> 02d3f7fa
                .queryDocuments(getCollectionLink(), "SELECT * FROM root", options);

        AtomicInteger onNextCounter = new AtomicInteger();
        AtomicInteger onCompletedCounter = new AtomicInteger();
        AtomicInteger onErrorCounter = new AtomicInteger();

        // Subscribe to the pages of Documents emitted by the observable
        AtomicReference<Subscription> s = new AtomicReference<>();
        requestChargeObservable.subscribe(documentFeedResponse -> {
            onNextCounter.incrementAndGet();
            s.get().cancel();
        }, error -> {
            onErrorCounter.incrementAndGet();
        }, onCompletedCounter::incrementAndGet, subscription -> {
            s.set(subscription);
            subscription.request(1);
        });

        Thread.sleep(4000);

        // After subscriber unsubscribes, it doesn't receive any more pages.
        assertThat(onNextCounter.get(), equalTo(1));
        assertThat(onCompletedCounter.get(), equalTo(0));
        assertThat(onErrorCounter.get(), equalTo(0));
    }

    /**
     * Queries for documents and filter out the fetched results
     */
    @Test(groups = "samples", timeOut = TIMEOUT)
    public void queryDocuments_filterFetchedResults() throws Exception {
        int requestPageSize = 3;
        FeedOptions options = new FeedOptions();
        options.maxItemCount(requestPageSize);
        options.enableCrossPartitionQuery(true);

        Predicate<Document> isPrimeNumber = new Predicate<Document>() {

            @Override
            public boolean test(Document doc) {
                int n = doc.getInt("counter");
                if (n <= 1)
                    return false;
                for (int i = 2; 2 * i < n; i++) {
                    if (n % i == 0)
                        return false;
                }
                return true;
            }
        };

        List<Document> resultList = Collections.synchronizedList(new ArrayList<Document>());

<<<<<<< HEAD
        asyncClient.queryDocuments(getCollectionLink(), "SELECT * FROM root", options)
                .map(FeedResponse::results) // Map the page to the list of documents
                .concatMap(Flux::fromIterable) // Flatten the Flux<list<document>> to Flux<document>
                .filter(isPrimeNumber) // Filter documents using isPrimeNumber predicate
                .subscribe(doc -> resultList.add(doc)); // Collect the results
=======
        client.queryDocuments(getCollectionLink(), "SELECT * FROM root", options)
              .map(FeedResponse::results) // Map the page to the list of documents
              .concatMap(Observable::from) // Flatten the observable<list<document>> to observable<document>
              .filter(isPrimeNumber) // Filter documents using isPrimeNumber predicate
              .subscribe(doc -> resultList.add(doc)); // Collect the results
>>>>>>> 02d3f7fa

        Thread.sleep(4000);

        int expectedNumberOfPrimes = 0;
        // Find all the documents with prime number counter
        for (int i = 0; i < numberOfDocuments; i++) {
            boolean isPrime = true;
            if (i <= 1)
                isPrime = false;
            for (int j = 2; 2 * j < i; j++) {
                if (i % j == 0) {
                    isPrime = false;
                    break;
                }
            }

            if (isPrime) {
                expectedNumberOfPrimes++;
            }
        }

        // Assert that we only collected what's expected
        assertThat(resultList, hasSize(expectedNumberOfPrimes));
    }

    /**
     * Queries for documents
     * Converts the document query observable to blocking observable and
     * uses that to find all documents
     */
    @Test(groups = "samples", timeOut = TIMEOUT)
    public void queryDocuments_toBlocking_toIterator() {
        // Query for documents
        int requestPageSize = 3;
        FeedOptions options = new FeedOptions();
        options.maxItemCount(requestPageSize);
        options.enableCrossPartitionQuery(true);

<<<<<<< HEAD
        Flux<FeedResponse<Document>> documentQueryObservable = asyncClient
=======
        Observable<FeedResponse<Document>> documentQueryObservable = client
>>>>>>> 02d3f7fa
                .queryDocuments(getCollectionLink(), "SELECT * FROM root", options);

        // Covert the observable to a blocking observable, then convert the blocking
        // observable to an iterator
        Iterator<FeedResponse<Document>> it = documentQueryObservable.toIterable().iterator();

        int pageCounter = 0;
        int numberOfResults = 0;
        while (it.hasNext()) {
            FeedResponse<Document> page = it.next();
            pageCounter++;

            String pageSizeAsString = page.responseHeaders().get(HttpConstants.HttpHeaders.ITEM_COUNT);
            assertThat("header item count must be present", pageSizeAsString, notNullValue());
            int pageSize = Integer.valueOf(pageSizeAsString);
            assertThat("Result size must match header item count", page.results(), hasSize(pageSize));
            numberOfResults += pageSize;
        }
        assertThat("number of total results", numberOfResults, equalTo(numberOfDocuments));
        assertThat("number of result pages", pageCounter,
                   equalTo((numberOfDocuments + requestPageSize - 1) / requestPageSize));
    }

    /**
     * Queries for documents using an Orderby query.
     */
    @Test(groups = "samples", timeOut = TIMEOUT)
    public void qrderBy_Async() throws Exception {
        // CREATE a partitioned collection
        String collectionId = UUID.randomUUID().toString();
        DocumentCollection multiPartitionCollection = createMultiPartitionCollection("dbs/" + createdDatabase.id(),
                                                                                     collectionId, "/key");

        // Insert documents
        int totalNumberOfDocumentsInMultiPartitionCollection = 10;
        for (int i = 0; i < totalNumberOfDocumentsInMultiPartitionCollection; i++) {

            Document doc = new Document(String.format("{\"id\":\"documentId%d\",\"key\":\"%s\",\"prop\":%d}", i,
                                                      RandomStringUtils.randomAlphabetic(2), i));
<<<<<<< HEAD
            asyncClient.createDocument("dbs/" + createdDatabase.id() + "/colls/" + multiPartitionCollection.id(),
                                       doc, null, true).single().block();
=======
            client.createDocument("dbs/" + createdDatabase.id() + "/colls/" + multiPartitionCollection.id(),
                                       doc, null, true).toBlocking().single();
>>>>>>> 02d3f7fa
        }

        // Query for the documents order by the prop field
        SqlQuerySpec query = new SqlQuerySpec("SELECT r.id FROM r ORDER BY r.prop", new SqlParameterCollection());
        FeedOptions options = new FeedOptions();
        options.enableCrossPartitionQuery(true);
        options.maxItemCount(5);

        // Max degree of parallelism determines the number of partitions that
        // the SDK establishes simultaneous connections to.
        options.maxDegreeOfParallelism(2);

        // Get the observable order by query documents
<<<<<<< HEAD
        Flux<FeedResponse<Document>> documentQueryObservable = asyncClient.queryDocuments(
=======
        Observable<FeedResponse<Document>> documentQueryObservable = client.queryDocuments(
>>>>>>> 02d3f7fa
                "dbs/" + createdDatabase.id() + "/colls/" + multiPartitionCollection.id(), query, options);

        List<String> resultList = Collections.synchronizedList(new ArrayList<>());

        documentQueryObservable.map(FeedResponse::results)
                // Map the logical page to the list of documents in the page
                .concatMap(Flux::fromIterable) // Flatten the list of documents
                .map(Resource::id) // Map to the document Id
                .subscribe(resultList::add); // Add each document Id to the resultList

        Thread.sleep(4000);

        // Assert we found all the results
        assertThat(resultList, hasSize(totalNumberOfDocumentsInMultiPartitionCollection));
        for (int i = 0; i < totalNumberOfDocumentsInMultiPartitionCollection; i++) {
            String docId = resultList.get(i);
            // Assert that the order of the documents are valid
            assertThat(docId, equalTo("documentId" + i));
        }
    }

    /**
     * You can convert a Flux to a CompletableFuture.
     */
    @Test(groups = "samples", timeOut = TIMEOUT)
    public void transformObservableToCompletableFuture() throws Exception {
        int requestPageSize = 3;
        FeedOptions options = new FeedOptions();
        options.maxItemCount(requestPageSize);
        options.enableCrossPartitionQuery(true);

<<<<<<< HEAD
        Flux<FeedResponse<Document>> documentQueryObservable = asyncClient
=======
        Observable<FeedResponse<Document>> documentQueryObservable = client
>>>>>>> 02d3f7fa
                .queryDocuments(getCollectionLink(), "SELECT * FROM root", options);

        // Convert to observable of list of pages
        Mono<List<FeedResponse<Document>>> allPagesObservable = documentQueryObservable.collectList();

        // Convert the observable of list of pages to a Future
        CompletableFuture<List<FeedResponse<Document>>> future = allPagesObservable.toFuture();

        List<FeedResponse<Document>> pageList = future.get();

        int totalNumberOfRetrievedDocuments = 0;
        for (FeedResponse<Document> page : pageList) {
            totalNumberOfRetrievedDocuments += page.results().size();
        }
        assertThat(numberOfDocuments, equalTo(totalNumberOfRetrievedDocuments));
    }

    private String getCollectionLink() {
        return "dbs/" + createdDatabase.id() + "/colls/" + createdCollection.id();
    }

    private DocumentCollection createMultiPartitionCollection(String databaseLink, String collectionId,
                                                              String partitionKeyPath) {
        PartitionKeyDefinition partitionKeyDef = new PartitionKeyDefinition();
        ArrayList<String> paths = new ArrayList<String>();
        paths.add(partitionKeyPath);
        partitionKeyDef.paths(paths);

        RequestOptions options = new RequestOptions();
        options.setOfferThroughput(10100);
        DocumentCollection collectionDefinition = new DocumentCollection();
        collectionDefinition.id(collectionId);
        collectionDefinition.setPartitionKey(partitionKeyDef);
<<<<<<< HEAD
        DocumentCollection createdCollection = asyncClient.createCollection(databaseLink, collectionDefinition, options)
                .single().block().getResource();
=======
        DocumentCollection createdCollection = client.createCollection(databaseLink, collectionDefinition, options)
                                                     .toBlocking().single().getResource();
>>>>>>> 02d3f7fa

        return createdCollection;
    }
}<|MERGE_RESOLUTION|>--- conflicted
+++ resolved
@@ -38,10 +38,6 @@
 import com.azure.data.cosmos.SqlParameterCollection;
 import com.azure.data.cosmos.SqlQuerySpec;
 import com.azure.data.cosmos.internal.HttpConstants;
-<<<<<<< HEAD
-=======
-import com.google.common.util.concurrent.ListenableFuture;
->>>>>>> 02d3f7fa
 import org.apache.commons.lang3.RandomStringUtils;
 import org.reactivestreams.Subscription;
 import org.testng.annotations.AfterClass;
@@ -132,11 +128,7 @@
         // Add documents
         for (int i = 0; i < numberOfDocuments; i++) {
             Document doc = new Document(String.format("{ 'id': 'loc%d', 'counter': %d}", i, i));
-<<<<<<< HEAD
-            asyncClient.createDocument(getCollectionLink(), doc, null, true).single().block();
-=======
-            client.createDocument(getCollectionLink(), doc, null, true).toBlocking().single();
->>>>>>> 02d3f7fa
+            client.createDocument(getCollectionLink(), doc, null, true).single().block();
         }
     }
 
@@ -158,11 +150,7 @@
         options.maxItemCount(requestPageSize);
         options.enableCrossPartitionQuery(true);
 
-<<<<<<< HEAD
-        Flux<FeedResponse<Document>> documentQueryObservable = asyncClient
-=======
-        Observable<FeedResponse<Document>> documentQueryObservable = client
->>>>>>> 02d3f7fa
+        Flux<FeedResponse<Document>> documentQueryObservable = client
                 .queryDocuments(getCollectionLink(), "SELECT * FROM root", options);
 
         final CountDownLatch mainThreadBarrier = new CountDownLatch(1);
@@ -208,11 +196,7 @@
         options.maxItemCount(requestPageSize);
         options.enableCrossPartitionQuery(true);
 
-<<<<<<< HEAD
-        Flux<FeedResponse<Document>> documentQueryObservable = asyncClient
-=======
-        Observable<FeedResponse<Document>> documentQueryObservable = client
->>>>>>> 02d3f7fa
+        Flux<FeedResponse<Document>> documentQueryObservable = client
                 .queryDocuments(getCollectionLink(), "SELECT * FROM root", options);
 
         final CountDownLatch mainThreadBarrier = new CountDownLatch(1);
@@ -261,11 +245,7 @@
         options.maxItemCount(requestPageSize);
         options.enableCrossPartitionQuery(true);
 
-<<<<<<< HEAD
-        Flux<Double> totalChargeObservable = asyncClient
-=======
-        Observable<Double> totalChargeObservable = client
->>>>>>> 02d3f7fa
+        Flux<Double> totalChargeObservable = client
                 .queryDocuments(getCollectionLink(), "SELECT * FROM root", options)
                 .map(FeedResponse::requestCharge) // Map the page to its request charge
                 .reduce(Double::sum).flux(); // Sum up all the request charges
@@ -290,11 +270,7 @@
         options.maxItemCount(requestPageSize);
         options.enableCrossPartitionQuery(true);
 
-<<<<<<< HEAD
-        Flux<FeedResponse<Document>> requestChargeObservable = asyncClient
-=======
-        Observable<FeedResponse<Document>> requestChargeObservable = client
->>>>>>> 02d3f7fa
+        Flux<FeedResponse<Document>> requestChargeObservable = client
                 .queryDocuments(getCollectionLink(), "SELECT * FROM root", options);
 
         AtomicInteger onNextCounter = new AtomicInteger();
@@ -348,19 +324,11 @@
 
         List<Document> resultList = Collections.synchronizedList(new ArrayList<Document>());
 
-<<<<<<< HEAD
-        asyncClient.queryDocuments(getCollectionLink(), "SELECT * FROM root", options)
-                .map(FeedResponse::results) // Map the page to the list of documents
-                .concatMap(Flux::fromIterable) // Flatten the Flux<list<document>> to Flux<document>
-                .filter(isPrimeNumber) // Filter documents using isPrimeNumber predicate
-                .subscribe(doc -> resultList.add(doc)); // Collect the results
-=======
         client.queryDocuments(getCollectionLink(), "SELECT * FROM root", options)
               .map(FeedResponse::results) // Map the page to the list of documents
-              .concatMap(Observable::from) // Flatten the observable<list<document>> to observable<document>
+              .concatMap(Flux::fromIterable) // Flatten the Flux<list<document>> to Flux<document>
               .filter(isPrimeNumber) // Filter documents using isPrimeNumber predicate
               .subscribe(doc -> resultList.add(doc)); // Collect the results
->>>>>>> 02d3f7fa
 
         Thread.sleep(4000);
 
@@ -399,11 +367,7 @@
         options.maxItemCount(requestPageSize);
         options.enableCrossPartitionQuery(true);
 
-<<<<<<< HEAD
-        Flux<FeedResponse<Document>> documentQueryObservable = asyncClient
-=======
-        Observable<FeedResponse<Document>> documentQueryObservable = client
->>>>>>> 02d3f7fa
+        Flux<FeedResponse<Document>> documentQueryObservable = client
                 .queryDocuments(getCollectionLink(), "SELECT * FROM root", options);
 
         // Covert the observable to a blocking observable, then convert the blocking
@@ -443,13 +407,8 @@
 
             Document doc = new Document(String.format("{\"id\":\"documentId%d\",\"key\":\"%s\",\"prop\":%d}", i,
                                                       RandomStringUtils.randomAlphabetic(2), i));
-<<<<<<< HEAD
-            asyncClient.createDocument("dbs/" + createdDatabase.id() + "/colls/" + multiPartitionCollection.id(),
+            client.createDocument("dbs/" + createdDatabase.id() + "/colls/" + multiPartitionCollection.id(),
                                        doc, null, true).single().block();
-=======
-            client.createDocument("dbs/" + createdDatabase.id() + "/colls/" + multiPartitionCollection.id(),
-                                       doc, null, true).toBlocking().single();
->>>>>>> 02d3f7fa
         }
 
         // Query for the documents order by the prop field
@@ -463,11 +422,7 @@
         options.maxDegreeOfParallelism(2);
 
         // Get the observable order by query documents
-<<<<<<< HEAD
-        Flux<FeedResponse<Document>> documentQueryObservable = asyncClient.queryDocuments(
-=======
-        Observable<FeedResponse<Document>> documentQueryObservable = client.queryDocuments(
->>>>>>> 02d3f7fa
+        Flux<FeedResponse<Document>> documentQueryObservable = client.queryDocuments(
                 "dbs/" + createdDatabase.id() + "/colls/" + multiPartitionCollection.id(), query, options);
 
         List<String> resultList = Collections.synchronizedList(new ArrayList<>());
@@ -499,11 +454,7 @@
         options.maxItemCount(requestPageSize);
         options.enableCrossPartitionQuery(true);
 
-<<<<<<< HEAD
-        Flux<FeedResponse<Document>> documentQueryObservable = asyncClient
-=======
-        Observable<FeedResponse<Document>> documentQueryObservable = client
->>>>>>> 02d3f7fa
+        Flux<FeedResponse<Document>> documentQueryObservable = client
                 .queryDocuments(getCollectionLink(), "SELECT * FROM root", options);
 
         // Convert to observable of list of pages
@@ -537,13 +488,8 @@
         DocumentCollection collectionDefinition = new DocumentCollection();
         collectionDefinition.id(collectionId);
         collectionDefinition.setPartitionKey(partitionKeyDef);
-<<<<<<< HEAD
-        DocumentCollection createdCollection = asyncClient.createCollection(databaseLink, collectionDefinition, options)
-                .single().block().getResource();
-=======
         DocumentCollection createdCollection = client.createCollection(databaseLink, collectionDefinition, options)
-                                                     .toBlocking().single().getResource();
->>>>>>> 02d3f7fa
+                                                     .single().block().getResource();
 
         return createdCollection;
     }
