/*
 * The MIT License (MIT)
 * Copyright (c) 2017 Microsoft Corporation
 *
 * Permission is hereby granted, free of charge, to any person obtaining a copy
 * of this software and associated documentation files (the "Software"), to deal
 * in the Software without restriction, including without limitation the rights
 * to use, copy, modify, merge, publish, distribute, sublicense, and/or sell
 * copies of the Software, and to permit persons to whom the Software is
 * furnished to do so, subject to the following conditions:
 *
 * The above copyright notice and this permission notice shall be included in all
 * copies or substantial portions of the Software.
 *
 * THE SOFTWARE IS PROVIDED "AS IS", WITHOUT WARRANTY OF ANY KIND, EXPRESS OR
 * IMPLIED, INCLUDING BUT NOT LIMITED TO THE WARRANTIES OF MERCHANTABILITY,
 * FITNESS FOR A PARTICULAR PURPOSE AND NONINFRINGEMENT. IN NO EVENT SHALL THE
 * AUTHORS OR COPYRIGHT HOLDERS BE LIABLE FOR ANY CLAIM, DAMAGES OR OTHER
 * LIABILITY, WHETHER IN AN ACTION OF CONTRACT, TORT OR OTHERWISE, ARISING FROM,
 * OUT OF OR IN CONNECTION WITH THE SOFTWARE OR THE USE OR OTHER DEALINGS IN THE
 * SOFTWARE.
 */

package com.azure.data.cosmos.rx.examples;

import com.azure.data.cosmos.AsyncDocumentClient;
import com.azure.data.cosmos.ConnectionMode;
import com.azure.data.cosmos.ConnectionPolicy;
import com.azure.data.cosmos.ConsistencyLevel;
import com.azure.data.cosmos.DataType;
import com.azure.data.cosmos.Database;
import com.azure.data.cosmos.DocumentClientTest;
import com.azure.data.cosmos.DocumentCollection;
import com.azure.data.cosmos.IncludedPath;
import com.azure.data.cosmos.Index;
import com.azure.data.cosmos.IndexingPolicy;
import com.azure.data.cosmos.Offer;
import com.azure.data.cosmos.PartitionKeyDefinition;
import com.azure.data.cosmos.RequestOptions;
import org.testng.annotations.AfterClass;
import org.testng.annotations.BeforeClass;
import org.testng.annotations.Test;

import java.util.ArrayList;
import java.util.Collection;
import java.util.List;
import java.util.UUID;
import java.util.concurrent.CountDownLatch;

import static org.hamcrest.CoreMatchers.equalTo;
import static org.hamcrest.MatcherAssert.assertThat;

/**
 * This integration test class demonstrates how to use Async API to query and
 * replace an Offer.
 */
public class OfferCRUDAsyncAPITest extends DocumentClientTest {
    private final static int TIMEOUT = 60000;
    private Database createdDatabase;
    private AsyncDocumentClient client;

    @BeforeClass(groups = "samples", timeOut = TIMEOUT)
    public void setUp() {

        ConnectionPolicy connectionPolicy = new ConnectionPolicy().connectionMode(ConnectionMode.DIRECT);

        this.clientBuilder()
            .withServiceEndpoint(TestConfigurations.HOST)
            .withMasterKeyOrResourceToken(TestConfigurations.MASTER_KEY)
            .withConnectionPolicy(connectionPolicy)
            .withConsistencyLevel(ConsistencyLevel.SESSION);

        this.client = this.clientBuilder().build();

        // CREATE database
        createdDatabase = Utils.createDatabaseForTest(client);
    }

    @AfterClass(groups = "samples", timeOut = TIMEOUT)
    public void shutdown() {
        Utils.safeClean(client, createdDatabase);
        Utils.safeClose(client);
    }

    /**
     * Query for all the offers existing in the database account.
     * REPLACE the required offer so that it has a higher throughput.
     */
    @Test(groups = "samples", timeOut = TIMEOUT)
    public void updateOffer() throws Exception {

        int initialThroughput = 10200;
        int newThroughput = 10300;

        // Set the throughput to be 10,200
        RequestOptions multiPartitionRequestOptions = new RequestOptions();
        multiPartitionRequestOptions.setOfferThroughput(initialThroughput);

        // CREATE the collection
<<<<<<< HEAD
        DocumentCollection createdCollection = asyncClient.createCollection("dbs/" + createdDatabase.id(),
                                                                            getMultiPartitionCollectionDefinition(), multiPartitionRequestOptions).single().block()
                .getResource();
=======
        DocumentCollection createdCollection = client.createCollection("dbs/" + createdDatabase.id(),
                                                                            getMultiPartitionCollectionDefinition(), multiPartitionRequestOptions).toBlocking().single()
                                                     .getResource();
>>>>>>> 02d3f7fa

        final CountDownLatch successfulCompletionLatch = new CountDownLatch(1);

        // Find offer associated with this collection
        client.queryOffers(
                String.format("SELECT * FROM r where r.offerResourceId = '%s'", createdCollection.resourceId()),
                null).flatMap(offerFeedResponse -> {
            List<Offer> offerList = offerFeedResponse.results();
            // NUMBER of offers returned should be 1
            assertThat(offerList.size(), equalTo(1));

            // This offer must correspond to the collection we created
            Offer offer = offerList.get(0);
            int currentThroughput = offer.getThroughput();
            assertThat(offer.getString("offerResourceId"), equalTo(createdCollection.resourceId()));
            assertThat(currentThroughput, equalTo(initialThroughput));
            System.out.println("initial throughput: " + currentThroughput);

            // UPDATE the offer's throughput
            offer.setThroughput(newThroughput);

            // REPLACE the offer
            return client.replaceOffer(offer);
        }).subscribe(offerResourceResponse -> {
            Offer offer = offerResourceResponse.getResource();
            int currentThroughput = offer.getThroughput();

            // The current throughput of the offer must be equal to the new throughput value
            assertThat(offer.getString("offerResourceId"), equalTo(createdCollection.resourceId()));
            assertThat(currentThroughput, equalTo(newThroughput));

            System.out.println("updated throughput: " + currentThroughput);
            successfulCompletionLatch.countDown();
        }, error -> {
            System.err
                    .println("an error occurred while updating the offer: actual cause: " + error.getMessage());
        });

        successfulCompletionLatch.await();
    }

    private DocumentCollection getMultiPartitionCollectionDefinition() {
        DocumentCollection collectionDefinition = new DocumentCollection();
        collectionDefinition.id(UUID.randomUUID().toString());

        // Set the partitionKeyDefinition for a partitioned collection
        // Here, we are setting the partitionKey of the Collection to be /city
        PartitionKeyDefinition partitionKeyDefinition = new PartitionKeyDefinition();
        List<String> paths = new ArrayList<>();
        paths.add("/city");
        partitionKeyDefinition.paths(paths);
        collectionDefinition.setPartitionKey(partitionKeyDefinition);

        // Set indexing policy to be range range for string and number
        IndexingPolicy indexingPolicy = new IndexingPolicy();
        Collection<IncludedPath> includedPaths = new ArrayList<>();
        IncludedPath includedPath = new IncludedPath();
        includedPath.path("/*");
        Collection<Index> indexes = new ArrayList<>();
        Index stringIndex = Index.Range(DataType.STRING);
        stringIndex.set("precision", -1);
        indexes.add(stringIndex);

        Index numberIndex = Index.Range(DataType.NUMBER);
        numberIndex.set("precision", -1);
        indexes.add(numberIndex);
        includedPath.indexes(indexes);
        includedPaths.add(includedPath);
        indexingPolicy.setIncludedPaths(includedPaths);
        collectionDefinition.setIndexingPolicy(indexingPolicy);

        return collectionDefinition;
    }
}<|MERGE_RESOLUTION|>--- conflicted
+++ resolved
@@ -97,15 +97,9 @@
         multiPartitionRequestOptions.setOfferThroughput(initialThroughput);
 
         // CREATE the collection
-<<<<<<< HEAD
-        DocumentCollection createdCollection = asyncClient.createCollection("dbs/" + createdDatabase.id(),
+        DocumentCollection createdCollection = client.createCollection("dbs/" + createdDatabase.id(),
                                                                             getMultiPartitionCollectionDefinition(), multiPartitionRequestOptions).single().block()
-                .getResource();
-=======
-        DocumentCollection createdCollection = client.createCollection("dbs/" + createdDatabase.id(),
-                                                                            getMultiPartitionCollectionDefinition(), multiPartitionRequestOptions).toBlocking().single()
                                                      .getResource();
->>>>>>> 02d3f7fa
 
         final CountDownLatch successfulCompletionLatch = new CountDownLatch(1);
 
