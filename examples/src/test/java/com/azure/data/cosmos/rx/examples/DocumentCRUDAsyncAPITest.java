/*
 * The MIT License (MIT)
 * Copyright (c) 2018 Microsoft Corporation
 *
 * Permission is hereby granted, free of charge, to any person obtaining a copy
 * of this software and associated documentation files (the "Software"), to deal
 * in the Software without restriction, including without limitation the rights
 * to use, copy, modify, merge, publish, distribute, sublicense, and/or sell
 * copies of the Software, and to permit persons to whom the Software is
 * furnished to do so, subject to the following conditions:
 *
 * The above copyright notice and this permission notice shall be included in all
 * copies or substantial portions of the Software.
 *
 * THE SOFTWARE IS PROVIDED "AS IS", WITHOUT WARRANTY OF ANY KIND, EXPRESS OR
 * IMPLIED, INCLUDING BUT NOT LIMITED TO THE WARRANTIES OF MERCHANTABILITY,
 * FITNESS FOR A PARTICULAR PURPOSE AND NONINFRINGEMENT. IN NO EVENT SHALL THE
 * AUTHORS OR COPYRIGHT HOLDERS BE LIABLE FOR ANY CLAIM, DAMAGES OR OTHER
 * LIABILITY, WHETHER IN AN ACTION OF CONTRACT, TORT OR OTHERWISE, ARISING FROM,
 * OUT OF OR IN CONNECTION WITH THE SOFTWARE OR THE USE OR OTHER DEALINGS IN THE
 * SOFTWARE.
 */
package com.azure.data.cosmos.rx.examples;

import com.azure.data.cosmos.AsyncDocumentClient;
import com.azure.data.cosmos.ConnectionMode;
import com.azure.data.cosmos.ConnectionPolicy;
import com.azure.data.cosmos.ConsistencyLevel;
import com.azure.data.cosmos.CosmosClientException;
import com.azure.data.cosmos.Database;
import com.azure.data.cosmos.Document;
<<<<<<< HEAD
=======
import com.azure.data.cosmos.DocumentClientTest;
>>>>>>> 02d3f7fa
import com.azure.data.cosmos.DocumentCollection;
import com.azure.data.cosmos.FeedOptions;
import com.azure.data.cosmos.FeedResponse;
import com.azure.data.cosmos.PartitionKey;
import com.azure.data.cosmos.PartitionKeyDefinition;
import com.azure.data.cosmos.RequestOptions;
import com.azure.data.cosmos.ResourceResponse;
import com.fasterxml.jackson.annotation.JsonProperty;
import com.fasterxml.jackson.core.JsonParser;
import com.fasterxml.jackson.databind.DeserializationFeature;
import com.fasterxml.jackson.databind.ObjectMapper;
import org.apache.commons.lang3.RandomUtils;
import org.testng.Assert;
import org.testng.annotations.AfterClass;
import org.testng.annotations.BeforeClass;
import org.testng.annotations.Test;
import reactor.core.publisher.Flux;

import java.util.ArrayList;
import java.util.Collections;
import java.util.List;
import java.util.UUID;
import java.util.concurrent.CompletableFuture;
import java.util.concurrent.CountDownLatch;
import java.util.function.Consumer;

import static org.hamcrest.CoreMatchers.instanceOf;
import static org.hamcrest.MatcherAssert.assertThat;
import static org.hamcrest.Matchers.equalTo;
import static org.hamcrest.Matchers.greaterThan;
import static org.hamcrest.Matchers.hasSize;
import static org.hamcrest.Matchers.is;

/**
 * This integration test class demonstrates how to use Async API to create,
 * delete, replace, and upsert Documents. If you are interested in examples for
 * querying for documents please see {@link DocumentQueryAsyncAPITest}
 * <p>
 * NOTE: you can use rxJava based async api with java8 lambda expression. Use
 * of rxJava based async APIs with java8 lambda expressions is much prettier.
 * <p>
 * You can also use the async API without java8 lambda expression.
 * <p>
 * For example
 * <ul>
 * <li>{@link #createDocument_Async()} demonstrates how to use async api
 * with java8 lambda expression.
 *
 * <li>{@link #createDocument_Async_withoutLambda()} demonstrates how to do
 * the same thing without lambda expression.
 * </ul>
 * <p>
 * Also if you need to work with Future or CompletableFuture it is possible to
 * transform a flux to CompletableFuture. Please see
 * {@link #transformObservableToCompletableFuture()}
 */
public class DocumentCRUDAsyncAPITest extends DocumentClientTest {

    private final static String PARTITION_KEY_PATH = "/mypk";
    private final static int TIMEOUT = 60000;

    private AsyncDocumentClient client;
    private Database createdDatabase;
    private DocumentCollection createdCollection;

    @BeforeClass(groups = "samples", timeOut = TIMEOUT)
    public void setUp() {

        ConnectionPolicy connectionPolicy = new ConnectionPolicy().connectionMode(ConnectionMode.DIRECT);

        this.clientBuilder()
            .withServiceEndpoint(TestConfigurations.HOST)
            .withMasterKeyOrResourceToken(TestConfigurations.MASTER_KEY)
            .withConnectionPolicy(connectionPolicy)
            .withConsistencyLevel(ConsistencyLevel.SESSION);

        this.client = this.clientBuilder().build();

        DocumentCollection collectionDefinition = new DocumentCollection();
        collectionDefinition.id(UUID.randomUUID().toString());

        PartitionKeyDefinition partitionKeyDefinition = new PartitionKeyDefinition();
        ArrayList<String> partitionKeyPaths = new ArrayList<String>();
        partitionKeyPaths.add(PARTITION_KEY_PATH);
        partitionKeyDefinition.paths(partitionKeyPaths);
        collectionDefinition.setPartitionKey(partitionKeyDefinition);

        // CREATE database
        createdDatabase = Utils.createDatabaseForTest(client);

        // CREATE collection
<<<<<<< HEAD
        createdCollection = asyncClient
                .createCollection("dbs/" + createdDatabase.id(), collectionDefinition, null)
                .single().block().getResource();
=======
        createdCollection = client
            .createCollection("dbs/" + createdDatabase.id(), collectionDefinition, null)
            .toBlocking().single().getResource();
>>>>>>> 02d3f7fa
    }

    @AfterClass(groups = "samples", timeOut = TIMEOUT)
    public void shutdown() {
        Utils.safeClean(client, createdDatabase);
        Utils.safeClose(client);
    }

    /**
     * CREATE a document using java8 lambda expressions
     */
    @Test(groups = "samples", timeOut = TIMEOUT)
    public void createDocument_Async() throws Exception {
        Document doc = new Document(String.format("{ 'id': 'doc%s', 'counter': '%d'}", UUID.randomUUID().toString(), 1));
<<<<<<< HEAD
        Flux<ResourceResponse<Document>> createDocumentObservable = asyncClient
=======
        Observable<ResourceResponse<Document>> createDocumentObservable = client
>>>>>>> 02d3f7fa
                .createDocument(getCollectionLink(), doc, null, true);

        final CountDownLatch completionLatch = new CountDownLatch(1);

        // Subscribe to Document resource response emitted by the observable
        createDocumentObservable.single() // We know there will be one response
                .subscribe(documentResourceResponse -> {
                    System.out.println(documentResourceResponse.getActivityId());
                    completionLatch.countDown();
                }, error -> {
                    System.err.println(
                            "an error occurred while creating the document: actual cause: " + error.getMessage());
                    completionLatch.countDown();
                });

        // Wait till document creation completes
        completionLatch.await();
    }

    /**
     * CREATE a document without java8 lambda expressions
     */
    @Test(groups = "samples", timeOut = TIMEOUT)
    public void createDocument_Async_withoutLambda() throws Exception {
        Document doc = new Document(String.format("{ 'id': 'doc%s', 'counter': '%d'}", UUID.randomUUID().toString(), 1));
<<<<<<< HEAD
        Flux<ResourceResponse<Document>> createDocumentObservable = asyncClient
=======
        Observable<ResourceResponse<Document>> createDocumentObservable = client
>>>>>>> 02d3f7fa
                .createDocument(getCollectionLink(), doc, null, true);

        final CountDownLatch completionLatch = new CountDownLatch(1);

        Consumer<ResourceResponse<Document>> onNext = new Consumer<ResourceResponse<Document>>() {

            @Override
            public void accept(ResourceResponse<Document> documentResourceResponse) {
                System.out.println(documentResourceResponse.getActivityId());
                completionLatch.countDown();
            }
        };

        Consumer<Throwable> onError = new Consumer<Throwable>() {

            @Override
            public void accept(Throwable error) {
                System.err
                        .println("an error occurred while creating the document: actual cause: " + error.getMessage());
                completionLatch.countDown();
            }
        };

        // Subscribe to Document resource response emitted by the observable
        createDocumentObservable.single() // We know there will be one response
                .subscribe(onNext, onError);

        // Wait till document creation completes
        completionLatch.await();
    }

    /**
     * CREATE a document in a blocking manner
     */
    @Test(groups = "samples", timeOut = TIMEOUT)
    public void createDocument_toBlocking() {
        Document doc = new Document(String.format("{ 'id': 'doc%s', 'counter': '%d'}", UUID.randomUUID().toString(), 1));
<<<<<<< HEAD
        Flux<ResourceResponse<Document>> createDocumentObservable = asyncClient
=======
        Observable<ResourceResponse<Document>> createDocumentObservable = client
>>>>>>> 02d3f7fa
                .createDocument(getCollectionLink(), doc, null, true);

        // toBlocking() converts to a blocking observable.
        // single() gets the only result.
        createDocumentObservable.single().block();
    }

    /**
     * CREATE a document with a programmatically set definition, in an Async manner
     */
    @Test(groups = "samples", timeOut = TIMEOUT)
    public void createDocumentWithProgrammableDocumentDefinition() throws Exception {
        Document documentDefinition = new Document();
        documentDefinition.id("test-document");
        documentDefinition.set("counter", 1);

        // CREATE a document
<<<<<<< HEAD
        Document createdDocument = asyncClient
                .createDocument(getCollectionLink(), documentDefinition, null, false).single().block()
=======
        Document createdDocument = client
                .createDocument(getCollectionLink(), documentDefinition, null, false).toBlocking().single()
>>>>>>> 02d3f7fa
                .getResource();

        RequestOptions options = new RequestOptions();
        options.setPartitionKey(PartitionKey.None);
        // READ the created document
<<<<<<< HEAD
        Flux<ResourceResponse<Document>> readDocumentObservable = asyncClient
                .readDocument(getDocumentLink(createdDocument), null);
=======
        Observable<ResourceResponse<Document>> readDocumentObservable = client
                .readDocument(getDocumentLink(createdDocument), options);
>>>>>>> 02d3f7fa

        final CountDownLatch completionLatch = new CountDownLatch(1);

        readDocumentObservable.subscribe(documentResourceResponse -> {
            Document readDocument = documentResourceResponse.getResource();

            // The read document must be the same as the written document
            assertThat(readDocument.id(), equalTo("test-document"));
            assertThat(readDocument.getInt("counter"), equalTo(1));
            System.out.println(documentResourceResponse.getActivityId());
            completionLatch.countDown();
        }, error -> {
            System.err.println("an error occured while creating the document: actual cause: " + error.getMessage());
            completionLatch.countDown();
        });

        completionLatch.await();
    }

    /**
     * CREATE 10 documents and sum up all the documents creation request charges
     */
    @Test(groups = "samples", timeOut = TIMEOUT)
    public void documentCreation_SumUpRequestCharge() throws Exception {
        // CREATE 10 documents
        List<Flux<ResourceResponse<Document>>> listOfCreateDocumentObservables = new ArrayList<>();
        for (int i = 0; i < 10; i++) {
            Document doc = new Document(String.format("{ 'id': 'doc%s', 'counter': '%d'}", UUID.randomUUID().toString(), i));

<<<<<<< HEAD
            Flux<ResourceResponse<Document>> createDocumentObservable = asyncClient
=======
            Observable<ResourceResponse<Document>> createDocumentObservable = client
>>>>>>> 02d3f7fa
                    .createDocument(getCollectionLink(), doc, null, false);
            listOfCreateDocumentObservables.add(createDocumentObservable);
        }

        // Merge all document creation observables into one observable
        Flux<ResourceResponse<Document>> mergedObservable = Flux.merge(listOfCreateDocumentObservables);

        // CREATE a new observable emitting the total charge of creating all 10
        // documents.
        Flux<Double> totalChargeObservable = mergedObservable
                .map(ResourceResponse::getRequestCharge)
                // Map to request charge
                .reduce(Double::sum).flux();
        // Sum up all the charges

        final CountDownLatch completionLatch = new CountDownLatch(1);

        // Subscribe to the total request charge observable
        totalChargeObservable.subscribe(totalCharge -> {
                                            // Print the total charge
                                            System.out.println(totalCharge);
                                            completionLatch.countDown();
                                        }, e -> completionLatch.countDown()
        );

        completionLatch.await();
    }

    /**
     * Attempt to create a document which already exists
     * - First create a document
     * - Using the async api generate an async document creation observable
     * - Converts the Observable to blocking using Observable.toBlocking() api
     * - Catch already exist failure (409)
     */
    @Test(groups = "samples", timeOut = TIMEOUT)
    public void createDocument_toBlocking_DocumentAlreadyExists_Fails() {
        Document doc = new Document(String.format("{ 'id': 'doc%s', 'counter': '%d'}", UUID.randomUUID().toString(), 1));
<<<<<<< HEAD
        asyncClient.createDocument(getCollectionLink(), doc, null, false).single().block();

        // CREATE the document
        Flux<ResourceResponse<Document>> createDocumentObservable = asyncClient
=======
        client.createDocument(getCollectionLink(), doc, null, false).toBlocking().single();

        // CREATE the document
        Observable<ResourceResponse<Document>> createDocumentObservable = client
>>>>>>> 02d3f7fa
                .createDocument(getCollectionLink(), doc, null, false);

        try {
            createDocumentObservable.single() // Converts the observable to a single observable
                    .block(); // Blocks and gets the result
            Assert.fail("Document Already Exists. Document Creation must fail");
        } catch (Exception e) {
            assertThat("Document already exists.", ((CosmosClientException) e.getCause()).statusCode(),
                       equalTo(409));
        }
    }

    /**
     * Attempt to create a document which already exists
     * - First create a document
     * - Using the async api generate an async document creation observable
     * - Converts the Observable to blocking using Observable.toBlocking() api
     * - Catch already exist failure (409)
     */
    @Test(groups = "samples", timeOut = TIMEOUT)
    public void createDocument_Async_DocumentAlreadyExists_Fails() throws Exception {
        Document doc = new Document(String.format("{ 'id': 'doc%s', 'counter': '%d'}", UUID.randomUUID().toString(), 1));
<<<<<<< HEAD
        asyncClient.createDocument(getCollectionLink(), doc, null, false).single().block();

        // CREATE the document
        Flux<ResourceResponse<Document>> createDocumentObservable = asyncClient
=======
        client.createDocument(getCollectionLink(), doc, null, false).toBlocking().single();

        // CREATE the document
        Observable<ResourceResponse<Document>> createDocumentObservable = client
>>>>>>> 02d3f7fa
                .createDocument(getCollectionLink(), doc, null, false);

        List<Throwable> errorList = Collections.synchronizedList(new ArrayList<>());

        createDocumentObservable.subscribe(resourceResponse -> {
        }, error -> {
            errorList.add(error);
            System.err.println("failed to create a document due to: " + error.getMessage());
        });

        Thread.sleep(2000);
        assertThat(errorList, hasSize(1));
        assertThat(errorList.get(0), is(instanceOf(CosmosClientException.class)));
        assertThat(((CosmosClientException) errorList.get(0)).statusCode(), equalTo(409));
    }

    /**
     * REPLACE a document
     */
    @Test(groups = "samples", timeOut = TIMEOUT)
    public void documentReplace_Async() throws Exception {
        // CREATE a document
        Document createdDocument = new Document(String.format("{ 'id': 'doc%s', 'counter': '%d'}", UUID.randomUUID().toString(), 1));
<<<<<<< HEAD
        createdDocument = asyncClient.createDocument(getCollectionLink(), createdDocument, null, false).single()
                .block().getResource();
=======
        createdDocument = client.createDocument(getCollectionLink(), createdDocument, null, false).toBlocking()
                                .single().getResource();
>>>>>>> 02d3f7fa

        // Try to replace the existing document
        Document replacingDocument = new Document(
                String.format("{ 'id': 'doc%s', 'counter': '%d', 'new-prop' : '2'}", createdDocument.id(), 1));
<<<<<<< HEAD
        Flux<ResourceResponse<Document>> replaceDocumentObservable = asyncClient
=======
        Observable<ResourceResponse<Document>> replaceDocumentObservable = client
>>>>>>> 02d3f7fa
                .replaceDocument(getDocumentLink(createdDocument), replacingDocument, null);

        List<ResourceResponse<Document>> capturedResponse = Collections
                .synchronizedList(new ArrayList<>());

        replaceDocumentObservable.subscribe(resourceResponse -> {
            capturedResponse.add(resourceResponse);
        });

        Thread.sleep(2000);

        assertThat(capturedResponse, hasSize(1));
        assertThat(capturedResponse.get(0).getResource().get("new-prop"), equalTo("2"));
    }

    /**
     * Upsert a document
     */
    @Test(groups = "samples", timeOut = TIMEOUT)
    public void documentUpsert_Async() throws Exception {
        // CREATE a document
        Document doc = new Document(String.format("{ 'id': 'doc%s', 'counter': '%d'}", UUID.randomUUID().toString(), 1));
<<<<<<< HEAD
        asyncClient.createDocument(getCollectionLink(), doc, null, false).single().block();
=======
        client.createDocument(getCollectionLink(), doc, null, false).toBlocking().single();
>>>>>>> 02d3f7fa

        // Upsert the existing document
        Document upsertingDocument = new Document(
                String.format("{ 'id': 'doc%s', 'counter': '%d', 'new-prop' : '2'}", doc.id(), 1));
<<<<<<< HEAD
        Flux<ResourceResponse<Document>> upsertDocumentObservable = asyncClient
=======
        Observable<ResourceResponse<Document>> upsertDocumentObservable = client
>>>>>>> 02d3f7fa
                .upsertDocument(getCollectionLink(), upsertingDocument, null, false);

        List<ResourceResponse<Document>> capturedResponse = Collections
                .synchronizedList(new ArrayList<>());

        upsertDocumentObservable.subscribe(resourceResponse -> {
            capturedResponse.add(resourceResponse);
        });

        Thread.sleep(4000);

        assertThat(capturedResponse, hasSize(1));
        assertThat(capturedResponse.get(0).getResource().get("new-prop"), equalTo("2"));
    }

    /**
     * DELETE a document
     */
    @Test(groups = "samples", timeOut = TIMEOUT)
    public void documentDelete_Async() throws Exception {
        // CREATE a document
        Document createdDocument = new Document(String.format("{ 'id': 'doc%s', 'counter': '%d', 'mypk' : '%s'}", UUID.randomUUID().toString(), 1, UUID.randomUUID().toString()));
<<<<<<< HEAD
        createdDocument = asyncClient.createDocument(getCollectionLink(), createdDocument, null, false).single()
                .block().getResource();
=======
        createdDocument = client.createDocument(getCollectionLink(), createdDocument, null, false).toBlocking()
                                .single().getResource();
>>>>>>> 02d3f7fa

        RequestOptions options = new RequestOptions();
        options.setPartitionKey(new PartitionKey(createdDocument.getString("mypk")));

        // DELETE the existing document
<<<<<<< HEAD
        Flux<ResourceResponse<Document>> deleteDocumentObservable = asyncClient
=======
        Observable<ResourceResponse<Document>> deleteDocumentObservable = client
>>>>>>> 02d3f7fa
                .deleteDocument(getDocumentLink(createdDocument), options);

        List<ResourceResponse<Document>> capturedResponse = Collections
                .synchronizedList(new ArrayList<>());

        deleteDocumentObservable.subscribe(resourceResponse -> {
            capturedResponse.add(resourceResponse);
        });

        Thread.sleep(2000);

        assertThat(capturedResponse, hasSize(1));

        // Assert document is deleted
        FeedOptions queryOptions = new FeedOptions();
        queryOptions.enableCrossPartitionQuery(true);
        List<Document> listOfDocuments = client
                .queryDocuments(getCollectionLink(), String.format("SELECT * FROM r where r.id = '%s'", createdDocument.id()), queryOptions)
                .map(FeedResponse::results) // Map page to its list of documents
                .concatMap(Flux::fromIterable) // Flatten the observable
                .collectList() // Transform to a observable
                .single() // Gets the Mono<List<Document>>
                .block(); // Block

        // Assert that there is no document found
        assertThat(listOfDocuments, hasSize(0));
    }

    /**
     * READ a document
     */
    @Test(groups = "samples", timeOut = TIMEOUT)
    public void documentRead_Async() throws Exception {
        // CREATE a document
        Document createdDocument = new Document(String.format("{ 'id': 'doc%s', 'counter': '%d', 'mypk' : '%s'}", UUID.randomUUID().toString(), 1, UUID.randomUUID().toString()));
<<<<<<< HEAD
        createdDocument = asyncClient.createDocument(getCollectionLink(), createdDocument, null, false).single()
                .block().getResource();
=======
        createdDocument = client.createDocument(getCollectionLink(), createdDocument, null, false).toBlocking()
                                .single().getResource();
>>>>>>> 02d3f7fa

        // READ the document
        RequestOptions options = new RequestOptions();
        options.setPartitionKey(new PartitionKey(createdDocument.getString("mypk")));
<<<<<<< HEAD
        Flux<ResourceResponse<Document>> readDocumentObservable = asyncClient
=======
        Observable<ResourceResponse<Document>> readDocumentObservable = client
>>>>>>> 02d3f7fa
                .readDocument(getDocumentLink(createdDocument), options);

        List<ResourceResponse<Document>> capturedResponse = Collections
                .synchronizedList(new ArrayList<>());

        readDocumentObservable.subscribe(resourceResponse -> {
            capturedResponse.add(resourceResponse);
        });

        Thread.sleep(2000);

        // Assert document is retrieved
        assertThat(capturedResponse, hasSize(1));
    }

    private static class TestObject {
        @JsonProperty("mypk")
        private String mypk;

        @JsonProperty("id")
        private String id;

        @JsonProperty("prop")
        private String prop;
    }

    @Test(groups = {"samples"}, timeOut = TIMEOUT)
    public void customSerialization() throws Exception {
        ObjectMapper mapper = new ObjectMapper();
        mapper.configure(DeserializationFeature.FAIL_ON_UNKNOWN_PROPERTIES, false);
        mapper.configure(JsonParser.Feature.STRICT_DUPLICATE_DETECTION, true);

        TestObject testObject = new TestObject();
        testObject.id = UUID.randomUUID().toString();
        testObject.mypk = UUID.randomUUID().toString();
        testObject.prop = UUID.randomUUID().toString();
        String itemAsJsonString = mapper.writeValueAsString(testObject);
        Document doc = new Document(itemAsJsonString);

        Document createdDocument = client
                .createDocument(getCollectionLink(), doc, null, false)
                .single()
                .block()
                .getResource();

        RequestOptions options = new RequestOptions();
        options.setPartitionKey(new PartitionKey(testObject.mypk));

        Document readDocument = client
                .readDocument(createdDocument.selfLink(), options)
                .single()
                .block()
                .getResource();

        TestObject readObject = mapper.readValue(readDocument.toJson(), TestObject.class);
        assertThat(readObject.prop, equalTo(testObject.prop));
    }

    /**
     * You can convert a Flux to a CompletableFuture.
     */
    @Test(groups = "samples", timeOut = TIMEOUT)
    public void transformObservableToCompletableFuture() throws Exception {
        Document doc = new Document(String.format("{ 'id': 'doc%d', 'counter': '%d'}", RandomUtils.nextInt(), 1));
<<<<<<< HEAD
        Flux<ResourceResponse<Document>> createDocumentObservable = asyncClient
=======
        Observable<ResourceResponse<Document>> createDocumentObservable = client
>>>>>>> 02d3f7fa
                .createDocument(getCollectionLink(), doc, null, false);
        CompletableFuture<ResourceResponse<Document>> listenableFuture = createDocumentObservable.single().toFuture();

        ResourceResponse<Document> rrd = listenableFuture.get();

        assertThat(rrd.getRequestCharge(), greaterThan((double) 0));
        System.out.print(rrd.getRequestCharge());
    }

    private String getCollectionLink() {
        return "dbs/" + createdDatabase.id() + "/colls/" + createdCollection.id();
    }

    private String getDocumentLink(Document createdDocument) {
        return "dbs/" + createdDatabase.id() + "/colls/" + createdCollection.id() + "/docs/" + createdDocument.id();
    }
}<|MERGE_RESOLUTION|>--- conflicted
+++ resolved
@@ -29,10 +29,7 @@
 import com.azure.data.cosmos.CosmosClientException;
 import com.azure.data.cosmos.Database;
 import com.azure.data.cosmos.Document;
-<<<<<<< HEAD
-=======
 import com.azure.data.cosmos.DocumentClientTest;
->>>>>>> 02d3f7fa
 import com.azure.data.cosmos.DocumentCollection;
 import com.azure.data.cosmos.FeedOptions;
 import com.azure.data.cosmos.FeedResponse;
@@ -124,15 +121,9 @@
         createdDatabase = Utils.createDatabaseForTest(client);
 
         // CREATE collection
-<<<<<<< HEAD
-        createdCollection = asyncClient
-                .createCollection("dbs/" + createdDatabase.id(), collectionDefinition, null)
-                .single().block().getResource();
-=======
         createdCollection = client
             .createCollection("dbs/" + createdDatabase.id(), collectionDefinition, null)
-            .toBlocking().single().getResource();
->>>>>>> 02d3f7fa
+            .single().block().getResource();
     }
 
     @AfterClass(groups = "samples", timeOut = TIMEOUT)
@@ -147,11 +138,7 @@
     @Test(groups = "samples", timeOut = TIMEOUT)
     public void createDocument_Async() throws Exception {
         Document doc = new Document(String.format("{ 'id': 'doc%s', 'counter': '%d'}", UUID.randomUUID().toString(), 1));
-<<<<<<< HEAD
-        Flux<ResourceResponse<Document>> createDocumentObservable = asyncClient
-=======
-        Observable<ResourceResponse<Document>> createDocumentObservable = client
->>>>>>> 02d3f7fa
+        Flux<ResourceResponse<Document>> createDocumentObservable = client
                 .createDocument(getCollectionLink(), doc, null, true);
 
         final CountDownLatch completionLatch = new CountDownLatch(1);
@@ -177,11 +164,7 @@
     @Test(groups = "samples", timeOut = TIMEOUT)
     public void createDocument_Async_withoutLambda() throws Exception {
         Document doc = new Document(String.format("{ 'id': 'doc%s', 'counter': '%d'}", UUID.randomUUID().toString(), 1));
-<<<<<<< HEAD
-        Flux<ResourceResponse<Document>> createDocumentObservable = asyncClient
-=======
-        Observable<ResourceResponse<Document>> createDocumentObservable = client
->>>>>>> 02d3f7fa
+        Flux<ResourceResponse<Document>> createDocumentObservable = client
                 .createDocument(getCollectionLink(), doc, null, true);
 
         final CountDownLatch completionLatch = new CountDownLatch(1);
@@ -219,11 +202,7 @@
     @Test(groups = "samples", timeOut = TIMEOUT)
     public void createDocument_toBlocking() {
         Document doc = new Document(String.format("{ 'id': 'doc%s', 'counter': '%d'}", UUID.randomUUID().toString(), 1));
-<<<<<<< HEAD
-        Flux<ResourceResponse<Document>> createDocumentObservable = asyncClient
-=======
-        Observable<ResourceResponse<Document>> createDocumentObservable = client
->>>>>>> 02d3f7fa
+        Flux<ResourceResponse<Document>> createDocumentObservable = client
                 .createDocument(getCollectionLink(), doc, null, true);
 
         // toBlocking() converts to a blocking observable.
@@ -241,25 +220,15 @@
         documentDefinition.set("counter", 1);
 
         // CREATE a document
-<<<<<<< HEAD
-        Document createdDocument = asyncClient
+        Document createdDocument = client
                 .createDocument(getCollectionLink(), documentDefinition, null, false).single().block()
-=======
-        Document createdDocument = client
-                .createDocument(getCollectionLink(), documentDefinition, null, false).toBlocking().single()
->>>>>>> 02d3f7fa
                 .getResource();
 
         RequestOptions options = new RequestOptions();
         options.setPartitionKey(PartitionKey.None);
         // READ the created document
-<<<<<<< HEAD
-        Flux<ResourceResponse<Document>> readDocumentObservable = asyncClient
+        Flux<ResourceResponse<Document>> readDocumentObservable = client
                 .readDocument(getDocumentLink(createdDocument), null);
-=======
-        Observable<ResourceResponse<Document>> readDocumentObservable = client
-                .readDocument(getDocumentLink(createdDocument), options);
->>>>>>> 02d3f7fa
 
         final CountDownLatch completionLatch = new CountDownLatch(1);
 
@@ -289,11 +258,7 @@
         for (int i = 0; i < 10; i++) {
             Document doc = new Document(String.format("{ 'id': 'doc%s', 'counter': '%d'}", UUID.randomUUID().toString(), i));
 
-<<<<<<< HEAD
-            Flux<ResourceResponse<Document>> createDocumentObservable = asyncClient
-=======
-            Observable<ResourceResponse<Document>> createDocumentObservable = client
->>>>>>> 02d3f7fa
+            Flux<ResourceResponse<Document>> createDocumentObservable = client
                     .createDocument(getCollectionLink(), doc, null, false);
             listOfCreateDocumentObservables.add(createDocumentObservable);
         }
@@ -332,17 +297,10 @@
     @Test(groups = "samples", timeOut = TIMEOUT)
     public void createDocument_toBlocking_DocumentAlreadyExists_Fails() {
         Document doc = new Document(String.format("{ 'id': 'doc%s', 'counter': '%d'}", UUID.randomUUID().toString(), 1));
-<<<<<<< HEAD
-        asyncClient.createDocument(getCollectionLink(), doc, null, false).single().block();
+        client.createDocument(getCollectionLink(), doc, null, false).single().block();
 
         // CREATE the document
-        Flux<ResourceResponse<Document>> createDocumentObservable = asyncClient
-=======
-        client.createDocument(getCollectionLink(), doc, null, false).toBlocking().single();
-
-        // CREATE the document
-        Observable<ResourceResponse<Document>> createDocumentObservable = client
->>>>>>> 02d3f7fa
+        Flux<ResourceResponse<Document>> createDocumentObservable = client
                 .createDocument(getCollectionLink(), doc, null, false);
 
         try {
@@ -365,17 +323,10 @@
     @Test(groups = "samples", timeOut = TIMEOUT)
     public void createDocument_Async_DocumentAlreadyExists_Fails() throws Exception {
         Document doc = new Document(String.format("{ 'id': 'doc%s', 'counter': '%d'}", UUID.randomUUID().toString(), 1));
-<<<<<<< HEAD
-        asyncClient.createDocument(getCollectionLink(), doc, null, false).single().block();
+        client.createDocument(getCollectionLink(), doc, null, false).single().block();
 
         // CREATE the document
-        Flux<ResourceResponse<Document>> createDocumentObservable = asyncClient
-=======
-        client.createDocument(getCollectionLink(), doc, null, false).toBlocking().single();
-
-        // CREATE the document
-        Observable<ResourceResponse<Document>> createDocumentObservable = client
->>>>>>> 02d3f7fa
+        Flux<ResourceResponse<Document>> createDocumentObservable = client
                 .createDocument(getCollectionLink(), doc, null, false);
 
         List<Throwable> errorList = Collections.synchronizedList(new ArrayList<>());
@@ -399,22 +350,13 @@
     public void documentReplace_Async() throws Exception {
         // CREATE a document
         Document createdDocument = new Document(String.format("{ 'id': 'doc%s', 'counter': '%d'}", UUID.randomUUID().toString(), 1));
-<<<<<<< HEAD
-        createdDocument = asyncClient.createDocument(getCollectionLink(), createdDocument, null, false).single()
+        createdDocument = client.createDocument(getCollectionLink(), createdDocument, null, false).single()
                 .block().getResource();
-=======
-        createdDocument = client.createDocument(getCollectionLink(), createdDocument, null, false).toBlocking()
-                                .single().getResource();
->>>>>>> 02d3f7fa
 
         // Try to replace the existing document
         Document replacingDocument = new Document(
                 String.format("{ 'id': 'doc%s', 'counter': '%d', 'new-prop' : '2'}", createdDocument.id(), 1));
-<<<<<<< HEAD
-        Flux<ResourceResponse<Document>> replaceDocumentObservable = asyncClient
-=======
-        Observable<ResourceResponse<Document>> replaceDocumentObservable = client
->>>>>>> 02d3f7fa
+        Flux<ResourceResponse<Document>> replaceDocumentObservable = client
                 .replaceDocument(getDocumentLink(createdDocument), replacingDocument, null);
 
         List<ResourceResponse<Document>> capturedResponse = Collections
@@ -437,20 +379,12 @@
     public void documentUpsert_Async() throws Exception {
         // CREATE a document
         Document doc = new Document(String.format("{ 'id': 'doc%s', 'counter': '%d'}", UUID.randomUUID().toString(), 1));
-<<<<<<< HEAD
-        asyncClient.createDocument(getCollectionLink(), doc, null, false).single().block();
-=======
-        client.createDocument(getCollectionLink(), doc, null, false).toBlocking().single();
->>>>>>> 02d3f7fa
+        client.createDocument(getCollectionLink(), doc, null, false).single().block();
 
         // Upsert the existing document
         Document upsertingDocument = new Document(
                 String.format("{ 'id': 'doc%s', 'counter': '%d', 'new-prop' : '2'}", doc.id(), 1));
-<<<<<<< HEAD
-        Flux<ResourceResponse<Document>> upsertDocumentObservable = asyncClient
-=======
-        Observable<ResourceResponse<Document>> upsertDocumentObservable = client
->>>>>>> 02d3f7fa
+        Flux<ResourceResponse<Document>> upsertDocumentObservable = client
                 .upsertDocument(getCollectionLink(), upsertingDocument, null, false);
 
         List<ResourceResponse<Document>> capturedResponse = Collections
@@ -473,23 +407,14 @@
     public void documentDelete_Async() throws Exception {
         // CREATE a document
         Document createdDocument = new Document(String.format("{ 'id': 'doc%s', 'counter': '%d', 'mypk' : '%s'}", UUID.randomUUID().toString(), 1, UUID.randomUUID().toString()));
-<<<<<<< HEAD
-        createdDocument = asyncClient.createDocument(getCollectionLink(), createdDocument, null, false).single()
+        createdDocument = client.createDocument(getCollectionLink(), createdDocument, null, false).single()
                 .block().getResource();
-=======
-        createdDocument = client.createDocument(getCollectionLink(), createdDocument, null, false).toBlocking()
-                                .single().getResource();
->>>>>>> 02d3f7fa
 
         RequestOptions options = new RequestOptions();
         options.setPartitionKey(new PartitionKey(createdDocument.getString("mypk")));
 
         // DELETE the existing document
-<<<<<<< HEAD
-        Flux<ResourceResponse<Document>> deleteDocumentObservable = asyncClient
-=======
-        Observable<ResourceResponse<Document>> deleteDocumentObservable = client
->>>>>>> 02d3f7fa
+        Flux<ResourceResponse<Document>> deleteDocumentObservable = client
                 .deleteDocument(getDocumentLink(createdDocument), options);
 
         List<ResourceResponse<Document>> capturedResponse = Collections
@@ -525,22 +450,13 @@
     public void documentRead_Async() throws Exception {
         // CREATE a document
         Document createdDocument = new Document(String.format("{ 'id': 'doc%s', 'counter': '%d', 'mypk' : '%s'}", UUID.randomUUID().toString(), 1, UUID.randomUUID().toString()));
-<<<<<<< HEAD
-        createdDocument = asyncClient.createDocument(getCollectionLink(), createdDocument, null, false).single()
+        createdDocument = client.createDocument(getCollectionLink(), createdDocument, null, false).single()
                 .block().getResource();
-=======
-        createdDocument = client.createDocument(getCollectionLink(), createdDocument, null, false).toBlocking()
-                                .single().getResource();
->>>>>>> 02d3f7fa
 
         // READ the document
         RequestOptions options = new RequestOptions();
         options.setPartitionKey(new PartitionKey(createdDocument.getString("mypk")));
-<<<<<<< HEAD
-        Flux<ResourceResponse<Document>> readDocumentObservable = asyncClient
-=======
-        Observable<ResourceResponse<Document>> readDocumentObservable = client
->>>>>>> 02d3f7fa
+        Flux<ResourceResponse<Document>> readDocumentObservable = client
                 .readDocument(getDocumentLink(createdDocument), options);
 
         List<ResourceResponse<Document>> capturedResponse = Collections
@@ -605,11 +521,7 @@
     @Test(groups = "samples", timeOut = TIMEOUT)
     public void transformObservableToCompletableFuture() throws Exception {
         Document doc = new Document(String.format("{ 'id': 'doc%d', 'counter': '%d'}", RandomUtils.nextInt(), 1));
-<<<<<<< HEAD
-        Flux<ResourceResponse<Document>> createDocumentObservable = asyncClient
-=======
-        Observable<ResourceResponse<Document>> createDocumentObservable = client
->>>>>>> 02d3f7fa
+        Flux<ResourceResponse<Document>> createDocumentObservable = client
                 .createDocument(getCollectionLink(), doc, null, false);
         CompletableFuture<ResourceResponse<Document>> listenableFuture = createDocumentObservable.single().toFuture();
 
