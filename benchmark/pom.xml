<!--

 The MIT License (MIT)
 Copyright (c) 2018 Microsoft Corporation
 
 Permission is hereby granted, free of charge, to any person obtaining a copy
 of this software and associated documentation files (the "Software"), to deal
 in the Software without restriction, including without limitation the rights
 to use, copy, modify, merge, publish, distribute, sublicense, and/or sell
 copies of the Software, and to permit persons to whom the Software is
 furnished to do so, subject to the following conditions:
 
 The above copyright notice and this permission notice shall be included in all
 copies or substantial portions of the Software.
 
 THE SOFTWARE IS PROVIDED "AS IS", WITHOUT WARRANTY OF ANY KIND, EXPRESS OR
 IMPLIED, INCLUDING BUT NOT LIMITED TO THE WARRANTIES OF MERCHANTABILITY,
 FITNESS FOR A PARTICULAR PURPOSE AND NONINFRINGEMENT. IN NO EVENT SHALL THE
 AUTHORS OR COPYRIGHT HOLDERS BE LIABLE FOR ANY CLAIM, DAMAGES OR OTHER
 LIABILITY, WHETHER IN AN ACTION OF CONTRACT, TORT OR OTHERWISE, ARISING FROM,
 OUT OF OR IN CONNECTION WITH THE SOFTWARE OR THE USE OR OTHER DEALINGS IN THE
 SOFTWARE.

-->

<project xmlns="http://maven.apache.org/POM/4.0.0" xmlns:xsi="http://www.w3.org/2001/XMLSchema-instance"
  xsi:schemaLocation="http://maven.apache.org/POM/4.0.0 http://maven.apache.org/xsd/maven-4.0.0.xsd">
  <modelVersion>4.0.0</modelVersion>
  <parent>
    <groupId>com.microsoft.azure</groupId>
    <artifactId>azure-cosmos-parent</artifactId>
    <version>3.0.0-a1-SNAPSHOT</version>
  </parent>
  
  <artifactId>azure-cosmos-benchmark</artifactId>
  <name>Async SDK for SQL API of Azure Cosmos DB Service - Benchmarking tool</name>
  <description>Benchmarking tool for Async SDK for SQL API of Azure Cosmos DB Service</description>

  <properties>
    <project.build.sourceEncoding>UTF-8</project.build.sourceEncoding>
<<<<<<< HEAD
    <slf4j.version>1.7.6</slf4j.version>
    <log4j.version>1.2.17</log4j.version>
=======
>>>>>>> 02d3f7fa
  </properties>
  <build>
    <plugins>
      <plugin>
        <groupId>org.codehaus.mojo</groupId>
        <artifactId>exec-maven-plugin</artifactId>
        <version>1.2.1</version>
        <configuration>
          <mainClass>com.azure.data.cosmos.benchmark.Main</mainClass>
        </configuration>
      </plugin>
      <plugin>
        <artifactId>maven-assembly-plugin</artifactId>
        <version>2.2</version>
        <configuration>
          <descriptorRefs>
            <descriptorRef>jar-with-dependencies</descriptorRef>
          </descriptorRefs>
          <archive>
            <manifest>
              <mainClass>com.azure.data.cosmos.benchmark.Main</mainClass>
            </manifest>
          </archive>
        </configuration>
        <executions>
          <execution>
            <id>make-assembly</id>
            <phase>package</phase>
            <goals>
              <goal>single</goal>
            </goals>
          </execution>
        </executions>
      </plugin>
      <plugin>
        <groupId>org.apache.maven.plugins</groupId>
        <artifactId>maven-compiler-plugin</artifactId>
        <version>3.6.0</version>
        <configuration>
          <source>1.8</source>
          <target>1.8</target>
        </configuration>
      </plugin>
      <plugin>
        <groupId>org.apache.maven.plugins</groupId>
        <artifactId>maven-eclipse-plugin</artifactId>
        <version>2.8</version>
        <configuration>
          <classpathContainers>
            <classpathContainer>
              org.eclipse.jdt.launching.JRE_CONTAINER/org.eclipse.jdt.internal.debug.ui.launcher.StandardVMType/JavaSE-1.8
            </classpathContainer>
          </classpathContainers>
        </configuration>
      </plugin>
      <plugin>
        <groupId>org.apache.maven.plugins</groupId>
        <artifactId>maven-antrun-plugin</artifactId>
        <version>1.8</version>
        <inherited>false</inherited>
        <executions>
          <execution>
            <phase>none</phase>
            <id>default-cli</id>
          </execution>
        </executions>
        <configuration>
          <skip>true</skip>
        </configuration>
      </plugin>
    </plugins>
  </build>
  <dependencies>
    <dependency>
      <groupId>com.microsoft.azure</groupId>
      <artifactId>azure-cosmos</artifactId>
    </dependency>
    <dependency>
      <groupId>com.microsoft.azure</groupId>
      <artifactId>azure-cosmos-commons-test-utils</artifactId>
    </dependency>
    <dependency>
      <groupId>com.beust</groupId>
      <artifactId>jcommander</artifactId>
<<<<<<< HEAD
      <version>1.58</version>
=======
      <version>${jcommander.version}</version>
>>>>>>> 02d3f7fa
    </dependency>
    <dependency>
      <groupId>com.google.guava</groupId>
      <artifactId>guava</artifactId>
      <version>${guava.version}</version>
    </dependency>
    <dependency>
      <groupId>io.dropwizard.metrics</groupId>
      <artifactId>metrics-core</artifactId>
      <version>${metrics.version}</version>
    </dependency>
    <dependency>
      <groupId>io.dropwizard.metrics</groupId>
<<<<<<< HEAD
      <artifactId>metrics-graphite</artifactId>
=======
      <artifactId>metrics-jvm</artifactId>
>>>>>>> 02d3f7fa
      <version>${metrics.version}</version>
    </dependency>
    <dependency>
      <groupId>io.dropwizard.metrics</groupId>
<<<<<<< HEAD
      <artifactId>metrics-jvm</artifactId>
      <version>${metrics.version}</version>
    </dependency>
    <dependency>
      <groupId>io.netty</groupId>
      <artifactId>netty-tcnative</artifactId>
      <version>${netty-tcnative.version}</version>
      <classifier>linux-x86_64</classifier>
    </dependency>
    <dependency>
      <groupId>log4j</groupId>
      <artifactId>log4j</artifactId>
      <version>${log4j.version}</version>
    </dependency>
    <dependency>
      <groupId>org.slf4j</groupId>
      <artifactId>slf4j-api</artifactId>
      <version>${slf4j.version}</version>
    </dependency>
    <dependency>
      <groupId>org.slf4j</groupId>
      <artifactId>slf4j-log4j12</artifactId>
      <version>${slf4j.version}</version>
=======
      <artifactId>metrics-graphite</artifactId>
      <version>${metrics.version}</version>
    </dependency>
    <dependency>
      <groupId>io.netty</groupId>
      <artifactId>netty-tcnative</artifactId>
      <version>${netty-tcnative.version}</version>
      <classifier>linux-x86_64</classifier>
    </dependency>
    <dependency>
      <groupId>io.reactivex</groupId>
      <artifactId>rxjava-guava</artifactId>
      <version>${rxjava-guava.version}</version>
    </dependency>
    <dependency>
      <groupId>log4j</groupId>
      <artifactId>log4j</artifactId>
      <version>${log4j.version}</version>
>>>>>>> 02d3f7fa
    </dependency>
    <dependency>
      <groupId>org.apache.commons</groupId>
      <artifactId>commons-lang3</artifactId>
      <version>${commons-lang3.version}</version>
    </dependency>
    <dependency>
<<<<<<< HEAD
=======
      <groupId>org.slf4j</groupId>
      <artifactId>slf4j-api</artifactId>
      <version>${slf4j.version}</version>
    </dependency>
    <dependency>
      <groupId>org.slf4j</groupId>
      <artifactId>slf4j-log4j12</artifactId>
      <version>${slf4j.version}</version>
    </dependency>
    <dependency>
>>>>>>> 02d3f7fa
      <groupId>org.assertj</groupId>
      <artifactId>assertj-core</artifactId>
      <version>${assertj.version}</version>
      <scope>test</scope>
    </dependency>
    <dependency>
      <groupId>org.testng</groupId>
      <artifactId>testng</artifactId>
      <version>${testng.version}</version>
      <scope>test</scope>
    </dependency>
  </dependencies>
</project><|MERGE_RESOLUTION|>--- conflicted
+++ resolved
@@ -38,11 +38,6 @@
 
   <properties>
     <project.build.sourceEncoding>UTF-8</project.build.sourceEncoding>
-<<<<<<< HEAD
-    <slf4j.version>1.7.6</slf4j.version>
-    <log4j.version>1.2.17</log4j.version>
-=======
->>>>>>> 02d3f7fa
   </properties>
   <build>
     <plugins>
@@ -127,11 +122,7 @@
     <dependency>
       <groupId>com.beust</groupId>
       <artifactId>jcommander</artifactId>
-<<<<<<< HEAD
-      <version>1.58</version>
-=======
       <version>${jcommander.version}</version>
->>>>>>> 02d3f7fa
     </dependency>
     <dependency>
       <groupId>com.google.guava</groupId>
@@ -145,17 +136,12 @@
     </dependency>
     <dependency>
       <groupId>io.dropwizard.metrics</groupId>
-<<<<<<< HEAD
-      <artifactId>metrics-graphite</artifactId>
-=======
       <artifactId>metrics-jvm</artifactId>
->>>>>>> 02d3f7fa
       <version>${metrics.version}</version>
     </dependency>
     <dependency>
       <groupId>io.dropwizard.metrics</groupId>
-<<<<<<< HEAD
-      <artifactId>metrics-jvm</artifactId>
+      <artifactId>metrics-graphite</artifactId>
       <version>${metrics.version}</version>
     </dependency>
     <dependency>
@@ -170,43 +156,11 @@
       <version>${log4j.version}</version>
     </dependency>
     <dependency>
-      <groupId>org.slf4j</groupId>
-      <artifactId>slf4j-api</artifactId>
-      <version>${slf4j.version}</version>
-    </dependency>
-    <dependency>
-      <groupId>org.slf4j</groupId>
-      <artifactId>slf4j-log4j12</artifactId>
-      <version>${slf4j.version}</version>
-=======
-      <artifactId>metrics-graphite</artifactId>
-      <version>${metrics.version}</version>
-    </dependency>
-    <dependency>
-      <groupId>io.netty</groupId>
-      <artifactId>netty-tcnative</artifactId>
-      <version>${netty-tcnative.version}</version>
-      <classifier>linux-x86_64</classifier>
-    </dependency>
-    <dependency>
-      <groupId>io.reactivex</groupId>
-      <artifactId>rxjava-guava</artifactId>
-      <version>${rxjava-guava.version}</version>
-    </dependency>
-    <dependency>
-      <groupId>log4j</groupId>
-      <artifactId>log4j</artifactId>
-      <version>${log4j.version}</version>
->>>>>>> 02d3f7fa
-    </dependency>
-    <dependency>
       <groupId>org.apache.commons</groupId>
       <artifactId>commons-lang3</artifactId>
       <version>${commons-lang3.version}</version>
     </dependency>
     <dependency>
-<<<<<<< HEAD
-=======
       <groupId>org.slf4j</groupId>
       <artifactId>slf4j-api</artifactId>
       <version>${slf4j.version}</version>
@@ -217,7 +171,6 @@
       <version>${slf4j.version}</version>
     </dependency>
     <dependency>
->>>>>>> 02d3f7fa
       <groupId>org.assertj</groupId>
       <artifactId>assertj-core</artifactId>
       <version>${assertj.version}</version>
