--- conflicted
+++ resolved
@@ -41,11 +41,10 @@
 import com.microsoft.azure.cosmosdb.benchmark.Configuration.Operation;
 import com.microsoft.azure.cosmosdb.rx.AsyncDocumentClient;
 import org.apache.commons.lang3.RandomStringUtils;
-import org.reactivestreams.Subscriber;
-import org.reactivestreams.Subscription;
 import org.slf4j.Logger;
 import org.slf4j.LoggerFactory;
-import reactor.core.publisher.Flux;
+import rx.Observable;
+import rx.Subscriber;
 
 import java.net.InetSocketAddress;
 import java.time.Duration;
@@ -90,7 +89,7 @@
         concurrencyControlSemaphore = new Semaphore(cfg.getConcurrency());
         configuration = cfg;
 
-        ArrayList<Flux<Document>> createDocumentObservables = new ArrayList<>();
+        ArrayList<Observable<Document>> createDocumentObservables = new ArrayList<>();
 
         if (configuration.getOperationType() != Operation.WriteLatency
                 && configuration.getOperationType() != Operation.WriteThroughput
@@ -106,13 +105,13 @@
                 newDoc.set("dataField3", dataFieldValue);
                 newDoc.set("dataField4", dataFieldValue);
                 newDoc.set("dataField5", dataFieldValue);
-                Flux<Document> obs = client.createDocument(collection.getSelfLink(), newDoc, null, false)
+                Observable<Document> obs = client.createDocument(collection.getSelfLink(), newDoc, null, false)
                         .map(ResourceResponse::getResource);
                 createDocumentObservables.add(obs);
             }
         }
 
-        docsToRead = Flux.merge(Flux.fromIterable(createDocumentObservables), 100).collectList().block();
+        docsToRead = Observable.merge(createDocumentObservables, 100).toList().toBlocking().single();
         init();
 
         if (configuration.isEnableJvmStats()) {
@@ -203,17 +202,11 @@
             Subscriber<T> subs = new Subscriber<T>() {
 
                 @Override
-                public void onError(Throwable e) {
-                    failureMeter.mark();
-                    logger.error("Encountered failure {} on thread {}" ,
-                                 e.getMessage(), Thread.currentThread().getName(), e);
-                    concurrencyControlSemaphore.release();
-                    operationCounterLatch.countDown();
-                    AsyncBenchmark.this.onError(e);
-                }
-
-                @Override
-                public void onComplete() {
+                public void onStart() {
+                }
+
+                @Override
+                public void onCompleted() {
                     successMeter.mark();
                     concurrencyControlSemaphore.release();
                     AsyncBenchmark.this.onSuccess();
@@ -225,9 +218,6 @@
                 }
 
                 @Override
-<<<<<<< HEAD
-                public void onSubscribe(Subscription s) {
-=======
                 public void onError(Throwable e) {
                     failureMeter.mark();
                     logger.error("Encountered failure {} on thread {}" ,
@@ -239,7 +229,6 @@
                         count.incrementAndGet();
                         count.notify();
                     }
->>>>>>> cf3a5886
                 }
 
                 @Override
