--- conflicted
+++ resolved
@@ -151,19 +151,9 @@
       <version>${slf4j.version}</version>
     </dependency>
     <dependency>
-<<<<<<< HEAD
-      <groupId>io.projectreactor</groupId>
-      <artifactId>reactor-core</artifactId>
-    </dependency>
-    <dependency>
-      <groupId>com.google.guava</groupId>
-      <artifactId>guava</artifactId>
-      <version>${guava.version}</version>
-=======
       <groupId>org.testng</groupId>
       <artifactId>testng</artifactId>
       <version>${testng.version}</version>
->>>>>>> 02d3f7fa
     </dependency>
   </dependencies>
 </project>