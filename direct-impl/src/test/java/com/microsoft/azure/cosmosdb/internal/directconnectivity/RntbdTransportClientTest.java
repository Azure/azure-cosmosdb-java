/*
 * The MIT License (MIT)
 * Copyright (c) 2018 Microsoft Corporation
 *
 * Permission is hereby granted, free of charge, to any person obtaining a copy
 * of this software and associated documentation files (the "Software"), to deal
 * in the Software without restriction, including without limitation the rights
 * to use, copy, modify, merge, publish, distribute, sublicense, and/or sell
 * copies of the Software, and to permit persons to whom the Software is
 * furnished to do so, subject to the following conditions:
 *
 * The above copyright notice and this permission notice shall be included in all
 * copies or substantial portions of the Software.
 *
 * THE SOFTWARE IS PROVIDED "AS IS", WITHOUT WARRANTY OF ANY KIND, EXPRESS OR
 * IMPLIED, INCLUDING BUT NOT LIMITED TO THE WARRANTIES OF MERCHANTABILITY,
 * FITNESS FOR A PARTICULAR PURPOSE AND NONINFRINGEMENT. IN NO EVENT SHALL THE
 * AUTHORS OR COPYRIGHT HOLDERS BE LIABLE FOR ANY CLAIM, DAMAGES OR OTHER
 * LIABILITY, WHETHER IN AN ACTION OF CONTRACT, TORT OR OTHERWISE, ARISING FROM,
 * OUT OF OR IN CONNECTION WITH THE SOFTWARE OR THE USE OR OTHER DEALINGS IN THE
 * SOFTWARE.
 */

package com.microsoft.azure.cosmosdb.internal.directconnectivity;

import com.google.common.base.Strings;
import com.google.common.collect.ImmutableMap;
import com.microsoft.azure.cosmosdb.DocumentClientException;
import com.microsoft.azure.cosmosdb.internal.BaseAuthorizationTokenProvider;
import com.microsoft.azure.cosmosdb.internal.InternalServerErrorException;
import com.microsoft.azure.cosmosdb.internal.OperationType;
import com.microsoft.azure.cosmosdb.internal.Paths;
import com.microsoft.azure.cosmosdb.internal.ResourceType;
import com.microsoft.azure.cosmosdb.internal.UserAgentContainer;
import com.microsoft.azure.cosmosdb.internal.Utils;
import com.microsoft.azure.cosmosdb.internal.directconnectivity.rntbd.RntbdClientChannelHealthChecker;
import com.microsoft.azure.cosmosdb.internal.directconnectivity.rntbd.RntbdClientChannelPool;
import com.microsoft.azure.cosmosdb.internal.directconnectivity.rntbd.RntbdContext;
import com.microsoft.azure.cosmosdb.internal.directconnectivity.rntbd.RntbdContextNegotiator;
import com.microsoft.azure.cosmosdb.internal.directconnectivity.rntbd.RntbdContextRequest;
import com.microsoft.azure.cosmosdb.internal.directconnectivity.rntbd.RntbdEndpoint;
import com.microsoft.azure.cosmosdb.internal.directconnectivity.rntbd.RntbdReporter;
import com.microsoft.azure.cosmosdb.internal.directconnectivity.rntbd.RntbdRequest;
import com.microsoft.azure.cosmosdb.internal.directconnectivity.rntbd.RntbdRequestArgs;
import com.microsoft.azure.cosmosdb.internal.directconnectivity.rntbd.RntbdRequestEncoder;
import com.microsoft.azure.cosmosdb.internal.directconnectivity.rntbd.RntbdRequestManager;
import com.microsoft.azure.cosmosdb.internal.directconnectivity.rntbd.RntbdRequestRecord;
import com.microsoft.azure.cosmosdb.internal.directconnectivity.rntbd.RntbdRequestTimer;
import com.microsoft.azure.cosmosdb.internal.directconnectivity.rntbd.RntbdResponse;
import com.microsoft.azure.cosmosdb.internal.directconnectivity.rntbd.RntbdResponseDecoder;
import com.microsoft.azure.cosmosdb.internal.directconnectivity.rntbd.RntbdUUID;
import com.microsoft.azure.cosmosdb.rx.FailureValidator;
import com.microsoft.azure.cosmosdb.rx.internal.BadRequestException;
import com.microsoft.azure.cosmosdb.rx.internal.InvalidPartitionException;
import com.microsoft.azure.cosmosdb.rx.internal.NotFoundException;
import com.microsoft.azure.cosmosdb.rx.internal.PartitionIsMigratingException;
import com.microsoft.azure.cosmosdb.rx.internal.PartitionKeyRangeIsSplittingException;
import com.microsoft.azure.cosmosdb.rx.internal.RxDocumentServiceRequest;
import io.micrometer.core.instrument.Tag;
import io.netty.buffer.ByteBuf;
import io.netty.buffer.Unpooled;
import io.netty.channel.ChannelHandler;
import io.netty.channel.embedded.EmbeddedChannel;
import io.netty.handler.codec.http.HttpResponseStatus;
import io.netty.handler.logging.LogLevel;
import io.netty.handler.ssl.SslContext;
import io.netty.handler.ssl.SslContextBuilder;
import org.apache.commons.lang3.StringUtils;
import org.assertj.core.api.Assertions;
import org.slf4j.Logger;
import org.slf4j.LoggerFactory;
import org.testng.annotations.DataProvider;
import org.testng.annotations.Test;
import rx.Single;
import rx.Subscriber;
import rx.observers.TestSubscriber;

import java.net.ConnectException;
import java.net.Socket;
import java.net.SocketAddress;
import java.net.URI;
import java.time.Duration;
import java.util.Arrays;
import java.util.concurrent.ArrayBlockingQueue;
import java.util.concurrent.BlockingQueue;
import java.util.concurrent.TimeUnit;
import java.util.stream.Stream;

import static com.microsoft.azure.cosmosdb.internal.HttpConstants.HttpHeaders;
import static com.microsoft.azure.cosmosdb.internal.HttpConstants.HttpMethods;
import static com.microsoft.azure.cosmosdb.internal.HttpConstants.SubStatusCodes;
import static org.testng.Assert.assertEquals;
import static org.testng.Assert.assertTrue;
import static org.testng.Assert.fail;

public final class RntbdTransportClientTest {

<<<<<<< HEAD
    private static final int lsn = 5;
    private static final ByteBuf noContent = Unpooled.wrappedBuffer(new byte[0]);
    private static final String partitionKeyRangeId = "3";
    private static final URI physicalAddress = URI.create("rntbd://host:10251/replica-path/");
    private static final Duration requestTimeout = Duration.ofSeconds(1000);
=======
    final private static Logger logger = LoggerFactory.getLogger(RntbdTransportClientTest.class);
    final private static int lsn = 5;
    final private static ByteBuf noContent = Unpooled.wrappedBuffer(new byte[0]);
    final private static String partitionKeyRangeId = "3";
    final private static Uri physicalAddress = new Uri("rntbd://host:10251/replica-path/");
    final private static Duration requestTimeout = Duration.ofSeconds(1000);
>>>>>>> a12d1f03

    @DataProvider(name = "fromMockedNetworkFailureToExpectedDocumentClientException")
    public Object[][] fromMockedNetworkFailureToExpectedDocumentClientException() {

        return new Object[][] {
        };
    }

    @DataProvider(name = "fromMockedRntbdResponseToExpectedDocumentClientException")
    public Object[][] fromMockedRntbdResponseToExpectedDocumentClientException() {

        return new Object[][] {
            {
                // 1 BadRequestException

                FailureValidator.builder()
                    .instanceOf(BadRequestException.class)
                    .lsn(lsn)
                    .partitionKeyRangeId(partitionKeyRangeId)
                    .resourceAddress(null),
                RxDocumentServiceRequest.create(
                    OperationType.Read,
                    ResourceType.DocumentCollection,
                    "/dbs/db/colls/col",
                    ImmutableMap.of(
                        HttpHeaders.LSN, Integer.toString(lsn),
                        HttpHeaders.PARTITION_KEY_RANGE_ID, partitionKeyRangeId
                    )),
                new RntbdResponse(
                    RntbdUUID.EMPTY,
                    400,
                    ImmutableMap.of(
                        HttpHeaders.LSN, Integer.toString(lsn),
                        HttpHeaders.PARTITION_KEY_RANGE_ID, partitionKeyRangeId,
                        HttpHeaders.TRANSPORT_REQUEST_ID, Long.toString(1L)
                    ),
                    noContent)
            },
            {
                // 2 UnauthorizedException

                FailureValidator.builder()
                    .instanceOf(UnauthorizedException.class)
                    .lsn(lsn)
                    .partitionKeyRangeId(partitionKeyRangeId)
                    .resourceAddress(null),
                RxDocumentServiceRequest.create(
                    OperationType.Read,
                    ResourceType.DocumentCollection,
                    "/dbs/db/colls/col",
                    ImmutableMap.of(
                        HttpHeaders.LSN, Integer.toString(lsn),
                        HttpHeaders.PARTITION_KEY_RANGE_ID, partitionKeyRangeId
                    )),
                new RntbdResponse(
                    RntbdUUID.EMPTY,
                    401,
                    ImmutableMap.of(
                        HttpHeaders.LSN, Integer.toString(lsn),
                        HttpHeaders.PARTITION_KEY_RANGE_ID, partitionKeyRangeId,
                        HttpHeaders.TRANSPORT_REQUEST_ID, Long.toString(2L)
                    ),
                    noContent)
            },
            {
                // 3 ForbiddenException

                FailureValidator.builder()
                    .instanceOf(ForbiddenException.class)
                    .lsn(lsn)
                    .partitionKeyRangeId(partitionKeyRangeId)
                    .resourceAddress(null),
                RxDocumentServiceRequest.create(
                    OperationType.Read,
                    ResourceType.DocumentCollection,
                    "/dbs/db/colls/col",
                    ImmutableMap.of(
                        HttpHeaders.LSN, Integer.toString(lsn),
                        HttpHeaders.PARTITION_KEY_RANGE_ID, partitionKeyRangeId
                    )),
                new RntbdResponse(
                    RntbdUUID.EMPTY,
                    403,
                    ImmutableMap.of(
                        HttpHeaders.LSN, Integer.toString(lsn),
                        HttpHeaders.PARTITION_KEY_RANGE_ID, partitionKeyRangeId,
                        HttpHeaders.TRANSPORT_REQUEST_ID, Long.toString(3L)
                    ),
                    noContent)
            },
            {
                // 4 NotFoundException

                FailureValidator.builder()
                    .instanceOf(NotFoundException.class)
                    .lsn(lsn)
                    .partitionKeyRangeId(partitionKeyRangeId)
                    .resourceAddress(null),
                RxDocumentServiceRequest.create(
                    OperationType.Read,
                    ResourceType.DocumentCollection,
                    "/dbs/db/colls/col",
                    ImmutableMap.of(
                        HttpHeaders.LSN, Integer.toString(lsn),
                        HttpHeaders.PARTITION_KEY_RANGE_ID, partitionKeyRangeId
                    )),
                new RntbdResponse(
                    RntbdUUID.EMPTY,
                    404,
                    ImmutableMap.of(
                        HttpHeaders.LSN, Integer.toString(lsn),
                        HttpHeaders.PARTITION_KEY_RANGE_ID, partitionKeyRangeId,
                        HttpHeaders.TRANSPORT_REQUEST_ID, Long.toString(4L)
                    ),
                    noContent)
            },
            {
                // 5 MethodNotAllowedException

                FailureValidator.builder()
                    .instanceOf(MethodNotAllowedException.class)
                    .lsn(lsn)
                    .partitionKeyRangeId(partitionKeyRangeId)
                    .resourceAddress(null),
                RxDocumentServiceRequest.create(
                    OperationType.Read,
                    ResourceType.DocumentCollection,
                    "/dbs/db/colls/col",
                    ImmutableMap.of(
                        HttpHeaders.LSN, Integer.toString(lsn),
                        HttpHeaders.PARTITION_KEY_RANGE_ID, partitionKeyRangeId
                    )),
                new RntbdResponse(
                    RntbdUUID.EMPTY,
                    405,
                    ImmutableMap.of(
                        HttpHeaders.LSN, Integer.toString(lsn),
                        HttpHeaders.PARTITION_KEY_RANGE_ID, partitionKeyRangeId,
                        HttpHeaders.TRANSPORT_REQUEST_ID, Long.toString(5L)
                    ),
                    noContent)
            },
            {
                // 6 RequestTimeoutException

                FailureValidator.builder()
                    .instanceOf(RequestTimeoutException.class)
                    .lsn(lsn)
                    .partitionKeyRangeId(partitionKeyRangeId)
                    .resourceAddress(null),
                RxDocumentServiceRequest.create(
                    OperationType.Read,
                    ResourceType.DocumentCollection,
                    "/dbs/db/colls/col",
                    ImmutableMap.of(
                        HttpHeaders.LSN, Integer.toString(lsn),
                        HttpHeaders.PARTITION_KEY_RANGE_ID, partitionKeyRangeId
                    )),
                new RntbdResponse(
                    RntbdUUID.EMPTY,
                    408,
                    ImmutableMap.of(
                        HttpHeaders.LSN, Integer.toString(lsn),
                        HttpHeaders.PARTITION_KEY_RANGE_ID, partitionKeyRangeId,
                        HttpHeaders.TRANSPORT_REQUEST_ID, Long.toString(6L)
                    ),
                    noContent)
            },
            {
                // 7 ConflictException

                FailureValidator.builder()
                    .instanceOf(ConflictException.class)
                    .lsn(lsn)
                    .partitionKeyRangeId(partitionKeyRangeId)
                    .resourceAddress(null),
                RxDocumentServiceRequest.create(
                    OperationType.Read,
                    ResourceType.DocumentCollection,
                    "/dbs/db/colls/col",
                    ImmutableMap.of(
                        HttpHeaders.LSN, Integer.toString(lsn),
                        HttpHeaders.PARTITION_KEY_RANGE_ID, partitionKeyRangeId
                    )),
                new RntbdResponse(
                    RntbdUUID.EMPTY,
                    409,
                    ImmutableMap.of(
                        HttpHeaders.LSN, Integer.toString(lsn),
                        HttpHeaders.PARTITION_KEY_RANGE_ID, partitionKeyRangeId,
                        HttpHeaders.TRANSPORT_REQUEST_ID, Long.toString(7L)
                    ),
                    noContent)
            },
            {
                // 8 InvalidPartitionException

                FailureValidator.builder()
                    .instanceOf(InvalidPartitionException.class)
                    .lsn(lsn)
                    .partitionKeyRangeId(partitionKeyRangeId)
                    .resourceAddress(null),
                RxDocumentServiceRequest.create(
                    OperationType.Read,
                    ResourceType.DocumentCollection,
                    "/dbs/db/colls/col",
                    ImmutableMap.of(
                        HttpHeaders.LSN, Integer.toString(lsn),
                        HttpHeaders.PARTITION_KEY_RANGE_ID, partitionKeyRangeId
                    )),
                new RntbdResponse(
                    RntbdUUID.EMPTY,
                    410,
                    ImmutableMap.of(
                        HttpHeaders.LSN, Integer.toString(lsn),
                        HttpHeaders.PARTITION_KEY_RANGE_ID, partitionKeyRangeId,
                        HttpHeaders.SUB_STATUS, Integer.toString(SubStatusCodes.NAME_CACHE_IS_STALE),
                        HttpHeaders.TRANSPORT_REQUEST_ID, Long.toString(8L)
                    ),
                    noContent)
            },
            {
                // 9 PartitionKeyRangeGoneException

                FailureValidator.builder()
                    .instanceOf(PartitionKeyRangeGoneException.class)
                    .lsn(lsn)
                    .partitionKeyRangeId(partitionKeyRangeId)
                    .resourceAddress(null),
                RxDocumentServiceRequest.create(
                    OperationType.Read,
                    ResourceType.DocumentCollection,
                    "/dbs/db/colls/col",
                    ImmutableMap.of(
                        HttpHeaders.LSN, Integer.toString(lsn),
                        HttpHeaders.PARTITION_KEY_RANGE_ID, partitionKeyRangeId
                    )),
                new RntbdResponse(
                    RntbdUUID.EMPTY,
                    410,
                    ImmutableMap.of(
                        HttpHeaders.LSN, Integer.toString(lsn),
                        HttpHeaders.PARTITION_KEY_RANGE_ID, partitionKeyRangeId,
                        HttpHeaders.SUB_STATUS, Integer.toString(SubStatusCodes.PARTITION_KEY_RANGE_GONE),
                        HttpHeaders.TRANSPORT_REQUEST_ID, Long.toString(9L)
                    ),
                    noContent)
            },
            {
                // 10 PartitionKeyRangeIsSplittingException

                FailureValidator.builder()
                    .instanceOf(PartitionKeyRangeIsSplittingException.class)
                    .lsn(lsn)
                    .partitionKeyRangeId(partitionKeyRangeId)
                    .resourceAddress(null),
                RxDocumentServiceRequest.create(
                    OperationType.Read,
                    ResourceType.DocumentCollection,
                    "/dbs/db/colls/col",
                    ImmutableMap.of(
                        HttpHeaders.LSN, Integer.toString(lsn),
                        HttpHeaders.PARTITION_KEY_RANGE_ID, partitionKeyRangeId
                    )),
                new RntbdResponse(
                    RntbdUUID.EMPTY,
                    410,
                    ImmutableMap.of(
                        HttpHeaders.LSN, Integer.toString(lsn),
                        HttpHeaders.PARTITION_KEY_RANGE_ID, partitionKeyRangeId,
                        HttpHeaders.SUB_STATUS, Integer.toString(SubStatusCodes.COMPLETING_SPLIT),
                        HttpHeaders.TRANSPORT_REQUEST_ID, Long.toString(10L)
                    ),
                    noContent)
            },
            {
                // 11 PartitionIsMigratingException

                FailureValidator.builder()
                    .instanceOf(PartitionIsMigratingException.class)
                    .lsn(lsn)
                    .partitionKeyRangeId(partitionKeyRangeId)
                    .resourceAddress(null),
                RxDocumentServiceRequest.create(
                    OperationType.Read,
                    ResourceType.DocumentCollection,
                    "/dbs/db/colls/col",
                    ImmutableMap.of(
                        HttpHeaders.LSN, Integer.toString(lsn),
                        HttpHeaders.PARTITION_KEY_RANGE_ID, partitionKeyRangeId
                    )),
                new RntbdResponse(
                    RntbdUUID.EMPTY,
                    410,
                    ImmutableMap.of(
                        HttpHeaders.LSN, Integer.toString(lsn),
                        HttpHeaders.PARTITION_KEY_RANGE_ID, partitionKeyRangeId,
                        HttpHeaders.SUB_STATUS, Integer.toString(SubStatusCodes.COMPLETING_PARTITION_MIGRATION),
                        HttpHeaders.TRANSPORT_REQUEST_ID, Long.toString(11L)
                    ),
                    noContent)
            },
            {
                // 12 GoneException

                FailureValidator.builder()
                    .instanceOf(GoneException.class)
                    .lsn(lsn)
                    .partitionKeyRangeId(partitionKeyRangeId)
                    .resourceAddress(null),
                RxDocumentServiceRequest.create(
                    OperationType.Read,
                    ResourceType.DocumentCollection,
                    "/dbs/db/colls/col",
                    ImmutableMap.of(
                        HttpHeaders.LSN, Integer.toString(lsn),
                        HttpHeaders.PARTITION_KEY_RANGE_ID, partitionKeyRangeId
                    )),
                new RntbdResponse(
                    RntbdUUID.EMPTY,
                    410,
                    ImmutableMap.of(
                        HttpHeaders.LSN, Integer.toString(lsn),
                        HttpHeaders.PARTITION_KEY_RANGE_ID, partitionKeyRangeId,
                        HttpHeaders.SUB_STATUS, String.valueOf(SubStatusCodes.UNKNOWN),
                        HttpHeaders.TRANSPORT_REQUEST_ID, Long.toString(12L)
                    ),
                    noContent)
            },
            {
                // 13 PreconditionFailedException

                FailureValidator.builder()
                    .instanceOf(PreconditionFailedException.class)
                    .lsn(lsn)
                    .partitionKeyRangeId(partitionKeyRangeId)
                    .resourceAddress(null),
                RxDocumentServiceRequest.create(
                    OperationType.Read,
                    ResourceType.DocumentCollection,
                    "/dbs/db/colls/col",
                    ImmutableMap.of(
                        HttpHeaders.LSN, Integer.toString(lsn),
                        HttpHeaders.PARTITION_KEY_RANGE_ID, partitionKeyRangeId
                    )),
                new RntbdResponse(
                    RntbdUUID.EMPTY,
                    412,
                    ImmutableMap.of(
                        HttpHeaders.LSN, Integer.toString(lsn),
                        HttpHeaders.PARTITION_KEY_RANGE_ID, partitionKeyRangeId,
                        HttpHeaders.TRANSPORT_REQUEST_ID, Long.toString(13L)
                    ),
                    noContent)
            },
            {
                // 14 RequestEntityTooLargeException

                FailureValidator.builder()
                    .instanceOf(RequestEntityTooLargeException.class)
                    .lsn(lsn)
                    .partitionKeyRangeId(partitionKeyRangeId)
                    .resourceAddress(null),
                RxDocumentServiceRequest.create(
                    OperationType.Read,
                    ResourceType.DocumentCollection,
                    "/dbs/db/colls/col",
                    ImmutableMap.of(
                        HttpHeaders.LSN, Integer.toString(lsn),
                        HttpHeaders.PARTITION_KEY_RANGE_ID, partitionKeyRangeId
                    )),
                new RntbdResponse(
                    RntbdUUID.EMPTY,
                    413,
                    ImmutableMap.of(
                        HttpHeaders.LSN, Integer.toString(lsn),
                        HttpHeaders.PARTITION_KEY_RANGE_ID, partitionKeyRangeId,
                        HttpHeaders.TRANSPORT_REQUEST_ID, Long.toString(14L)
                    ),
                    noContent)
            },
            {
                // 15 LockedException

                FailureValidator.builder()
                    .instanceOf(LockedException.class)
                    .lsn(lsn)
                    .partitionKeyRangeId(partitionKeyRangeId)
                    .resourceAddress(null),
                RxDocumentServiceRequest.create(
                    OperationType.Read,
                    ResourceType.DocumentCollection,
                    "/dbs/db/colls/col",
                    ImmutableMap.of(
                        HttpHeaders.LSN, Integer.toString(lsn),
                        HttpHeaders.PARTITION_KEY_RANGE_ID, partitionKeyRangeId
                    )),
                new RntbdResponse(
                    RntbdUUID.EMPTY,
                    423,
                    ImmutableMap.of(
                        HttpHeaders.LSN, Integer.toString(lsn),
                        HttpHeaders.PARTITION_KEY_RANGE_ID, partitionKeyRangeId,
                        HttpHeaders.TRANSPORT_REQUEST_ID, Long.toString(15L)
                    ),
                    noContent)
            },
            {
                // 16 RequestRateTooLargeException

                FailureValidator.builder()
                    .instanceOf(RequestRateTooLargeException.class)
                    .lsn(lsn)
                    .partitionKeyRangeId(partitionKeyRangeId)
                    .resourceAddress(null),
                RxDocumentServiceRequest.create(
                    OperationType.Read,
                    ResourceType.DocumentCollection,
                    "/dbs/db/colls/col",
                    ImmutableMap.of(
                        HttpHeaders.LSN, Integer.toString(lsn),
                        HttpHeaders.PARTITION_KEY_RANGE_ID, partitionKeyRangeId
                    )),
                new RntbdResponse(
                    RntbdUUID.EMPTY,
                    429,
                    ImmutableMap.of(
                        HttpHeaders.LSN, Integer.toString(lsn),
                        HttpHeaders.PARTITION_KEY_RANGE_ID, partitionKeyRangeId,
                        HttpHeaders.TRANSPORT_REQUEST_ID, Long.toString(16L)
                    ),
                    noContent)
            },
            {
                // 17 RetryWithException

                FailureValidator.builder()
                    .instanceOf(RetryWithException.class)
                    .lsn(lsn)
                    .partitionKeyRangeId(partitionKeyRangeId)
                    .resourceAddress(null),
                RxDocumentServiceRequest.create(
                    OperationType.Read,
                    ResourceType.DocumentCollection,
                    "/dbs/db/colls/col",
                    ImmutableMap.of(
                        HttpHeaders.LSN, Integer.toString(lsn),
                        HttpHeaders.PARTITION_KEY_RANGE_ID, partitionKeyRangeId
                    )),
                new RntbdResponse(
                    RntbdUUID.EMPTY,
                    449,
                    ImmutableMap.of(
                        HttpHeaders.LSN, Integer.toString(lsn),
                        HttpHeaders.PARTITION_KEY_RANGE_ID, partitionKeyRangeId,
                        HttpHeaders.TRANSPORT_REQUEST_ID, Long.toString(17L)
                    ),
                    noContent)
            },
            {
                // 18 InternalServerErrorException

                FailureValidator.builder()
                    .instanceOf(InternalServerErrorException.class)
                    .lsn(lsn)
                    .partitionKeyRangeId(partitionKeyRangeId)
                    .resourceAddress(null),
                RxDocumentServiceRequest.create(
                    OperationType.Read,
                    ResourceType.DocumentCollection,
                    "/dbs/db/colls/col",
                    ImmutableMap.of(
                        HttpHeaders.LSN, Integer.toString(lsn),
                        HttpHeaders.PARTITION_KEY_RANGE_ID, partitionKeyRangeId
                    )),
                new RntbdResponse(
                    RntbdUUID.EMPTY,
                    500,
                    ImmutableMap.of(
                        HttpHeaders.LSN, Integer.toString(lsn),
                        HttpHeaders.PARTITION_KEY_RANGE_ID, partitionKeyRangeId,
                        HttpHeaders.TRANSPORT_REQUEST_ID, Long.toString(18L)
                    ),
                    noContent)
            },
            {
                // 19 ServiceUnavailableException

                FailureValidator.builder()
                    .instanceOf(ServiceUnavailableException.class)
                    .lsn(lsn)
                    .partitionKeyRangeId(partitionKeyRangeId)
                    .resourceAddress(null),
                RxDocumentServiceRequest.create(
                    OperationType.Read,
                    ResourceType.DocumentCollection,
                    "/dbs/db/colls/col",
                    ImmutableMap.of(
                        HttpHeaders.LSN, Integer.toString(lsn),
                        HttpHeaders.PARTITION_KEY_RANGE_ID, partitionKeyRangeId
                    )),
                new RntbdResponse(
                    RntbdUUID.EMPTY,
                    503,
                    ImmutableMap.of(
                        HttpHeaders.LSN, Integer.toString(lsn),
                        HttpHeaders.PARTITION_KEY_RANGE_ID, partitionKeyRangeId,
                        HttpHeaders.TRANSPORT_REQUEST_ID, Long.toString(19L)
                    ),
                    noContent)
            },
        };
    }

    /**
     * Verifies that a request for a non-existent resource produces a {@link }GoneException}
     */
    @Test(enabled = false, groups = "direct")
    public void verifyGoneResponseMapsToGoneException() throws Exception {

        final RntbdTransportClient.Options options = new RntbdTransportClient.Options.Builder(requestTimeout).build();
        final SslContext sslContext = SslContextBuilder.forClient().build();

        try (final RntbdTransportClient transportClient = new RntbdTransportClient(options, sslContext)) {

            final BaseAuthorizationTokenProvider authorizationTokenProvider = new BaseAuthorizationTokenProvider(
                RntbdTestConfiguration.AccountKey
            );

            final Uri physicalAddress = new Uri("rntbd://"
                + RntbdTestConfiguration.RntbdAuthority
                + "/apps/DocDbApp/services/DocDbMaster0/partitions/780e44f4-38c8-11e6-8106-8cdcd42c33be/replicas/1p/"
            );

            final ImmutableMap.Builder<String, String> builder = ImmutableMap.builder();

            builder.put(HttpHeaders.X_DATE, Utils.nowAsRFC1123());

            final String token = authorizationTokenProvider.generateKeyAuthorizationSignature(HttpMethods.GET,
                Paths.DATABASE_ACCOUNT_PATH_SEGMENT,
                ResourceType.DatabaseAccount,
                builder.build()
            );

            builder.put(HttpHeaders.AUTHORIZATION, token);

            final RxDocumentServiceRequest request = RxDocumentServiceRequest.create(OperationType.Read,
                ResourceType.DatabaseAccount,
                Paths.DATABASE_ACCOUNT_PATH_SEGMENT,
                builder.build()
            );

            final Single<StoreResponse> responseSingle = transportClient.invokeStoreAsync(physicalAddress, null, request);

            responseSingle.toObservable().toBlocking().subscribe(new Subscriber<StoreResponse>() {
                @Override
                public void onCompleted() {
                }

                @Override
                public void onError(final Throwable error) {
                    final String format = "Expected %s, not %s";
                    assertTrue(error instanceof GoneException, String.format(format, GoneException.class, error.getClass()));
                    final Throwable cause = error.getCause();
                    if (cause != null) {
                        // assumption: cosmos isn't listening on 10251
                        assertTrue(cause instanceof ConnectException, String.format(format, ConnectException.class, error.getClass()));
                    }
                }

                @Override
                public void onNext(final StoreResponse response) {
                    fail(String.format("Expected GoneException, not a StoreResponse: %s", response));
                }
            });

        } catch (final Exception error) {
            final String message = String.format("%s: %s", error.getClass(), error.getMessage());
            fail(message, error);
        }
    }

    /**
     * Validates the error handling behavior of {@link RntbdTransportClient} for network failures
     * <p>
     * These are the exceptions that cannot be derived from server responses. They are mapped from Netty channel
     * failures simulated by {@link FakeChannel}.
     *
     * @param builder   A feature validator builder to confirm that response is correctly mapped to an exception
     * @param request   An RNTBD request instance
     * @param exception An exception mapping
     */
    @Test(enabled = false, groups = "unit", dataProvider = "fromMockedNetworkFailureToExpectedDocumentClientException")
    public void verifyNetworkFailure(
        final FailureValidator.Builder builder,
        final RxDocumentServiceRequest request,
        final DocumentClientException exception
    ) {
        // TODO: DANOBLE: Implement RntbdTransportClientTest.verifyNetworkFailure
        //  Links:
        //  https://msdata.visualstudio.com/CosmosDB/_workitems/edit/378750
        throw new UnsupportedOperationException("TODO: DANOBLE: Implement this test");
    }

    /**
     * Validates the error handling behavior of the {@link RntbdTransportClient} for HTTP status codes >= 400
     *
     * @param builder   A feature validator builder to confirm that response is correctly mapped to an exception
     * @param request   An RNTBD request instance
     * @param response  The RNTBD response instance to be returned as a result of the request
     */
    @Test(enabled = true, groups = "unit", dataProvider = "fromMockedRntbdResponseToExpectedDocumentClientException")
    public void verifyRequestFailures(
        final FailureValidator.Builder builder,
        final RxDocumentServiceRequest request,
        final RntbdResponse response
    ) {
        final UserAgentContainer userAgent = new UserAgentContainer();
        final Duration timeout = Duration.ofMillis(1000);

        try (final RntbdTransportClient client = getRntbdTransportClientUnderTest(userAgent, timeout, response)) {

            final Single<StoreResponse> responseSingle;

            try {
                responseSingle = client.invokeStoreAsync(physicalAddress, null, request);
            } catch (final Exception error) {
                throw new AssertionError(String.format("%s: %s", error.getClass(), error));
            }

            this.validateFailure(responseSingle, builder.build());
        }
    }

    private static RntbdTransportClient getRntbdTransportClientUnderTest(
        final UserAgentContainer userAgent,
        final Duration requestTimeout,
        final RntbdResponse expected
    ) {

        final RntbdTransportClient.Options options = new RntbdTransportClient.Options.Builder(requestTimeout)
            .userAgent(userAgent)
            .build();

        final SslContext sslContext;

        try {
            sslContext = SslContextBuilder.forClient().build();
        } catch (final Exception error) {
            throw new AssertionError(String.format("%s: %s", error.getClass(), error.getMessage()));
        }

        return new RntbdTransportClient(new FakeEndpoint.Provider(options, sslContext, expected));
    }

    private void validateFailure(final Single<? extends StoreResponse> single, final FailureValidator validator) {
        validateFailure(single, validator, requestTimeout.toMillis());
    }

    private static void validateFailure(
        final Single<? extends StoreResponse> single, final FailureValidator validator, final long timeout
    ) {

        final TestSubscriber<StoreResponse> testSubscriber = new TestSubscriber<>();
        single.toObservable().subscribe(testSubscriber);
        testSubscriber.awaitTerminalEvent(timeout, TimeUnit.MILLISECONDS);
        testSubscriber.assertNotCompleted();
        testSubscriber.assertTerminalEvent();
        Assertions.assertThat(testSubscriber.getOnErrorEvents()).hasSize(1);
        validator.validate(testSubscriber.getOnErrorEvents().get(0));
    }

    // region Types

    private static final class FakeChannel extends EmbeddedChannel {

        private static final ServerProperties serverProperties = new ServerProperties("agent", "3.0.0");
        private final BlockingQueue<RntbdResponse> responses;

        FakeChannel(final BlockingQueue<RntbdResponse> responses, final ChannelHandler... handlers) {
            super(handlers);
            this.responses = responses;
        }

        @Override
        protected void handleInboundMessage(final Object message) {
            super.handleInboundMessage(message);
            assertTrue(message instanceof ByteBuf);
        }

        @Override
        protected void handleOutboundMessage(final Object message) {

            assertTrue(message instanceof ByteBuf);

            final ByteBuf out = Unpooled.buffer();
            final ByteBuf in = (ByteBuf) message;

            // This is the end of the outbound pipeline and so we can do what we wish with the outbound message

            if (in.getUnsignedIntLE(4) == 0) {

                final RntbdContextRequest request = RntbdContextRequest.decode(in.copy());
                final RntbdContext rntbdContext = RntbdContext.from(request, serverProperties, HttpResponseStatus.OK);

                rntbdContext.encode(out);

            } else {

                final RntbdRequest rntbdRequest = RntbdRequest.decode(in.copy());
                final RntbdResponse rntbdResponse;

                try {
                    rntbdResponse = this.responses.take();
                } catch (final Exception error) {
                    throw new AssertionError(String.format("%s: %s", error.getClass(), error.getMessage()));
                }

                assertEquals(rntbdRequest.getTransportRequestId(), rntbdResponse.getTransportRequestId());
                rntbdResponse.encode(out);
                out.setBytes(8, in.slice(8, 16));  // Overwrite activityId
            }

            this.writeInbound(out);
        }
    }

    private static final class FakeEndpoint implements RntbdEndpoint {

        final RntbdRequestTimer requestTimer;
        final FakeChannel fakeChannel;
        final URI physicalAddress;
        final Tag tag;

        private FakeEndpoint(
            final Config config, final RntbdRequestTimer timer, final URI physicalAddress,
            final RntbdResponse... expected
        ) {

            final ArrayBlockingQueue<RntbdResponse> responses = new ArrayBlockingQueue<>(
                expected.length, true, Arrays.asList(expected)
            );

            RntbdRequestManager requestManager = new RntbdRequestManager(new RntbdClientChannelHealthChecker(config), 30);
            this.physicalAddress = physicalAddress;
            this.requestTimer = timer;

            this.fakeChannel = new FakeChannel(responses,
                new RntbdContextNegotiator(requestManager, config.userAgent()),
                new RntbdRequestEncoder(),
                new RntbdResponseDecoder(),
                requestManager
            );

            this.tag = Tag.of(FakeEndpoint.class.getSimpleName(), this.fakeChannel.remoteAddress().toString());
        }

        // region Accessors

        @Override
        public int channelsAcquired() {
            return 0;
        }

        @Override
        public int channelsAvailable() {
            return 0;
        }

        @Override
        public int concurrentRequests() {
            return 0;
        }

        @Override
        public long id() {
            return 0L;
        }

        @Override
        public boolean isClosed() {
            return !this.fakeChannel.isOpen();
        }

        @Override
        public SocketAddress remoteAddress() {
            return this.fakeChannel.remoteAddress();
        }

        @Override
        public int requestQueueLength() {
            return 0;
        }

        @Override
        public Tag tag() {
            return this.tag;
        }

        @Override
        public long usedDirectMemory() {
            return 0;
        }

        @Override
        public long usedHeapMemory() {
            return 0;
        }

        // endregion

        // region Methods

        @Override
        public void close() {
            this.fakeChannel.close().syncUninterruptibly();
        }

        @Override
        public RntbdRequestRecord request(final RntbdRequestArgs requestArgs) {
            final RntbdRequestRecord requestRecord = new RntbdRequestRecord(requestArgs, this.requestTimer);
            this.fakeChannel.writeOutbound(requestRecord);
            return requestRecord;
        }

        // endregion

        // region Types

        static class Provider implements RntbdEndpoint.Provider {

            final Config config;
            final RntbdResponse expected;
            final RntbdRequestTimer timer;

            Provider(RntbdTransportClient.Options options, SslContext sslContext, RntbdResponse expected) {
                this.config = new Config(options, sslContext, LogLevel.WARN);
                this.timer = new RntbdRequestTimer(config.requestTimeout());
                this.expected = expected;
            }

            @Override
            public void close() throws RuntimeException {
                this.timer.close();
            }

            @Override
            public Config config() {
                return this.config;
            }

            @Override
            public int count() {
                return 1;
            }

            @Override
            public int evictions() {
                return 0;
            }

            @Override
            public RntbdEndpoint get(URI physicalAddress) {
                return new FakeEndpoint(config, timer, physicalAddress, expected);
            }

            @Override
            public Stream<RntbdEndpoint> list() {
                return Stream.empty();
            }
        }

        // endregion
    }

    private static final class RntbdTestConfiguration {

        static String AccountHost = System.getProperty("ACCOUNT_HOST",
            StringUtils.defaultString(
                Strings.emptyToNull(System.getenv().get("ACCOUNT_HOST")),
                "https://localhost:8081/"
            )
        );

        static String AccountKey = System.getProperty("ACCOUNT_KEY",
            StringUtils.defaultString(
                Strings.emptyToNull(System.getenv().get("ACCOUNT_KEY")),
                "C2y6yDjf5/R+ob0N8A7Cgv30VRDJIWEHLM+4QDU5DE2nQ9nDuVTqobD4b8mGGyPMbIZnqyMsEcaGQy67XIw/Jw=="
            )
        );

        static String RntbdAuthority = System.getProperty("rntbd.authority",
            StringUtils.defaultString(
                Strings.emptyToNull(System.getenv().get("RNTBD_AUTHORITY")),
                String.format("%s:10251", URI.create(AccountHost).getHost())
            )
        );

        private RntbdTestConfiguration() {
        }
    }

    // endregion
}<|MERGE_RESOLUTION|>--- conflicted
+++ resolved
@@ -94,21 +94,12 @@
 import static org.testng.Assert.fail;
 
 public final class RntbdTransportClientTest {
-
-<<<<<<< HEAD
-    private static final int lsn = 5;
-    private static final ByteBuf noContent = Unpooled.wrappedBuffer(new byte[0]);
-    private static final String partitionKeyRangeId = "3";
-    private static final URI physicalAddress = URI.create("rntbd://host:10251/replica-path/");
-    private static final Duration requestTimeout = Duration.ofSeconds(1000);
-=======
     final private static Logger logger = LoggerFactory.getLogger(RntbdTransportClientTest.class);
     final private static int lsn = 5;
     final private static ByteBuf noContent = Unpooled.wrappedBuffer(new byte[0]);
     final private static String partitionKeyRangeId = "3";
     final private static Uri physicalAddress = new Uri("rntbd://host:10251/replica-path/");
     final private static Duration requestTimeout = Duration.ofSeconds(1000);
->>>>>>> a12d1f03
 
     @DataProvider(name = "fromMockedNetworkFailureToExpectedDocumentClientException")
     public Object[][] fromMockedNetworkFailureToExpectedDocumentClientException() {
