/*
 * The MIT License (MIT)
 * Copyright (c) 2018 Microsoft Corporation
 *
 * Permission is hereby granted, free of charge, to any person obtaining a copy
 * of this software and associated documentation files (the "Software"), to deal
 * in the Software without restriction, including without limitation the rights
 * to use, copy, modify, merge, publish, distribute, sublicense, and/or sell
 * copies of the Software, and to permit persons to whom the Software is
 * furnished to do so, subject to the following conditions:
 *
 * The above copyright notice and this permission notice shall be included in all
 * copies or substantial portions of the Software.
 *
 * THE SOFTWARE IS PROVIDED "AS IS", WITHOUT WARRANTY OF ANY KIND, EXPRESS OR
 * IMPLIED, INCLUDING BUT NOT LIMITED TO THE WARRANTIES OF MERCHANTABILITY,
 * FITNESS FOR A PARTICULAR PURPOSE AND NONINFRINGEMENT. IN NO EVENT SHALL THE
 * AUTHORS OR COPYRIGHT HOLDERS BE LIABLE FOR ANY CLAIM, DAMAGES OR OTHER
 * LIABILITY, WHETHER IN AN ACTION OF CONTRACT, TORT OR OTHERWISE, ARISING FROM,
 * OUT OF OR IN CONNECTION WITH THE SOFTWARE OR THE USE OR OTHER DEALINGS IN THE
 * SOFTWARE.
 */

package com.microsoft.azure.cosmosdb.internal.directconnectivity;

import com.google.common.collect.ImmutableList;
import com.microsoft.azure.cosmosdb.internal.OperationType;
import com.microsoft.azure.cosmosdb.rx.internal.RxDocumentServiceRequest;
import org.apache.commons.collections4.map.HashedMap;

import java.util.ArrayList;
import java.util.HashMap;
import java.util.List;
import java.util.Map;

abstract public class EndpointMock {

    TransportClientWrapper transportClientWrapper;
    AddressSelectorWrapper addressSelectorWrapper;

    public EndpointMock(AddressSelectorWrapper addressSelectorWrapper, TransportClientWrapper transportClientWrapper) {
        this.addressSelectorWrapper = addressSelectorWrapper;
        this.transportClientWrapper = transportClientWrapper;
    }

    public static class EndpointMockVerificationBuilder {
        public static EndpointMockVerificationBuilder builder() {
            return new EndpointMockVerificationBuilder();
        }

        private AddressSelectorWrapper.InOrderVerificationBuilder addressSelectorVerificationBuilder;
        private TransportClientWrapper.TransportClientWrapperVerificationBuilder transportClientValidation;

        public EndpointMockVerificationBuilder withAddressSelectorValidation(AddressSelectorWrapper.InOrderVerificationBuilder addressSelectorBuilder) {
            addressSelectorVerificationBuilder = addressSelectorBuilder;
            return this;
        }

        public EndpointMockVerificationBuilder withTransportClientValidation(TransportClientWrapper.TransportClientWrapperVerificationBuilder transportClientValidation) {
            this.transportClientValidation = transportClientValidation;
            return this;
        }

        public void execute(EndpointMock endpointMock) {
            this.addressSelectorVerificationBuilder.execute(endpointMock.addressSelectorWrapper);
            this.transportClientValidation.execute(endpointMock.transportClientWrapper);
        }
    }

    public void validate(EndpointMockVerificationBuilder verificationBuilder) {
        this.addressSelectorWrapper.validate();
        this.transportClientWrapper.validate();
        if (verificationBuilder != null) {
            verificationBuilder.execute(this);
        }
    }

    public static Builder.NoSecondaryReplica noSecondaryReplicaBuilder() {
        return new Builder.NoSecondaryReplica();
    }

    abstract static class Builder {

        class ReplicasWithSameSpeed extends Builder {

            Uri primary;
            List<Uri> secondaries = new ArrayList<>();
            StoreResponse headStoreResponse;
            StoreResponse readStoreResponse;

            ReplicasWithSameSpeed addPrimary(Uri replicaAddress) {
                primary = replicaAddress;
                return this;
            }

            ReplicasWithSameSpeed addSecondary(Uri replicaAddress) {
                secondaries.add(replicaAddress);
                return this;
            }

            ReplicasWithSameSpeed storeResponseOnRead(StoreResponse storeResponse) {
                this.readStoreResponse = storeResponse;
                return this;
            }

            ReplicasWithSameSpeed storeResponseOnHead(StoreResponse storeResponse) {
                this.headStoreResponse = storeResponse;
                return this;
            }

            public EndpointMock build() {
                TransportClientWrapper.Builder.ReplicaResponseBuilder transportClientWrapperBuilder = TransportClientWrapper.Builder.replicaResponseBuilder();

                ImmutableList<Uri> replicas = ImmutableList.<Uri>builder().add(primary).addAll(secondaries).build();

                for(Uri replica: replicas) {
                    transportClientWrapperBuilder.addReplica(replica, (i, request) -> {
                        if (request.getOperationType() == OperationType.Head || request.getOperationType() == OperationType.HeadFeed) {
                            return headStoreResponse;
                        } else {
                            return readStoreResponse;
                        }
                    });
                }

                AddressSelectorWrapper addressSelectorWrapper = AddressSelectorWrapper.Builder.Simple.create().withPrimary(primary)
                        .withSecondary(secondaries).build();

                return new EndpointMock(addressSelectorWrapper, transportClientWrapperBuilder.build()) {};
            }
        }

        class QuorumNotMetSecondaryReplicasDisappear {
<<<<<<< HEAD
            URI primary;
            Map<URI, Function2WithCheckedException<Integer, RxDocumentServiceRequest, Boolean>> disappearDictionary = new HashedMap<>();
            public QuorumNotMetSecondaryReplicasDisappear primaryReplica(URI primaryReplica) {
=======
            Uri primary;
            Map<Uri, Function2WithCheckedException<Integer, RxDocumentServiceRequest, Boolean>> disappearDictionary = new HashedMap();
            public QuorumNotMetSecondaryReplicasDisappear primaryReplica(Uri primaryReplica) {
>>>>>>> a12d1f03
                this.primary = primaryReplica;
                return this;
            }

            public QuorumNotMetSecondaryReplicasDisappear secondaryReplicasDisappearWhen(Uri secondary,
                                                               Function2WithCheckedException<Integer, RxDocumentServiceRequest, Boolean> disappearPredicate) {
                disappearDictionary.put(secondary, disappearPredicate);
                return this;
            }

            public QuorumNotMetSecondaryReplicasDisappear secondaryReplicasDisappearAfter(Uri secondary, int attempt) {
                disappearDictionary.put(secondary, (i, r) -> i >= attempt);
                return this;
            }
        }

        static public class NoSecondaryReplica extends Builder {
            private long LOCAL_LSN = 19;
            private long LSN = 52;
            private Uri defaultPrimaryURI = Uri.create("primary");
            private Uri primary = defaultPrimaryURI;
            private StoreResponse defaultResponse = StoreResponseBuilder.create()
                    .withLSN(LSN)
                    .withLocalLSN(LOCAL_LSN)
                    .withHeader(WFConstants.BackendHeaders.CURRENT_REPLICA_SET_SIZE, "1")
                    .withHeader(WFConstants.BackendHeaders.QUORUM_ACKED_LSN, Long.toString(LSN))
                    .withHeader(WFConstants.BackendHeaders.QUORUM_ACKED_LOCAL_LSN, Long.toString(LOCAL_LSN))
                    .withRequestCharge(0)
                    .build();

            private StoreResponse headStoreResponse = defaultResponse;
            private StoreResponse readStoreResponse = defaultResponse;
            private Function1WithCheckedException<RxDocumentServiceRequest, StoreResponse> storeResponseFunc;

            public NoSecondaryReplica primaryReplica(Uri primaryReplica) {
                this.primary = primaryReplica;
                return this;
            }

            public NoSecondaryReplica response(StoreResponse storeResponse) {
                this.readStoreResponse = storeResponse;
                this.headStoreResponse = storeResponse;
                return this;
            }

            public NoSecondaryReplica response(Function1WithCheckedException<RxDocumentServiceRequest, StoreResponse> storeResponseFunc) {
                this.storeResponseFunc = storeResponseFunc;
                return this;
            }

            public EndpointMock build() {

                TransportClientWrapper.Builder.ReplicaResponseBuilder transportClientWrapperBuilder = TransportClientWrapper.Builder.replicaResponseBuilder();

                ImmutableList<Uri> replicas = ImmutableList.<Uri>builder().add(primary).build();

                for(Uri replica: replicas) {
                    transportClientWrapperBuilder.addReplica(replica, (i, request) -> {

                        if (storeResponseFunc != null) {
                            return storeResponseFunc.apply(request);
                        }

                        if (request.getOperationType() == OperationType.Head || request.getOperationType() == OperationType.HeadFeed) {
                            return headStoreResponse;
                        } else {
                            return readStoreResponse;
                        }
                    });
                }

                AddressSelectorWrapper addressSelectorWrapper = AddressSelectorWrapper.Builder.Simple.create().withPrimary(primary)
                        .withSecondary(ImmutableList.of()).build();

                return new EndpointMock(addressSelectorWrapper, transportClientWrapperBuilder.build()) {};
            }
        }

        static public class NoSecondaryReplica_TwoSecondaryReplicasGoLiveAfterFirstHitOnPrimary extends Builder {
            private long LOCAL_LSN = 19;
            private long LSN = 52;
            private Uri primary = Uri.create("primary");
            private ImmutableList<Uri> secondaryReplicas = ImmutableList.of(Uri.create("secondary1"), Uri.create("secondary2"));
            private StoreResponse primaryDefaultResponse = StoreResponseBuilder.create()
                    .withLSN(LSN)
                    .withLocalLSN(LOCAL_LSN)
                    .withHeader(WFConstants.BackendHeaders.CURRENT_REPLICA_SET_SIZE, "3")
                    .withHeader(WFConstants.BackendHeaders.QUORUM_ACKED_LSN, Long.toString(LSN))
                    .withHeader(WFConstants.BackendHeaders.QUORUM_ACKED_LOCAL_LSN, Long.toString(LOCAL_LSN))
                    .withRequestCharge(0)
                    .build();

            private StoreResponse secondaryDefaultResponse = StoreResponseBuilder.create()
                    .withLSN(LSN)
                    .withLocalLSN(LOCAL_LSN)
                    .withHeader(WFConstants.BackendHeaders.QUORUM_ACKED_LSN, Long.toString(LSN))
                    .withHeader(WFConstants.BackendHeaders.QUORUM_ACKED_LOCAL_LSN, Long.toString(LOCAL_LSN))
                    .withRequestCharge(0)
                    .build();
            Map<Uri, Function1WithCheckedException<RxDocumentServiceRequest, StoreResponse>> secondaryResponseFunc =
                    new HashMap<>();


            public NoSecondaryReplica_TwoSecondaryReplicasGoLiveAfterFirstHitOnPrimary primaryReplica(Uri primaryReplica) {
                this.primary = primaryReplica;
                return this;
            }

            public NoSecondaryReplica_TwoSecondaryReplicasGoLiveAfterFirstHitOnPrimary responseFromSecondary(
                    Uri replica,
                    Function1WithCheckedException<RxDocumentServiceRequest, StoreResponse> func) {
                secondaryResponseFunc.put(replica, func);
                return this;
            }

            public EndpointMock build() {

                TransportClientWrapper.Builder.ReplicaResponseBuilder transportClientWrapperBuilder = TransportClientWrapper.Builder.replicaResponseBuilder();

                transportClientWrapperBuilder.addReplica(primary, (i, request) -> {
                    return primaryDefaultResponse;
                });

                transportClientWrapperBuilder.addReplica(secondaryReplicas.get(0), (i, request) -> {
                    return secondaryDefaultResponse;
                });

                transportClientWrapperBuilder.addReplica(secondaryReplicas.get(1), (i, request) -> {
                    return secondaryDefaultResponse;
                });

                AddressSelectorWrapper addressSelectorWrapper = AddressSelectorWrapper.Builder.Simple.create().withPrimary(primary)
                        .withSecondary(ImmutableList.of()).build();

                return new EndpointMock(addressSelectorWrapper, transportClientWrapperBuilder.build()){};
            }
        }

        public abstract EndpointMock build() ;
    }
}<|MERGE_RESOLUTION|>--- conflicted
+++ resolved
@@ -131,15 +131,9 @@
         }
 
         class QuorumNotMetSecondaryReplicasDisappear {
-<<<<<<< HEAD
-            URI primary;
-            Map<URI, Function2WithCheckedException<Integer, RxDocumentServiceRequest, Boolean>> disappearDictionary = new HashedMap<>();
-            public QuorumNotMetSecondaryReplicasDisappear primaryReplica(URI primaryReplica) {
-=======
             Uri primary;
             Map<Uri, Function2WithCheckedException<Integer, RxDocumentServiceRequest, Boolean>> disappearDictionary = new HashedMap();
             public QuorumNotMetSecondaryReplicasDisappear primaryReplica(Uri primaryReplica) {
->>>>>>> a12d1f03
                 this.primary = primaryReplica;
                 return this;
             }
