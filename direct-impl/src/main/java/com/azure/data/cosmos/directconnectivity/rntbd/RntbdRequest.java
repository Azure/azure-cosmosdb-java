/*
 * The MIT License (MIT)
 * Copyright (c) 2018 Microsoft Corporation
 *
 * Permission is hereby granted, free of charge, to any person obtaining a copy
 * of this software and associated documentation files (the "Software"), to deal
 * in the Software without restriction, including without limitation the rights
 * to use, copy, modify, merge, publish, distribute, sublicense, and/or sell
 * copies of the Software, and to permit persons to whom the Software is
 * furnished to do so, subject to the following conditions:
 *
 * The above copyright notice and this permission notice shall be included in all
 * copies or substantial portions of the Software.
 *
 * THE SOFTWARE IS PROVIDED "AS IS", WITHOUT WARRANTY OF ANY KIND, EXPRESS OR
 * IMPLIED, INCLUDING BUT NOT LIMITED TO THE WARRANTIES OF MERCHANTABILITY,
 * FITNESS FOR A PARTICULAR PURPOSE AND NONINFRINGEMENT. IN NO EVENT SHALL THE
 * AUTHORS OR COPYRIGHT HOLDERS BE LIABLE FOR ANY CLAIM, DAMAGES OR OTHER
 * LIABILITY, WHETHER IN AN ACTION OF CONTRACT, TORT OR OTHERWISE, ARISING FROM,
 * OUT OF OR IN CONNECTION WITH THE SOFTWARE OR THE USE OR OTHER DEALINGS IN THE
 * SOFTWARE.
 *
 */

package com.azure.data.cosmos.directconnectivity.rntbd;

import com.azure.data.cosmos.internal.RxDocumentServiceRequest;
import com.fasterxml.jackson.annotation.JsonIgnore;
import io.netty.buffer.ByteBuf;

import java.util.UUID;

<<<<<<< HEAD
=======
import static com.azure.data.cosmos.directconnectivity.rntbd.RntbdConstants.RntbdRequestHeader;
>>>>>>> 02d3f7fa
import static com.google.common.base.Preconditions.checkNotNull;

public final class RntbdRequest {

    private static final byte[] EmptyByteArray = {};

    private final RntbdRequestFrame frame;
    private final RntbdRequestHeaders headers;
    private final byte[] payload;

    private RntbdRequest(final RntbdRequestFrame frame, final RntbdRequestHeaders headers, final byte[] payload) {

        checkNotNull(frame, "frame");
        checkNotNull(headers, "headers");

        this.frame = frame;
        this.headers = headers;
        this.payload = payload == null ? EmptyByteArray : payload;
    }

    public UUID getActivityId() {
        return this.frame.getActivityId();
    }

    @JsonIgnore
    @SuppressWarnings("unchecked")
<<<<<<< HEAD
    public <T> T getHeader(final RntbdConstants.RntbdRequestHeader header) {
=======
    public <T> T getHeader(final RntbdRequestHeader header) {
>>>>>>> 02d3f7fa
        return (T)this.headers.get(header).getValue();
    }

    public Long getTransportRequestId() {
<<<<<<< HEAD
        return this.getHeader(RntbdConstants.RntbdRequestHeader.TransportRequestID);
=======
        return this.getHeader(RntbdRequestHeader.TransportRequestID);
>>>>>>> 02d3f7fa
    }

    public static RntbdRequest decode(final ByteBuf in) {

        final int resourceOperationCode = in.getInt(in.readerIndex() + Integer.BYTES);

        if (resourceOperationCode == 0) {
            final String reason = String.format("resourceOperationCode=0x%08X", resourceOperationCode);
            throw new IllegalStateException(reason);
        }

        final int start = in.readerIndex();
        final int expectedLength = in.readIntLE();

        final RntbdRequestFrame header = RntbdRequestFrame.decode(in);
        final RntbdRequestHeaders metadata = RntbdRequestHeaders.decode(in);
        final ByteBuf payloadBuf = in.readSlice(expectedLength - (in.readerIndex() - start));

        final int observedLength = in.readerIndex() - start;

        if (observedLength != expectedLength) {
            final String reason = String.format("expectedLength=%d, observedLength=%d", expectedLength, observedLength);
            throw new IllegalStateException(reason);
        }

        final byte[] payload = new byte[payloadBuf.readableBytes()];
        payloadBuf.readBytes(payload);
        in.discardReadBytes();

        return new RntbdRequest(header, metadata, payload);
    }

    void encode(final ByteBuf out) {

        final int expectedLength = RntbdRequestFrame.LENGTH + this.headers.computeLength();
        final int start = out.readerIndex();

        out.writeIntLE(expectedLength);
        this.frame.encode(out);
        this.headers.encode(out);

        assert out.writerIndex() - start == expectedLength;

        if (this.payload.length > 0) {
            out.writeIntLE(this.payload.length);
            out.writeBytes(this.payload);
        }
    }

    public static RntbdRequest from(final RntbdRequestArgs args) {

        final RxDocumentServiceRequest serviceRequest = args.getServiceRequest();

        final RntbdRequestFrame frame = new RntbdRequestFrame(
            args.getActivityId(),
            serviceRequest.getOperationType(),
            serviceRequest.getResourceType());

        final RntbdRequestHeaders headers = new RntbdRequestHeaders(args, frame);

        return new RntbdRequest(frame, headers, serviceRequest.getContent());
    }
}<|MERGE_RESOLUTION|>--- conflicted
+++ resolved
@@ -30,10 +30,7 @@
 
 import java.util.UUID;
 
-<<<<<<< HEAD
-=======
 import static com.azure.data.cosmos.directconnectivity.rntbd.RntbdConstants.RntbdRequestHeader;
->>>>>>> 02d3f7fa
 import static com.google.common.base.Preconditions.checkNotNull;
 
 public final class RntbdRequest {
@@ -60,20 +57,12 @@
 
     @JsonIgnore
     @SuppressWarnings("unchecked")
-<<<<<<< HEAD
-    public <T> T getHeader(final RntbdConstants.RntbdRequestHeader header) {
-=======
     public <T> T getHeader(final RntbdRequestHeader header) {
->>>>>>> 02d3f7fa
         return (T)this.headers.get(header).getValue();
     }
 
     public Long getTransportRequestId() {
-<<<<<<< HEAD
-        return this.getHeader(RntbdConstants.RntbdRequestHeader.TransportRequestID);
-=======
         return this.getHeader(RntbdRequestHeader.TransportRequestID);
->>>>>>> 02d3f7fa
     }
 
     public static RntbdRequest decode(final ByteBuf in) {
