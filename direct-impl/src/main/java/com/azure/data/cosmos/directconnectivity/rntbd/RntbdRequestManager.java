/*
 * The MIT License (MIT)
 * Copyright (c) 2018 Microsoft Corporation
 *
 * Permission is hereby granted, free of charge, to any person obtaining a copy
 * of this software and associated documentation files (the "Software"), to deal
 * in the Software without restriction, including without limitation the rights
 * to use, copy, modify, merge, publish, distribute, sublicense, and/or sell
 * copies of the Software, and to permit persons to whom the Software is
 * furnished to do so, subject to the following conditions:
 *
 * The above copyright notice and this permission notice shall be included in all
 * copies or substantial portions of the Software.
 *
 * THE SOFTWARE IS PROVIDED "AS IS", WITHOUT WARRANTY OF ANY KIND, EXPRESS OR
 * IMPLIED, INCLUDING BUT NOT LIMITED TO THE WARRANTIES OF MERCHANTABILITY,
 * FITNESS FOR A PARTICULAR PURPOSE AND NONINFRINGEMENT. IN NO EVENT SHALL THE
 * AUTHORS OR COPYRIGHT HOLDERS BE LIABLE FOR ANY CLAIM, DAMAGES OR OTHER
 * LIABILITY, WHETHER IN AN ACTION OF CONTRACT, TORT OR OTHERWISE, ARISING FROM,
 * OUT OF OR IN CONNECTION WITH THE SOFTWARE OR THE USE OR OTHER DEALINGS IN THE
 * SOFTWARE.
 */

package com.azure.data.cosmos.directconnectivity.rntbd;

import com.azure.data.cosmos.BridgeInternal;
import com.azure.data.cosmos.CosmosClientException;
import com.azure.data.cosmos.Error;
import com.azure.data.cosmos.directconnectivity.ConflictException;
import com.azure.data.cosmos.directconnectivity.ForbiddenException;
import com.azure.data.cosmos.directconnectivity.GoneException;
import com.azure.data.cosmos.directconnectivity.LockedException;
import com.azure.data.cosmos.directconnectivity.MethodNotAllowedException;
import com.azure.data.cosmos.directconnectivity.PartitionKeyRangeGoneException;
import com.azure.data.cosmos.directconnectivity.PreconditionFailedException;
import com.azure.data.cosmos.directconnectivity.RequestEntityTooLargeException;
import com.azure.data.cosmos.directconnectivity.RequestRateTooLargeException;
import com.azure.data.cosmos.directconnectivity.RequestTimeoutException;
import com.azure.data.cosmos.directconnectivity.RetryWithException;
import com.azure.data.cosmos.directconnectivity.ServiceUnavailableException;
import com.azure.data.cosmos.directconnectivity.StoreResponse;
import com.azure.data.cosmos.directconnectivity.UnauthorizedException;
import com.azure.data.cosmos.directconnectivity.rntbd.RntbdConstants.RntbdResponseHeader;
import com.azure.data.cosmos.internal.BadRequestException;
import com.azure.data.cosmos.internal.InternalServerErrorException;
import com.azure.data.cosmos.internal.InvalidPartitionException;
import com.azure.data.cosmos.internal.NotFoundException;
import com.azure.data.cosmos.internal.PartitionIsMigratingException;
import com.azure.data.cosmos.internal.PartitionKeyRangeIsSplittingException;
import com.google.common.base.Strings;
import io.netty.buffer.ByteBuf;
import io.netty.channel.Channel;
import io.netty.channel.ChannelException;
import io.netty.channel.ChannelHandler;
import io.netty.channel.ChannelHandlerContext;
import io.netty.channel.ChannelInboundHandler;
import io.netty.channel.ChannelOption;
import io.netty.channel.ChannelOutboundHandler;
import io.netty.channel.ChannelPipeline;
import io.netty.channel.ChannelPromise;
import io.netty.channel.CoalescingBufferQueue;
import io.netty.channel.EventLoop;
import io.netty.handler.codec.http.HttpResponseStatus;
import io.netty.handler.ssl.SslHandler;
import io.netty.util.ReferenceCountUtil;
import io.netty.util.Timeout;
import io.netty.util.concurrent.EventExecutor;
import org.slf4j.Logger;
import org.slf4j.LoggerFactory;

import java.net.SocketAddress;
import java.util.Map;
import java.util.Optional;
import java.util.UUID;
import java.util.concurrent.CancellationException;
import java.util.concurrent.CompletableFuture;
import java.util.concurrent.ConcurrentHashMap;

import static com.azure.data.cosmos.directconnectivity.rntbd.RntbdReporter.reportIssue;
import static com.azure.data.cosmos.directconnectivity.rntbd.RntbdReporter.reportIssueUnless;
import static com.azure.data.cosmos.internal.HttpConstants.StatusCodes;
import static com.azure.data.cosmos.internal.HttpConstants.SubStatusCodes;
import static com.google.common.base.Preconditions.checkArgument;
import static com.google.common.base.Preconditions.checkState;

public final class RntbdRequestManager implements ChannelHandler, ChannelInboundHandler, ChannelOutboundHandler {

    // region Fields

    private static final Logger logger = LoggerFactory.getLogger(RntbdRequestManager.class);

    private final CompletableFuture<RntbdContext> contextFuture = new CompletableFuture<>();
    private final CompletableFuture<RntbdContextRequest> contextRequestFuture = new CompletableFuture<>();
    private final ConcurrentHashMap<Long, RntbdRequestRecord> pendingRequests;
    private final int pendingRequestLimit;

    private boolean closingExceptionally = false;
    private CoalescingBufferQueue pendingWrites;

    // endregion

    public RntbdRequestManager(int capacity) {
        checkArgument(capacity > 0, "capacity: %s", capacity);
        this.pendingRequests = new ConcurrentHashMap<>(capacity);
        this.pendingRequestLimit = capacity;
    }

    // region ChannelHandler methods

    /**
     * Gets called after the {@link ChannelHandler} was added to the actual context and it's ready to handle events.
     *
     * @param context {@link ChannelHandlerContext} to which this {@link RntbdRequestManager} belongs
     */
    @Override
    public void handlerAdded(final ChannelHandlerContext context) {
        this.traceOperation(context, "handlerAdded");
    }

    /**
     * Gets called after the {@link ChannelHandler} was removed from the actual context and it doesn't handle events
     * anymore.
     *
     * @param context {@link ChannelHandlerContext} to which this {@link RntbdRequestManager} belongs
     */
    @Override
    public void handlerRemoved(final ChannelHandlerContext context) {
        this.traceOperation(context, "handlerRemoved");
    }

    // endregion

    // region ChannelInboundHandler methods

    /**
     * The {@link Channel} of the {@link ChannelHandlerContext} is now active
     *
     * @param context {@link ChannelHandlerContext} to which this {@link RntbdRequestManager} belongs
     */
    @Override
    public void channelActive(final ChannelHandlerContext context) {
        this.traceOperation(context, "channelActive");
        context.fireChannelActive();
    }

    /**
     * Completes all pending requests exceptionally when a channel reaches the end of its lifetime
     * <p>
     * This method will only be called after the channel is closed.
     *
     * @param context {@link ChannelHandlerContext} to which this {@link RntbdRequestManager} belongs
     */
    @Override
    public void channelInactive(final ChannelHandlerContext context) {
        this.traceOperation(context, "channelInactive");
        context.fireChannelInactive();
    }

    @Override
    public void channelRead(final ChannelHandlerContext context, final Object message) {

        this.traceOperation(context, "channelRead");

        if (message instanceof RntbdResponse) {

            try {
                this.messageReceived(context, (RntbdResponse)message);
            } catch (Throwable throwable) {
                reportIssue(logger, context, "{} ", message, throwable);
                this.exceptionCaught(context, throwable);
            } finally {
                ReferenceCountUtil.release(message);
            }

        } else {

            final IllegalStateException error = new IllegalStateException(
                Strings.lenientFormat("expected message of %s, not %s: %s",
                    RntbdResponse.class, message.getClass(), message
                )
            );

            reportIssue(logger, context, "", error);
            this.exceptionCaught(context, error);
        }
    }

    /**
     * Invoked when the last message read by the current read operation has been consumed
     * <p>
     * If {@link ChannelOption#AUTO_READ} is off, no further attempt to read an inbound data from the current
     * {@link Channel} will be made until {@link ChannelHandlerContext#read} is called. This leaves time
     * for outbound messages to be written.
     *
     * @param context {@link ChannelHandlerContext} to which this {@link RntbdRequestManager} belongs
     */
    @Override
    public void channelReadComplete(final ChannelHandlerContext context) {
        this.traceOperation(context, "channelReadComplete");
        context.fireChannelReadComplete();
    }

    /**
     * Constructs a {@link CoalescingBufferQueue} for buffering encoded requests until we have an {@link RntbdRequest}
     * <p>
     * This method then calls {@link ChannelHandlerContext#fireChannelRegistered()} to forward to the next
     * {@link ChannelInboundHandler} in the {@link ChannelPipeline}.
     * <p>
     * Sub-classes may override this method to change behavior.
     *
     * @param context the {@link ChannelHandlerContext} for which the bind operation is made
     */
    @Override
    public void channelRegistered(final ChannelHandlerContext context) {

        this.traceOperation(context, "channelRegistered");

        checkState(this.pendingWrites == null, "pendingWrites: %s", this.pendingWrites);
        this.pendingWrites = new CoalescingBufferQueue(context.channel());

        context.fireChannelRegistered();
    }

    /**
     * The {@link Channel} of the {@link ChannelHandlerContext} was unregistered from its {@link EventLoop}
     *
     * @param context {@link ChannelHandlerContext} to which this {@link RntbdRequestManager} belongs
     */
    @Override
    public void channelUnregistered(final ChannelHandlerContext context) {

        this.traceOperation(context, "channelUnregistered");

        checkState(this.pendingWrites != null, "pendingWrites: null");
        this.completeAllPendingRequestsExceptionally(context, ClosedWithPendingRequestsException.INSTANCE);
        this.pendingWrites = null;

        context.fireChannelUnregistered();
    }

    /**
     * Gets called once the writable state of a {@link Channel} changed. You can check the state with
     * {@link Channel#isWritable()}.
     *
     * @param context {@link ChannelHandlerContext} to which this {@link RntbdRequestManager} belongs
     */
    @Override
    public void channelWritabilityChanged(final ChannelHandlerContext context) {
        this.traceOperation(context, "channelWritabilityChanged");
        context.fireChannelWritabilityChanged();
    }

    /**
     * Processes {@link ChannelHandlerContext#fireExceptionCaught(Throwable)} in the {@link ChannelPipeline}
     *
     * @param context {@link ChannelHandlerContext} to which this {@link RntbdRequestManager} belongs
     * @param cause   Exception caught
     */
    @Override
    @SuppressWarnings("deprecation")
    public void exceptionCaught(final ChannelHandlerContext context, final Throwable cause) {

        // TODO: DANOBLE: replace RntbdRequestManager.exceptionCaught with read/write listeners
        //  Notes:
        //    ChannelInboundHandler.exceptionCaught is deprecated and--today, prior to deprecation--only catches read--
        //    i.e., inbound--exceptions.
        //    Replacements:
        //    * read listener: unclear as there is no obvious replacement
        //    * write listener: implemented by RntbdTransportClient.DefaultEndpoint.doWrite
        //  Links:
        //  https://msdata.visualstudio.com/CosmosDB/_workitems/edit/373213

        this.traceOperation(context, "exceptionCaught", cause);

        if (!this.closingExceptionally) {

            reportIssueUnless(cause != ClosedWithPendingRequestsException.INSTANCE, logger, context,
                "expected an exception other than ", ClosedWithPendingRequestsException.INSTANCE);

            this.completeAllPendingRequestsExceptionally(context, cause);
            context.pipeline().flush().close();
        }
    }

    /**
     * Processes inbound events triggered by channel handlers in the {@link RntbdClientChannelHandler} pipeline
     * <p>
     * All but inbound request management events are ignored.
     *
     * @param context {@link ChannelHandlerContext} to which this {@link RntbdRequestManager} belongs
     * @param event   An object representing a user event
     */
    @Override
    public void userEventTriggered(final ChannelHandlerContext context, final Object event) {

        this.traceOperation(context, "userEventTriggered", event);

        try {
            if (event instanceof RntbdContext) {
                this.contextFuture.complete((RntbdContext)event);
                this.removeContextNegotiatorAndFlushPendingWrites(context);
                return;
            }
            if (event instanceof RntbdContextException) {
                this.contextFuture.completeExceptionally((RntbdContextException)event);
                context.pipeline().flush().close();
                return;
            }
            context.fireUserEventTriggered(event);

        } catch (Throwable error) {
            reportIssue(logger, context, "{}: ", event, error);
            this.exceptionCaught(context, error);
        }
    }

    // endregion

    // region ChannelOutboundHandler methods

    /**
     * Called once a bind operation is made.
     *
     * @param context      the {@link ChannelHandlerContext} for which the bind operation is made
     * @param localAddress the {@link SocketAddress} to which it should bound
     * @param promise      the {@link ChannelPromise} to notify once the operation completes
     */
    @Override
    public void bind(final ChannelHandlerContext context, final SocketAddress localAddress, final ChannelPromise promise) {
        this.traceOperation(context, "bind", localAddress);
        context.bind(localAddress, promise);
    }

    /**
     * Called once a close operation is made.
     *
     * @param context the {@link ChannelHandlerContext} for which the close operation is made
     * @param promise the {@link ChannelPromise} to notify once the operation completes
     */
    @Override
    public void close(final ChannelHandlerContext context, final ChannelPromise promise) {

        this.traceOperation(context, "close");

        this.completeAllPendingRequestsExceptionally(context, ClosedWithPendingRequestsException.INSTANCE);
        final SslHandler sslHandler = context.pipeline().get(SslHandler.class);

        if (sslHandler != null) {
            // Netty 4.1.36.Final: SslHandler.closeOutbound must be called before closing the pipeline
            // This ensures that all SSL engine and ByteBuf resources are released
            // This is something that does not occur in the call to ChannelPipeline.close that follows
            sslHandler.closeOutbound();
        }

        context.close(promise);
    }

    /**
     * Called once a connect operation is made.
     *
     * @param context       the {@link ChannelHandlerContext} for which the connect operation is made
     * @param remoteAddress the {@link SocketAddress} to which it should connect
     * @param localAddress  the {@link SocketAddress} which is used as source on connect
     * @param promise       the {@link ChannelPromise} to notify once the operation completes
     */
    @Override
    public void connect(
        final ChannelHandlerContext context, final SocketAddress remoteAddress, final SocketAddress localAddress,
        final ChannelPromise promise
    ) {
        this.traceOperation(context, "connect", remoteAddress, localAddress);
        context.connect(remoteAddress, localAddress, promise);
    }

    /**
     * Called once a deregister operation is made from the current registered {@link EventLoop}.
     *
     * @param context the {@link ChannelHandlerContext} for which the close operation is made
     * @param promise the {@link ChannelPromise} to notify once the operation completes
     */
    @Override
    public void deregister(final ChannelHandlerContext context, final ChannelPromise promise) {
        this.traceOperation(context, "deregister");
        context.deregister(promise);
    }

    /**
     * Called once a disconnect operation is made.
     *
     * @param context the {@link ChannelHandlerContext} for which the disconnect operation is made
     * @param promise the {@link ChannelPromise} to notify once the operation completes
     */
    @Override
    public void disconnect(final ChannelHandlerContext context, final ChannelPromise promise) {
        this.traceOperation(context, "disconnect");
        context.disconnect(promise);
    }

    /**
     * Called once a flush operation is made
     * <p>
     * The flush operation will try to flush out all previous written messages that are pending.
     *
     * @param context the {@link ChannelHandlerContext} for which the flush operation is made
     */
    @Override
    public void flush(final ChannelHandlerContext context) {
        this.traceOperation(context, "flush");
        context.flush();
    }

    /**
     * Intercepts {@link ChannelHandlerContext#read}
     *
     * @param context the {@link ChannelHandlerContext} for which the read operation is made
     */
    @Override
    public void read(final ChannelHandlerContext context) {
        this.traceOperation(context, "read");
        context.read();
    }

    /**
     * Called once a write operation is made
     * <p>
     * The write operation will send messages through the {@link ChannelPipeline} which are then ready to be flushed
     * to the actual {@link Channel}. This will occur when {@link Channel#flush} is called.
     *
     * @param context the {@link ChannelHandlerContext} for which the write operation is made
     * @param message the message to write
     * @param promise the {@link ChannelPromise} to notify once the operation completes
     */
    @Override
    public void write(final ChannelHandlerContext context, final Object message, final ChannelPromise promise) {

        // TODO: DANOBLE: Ensure that all write errors are reported with a root cause of type EncoderException

        this.traceOperation(context, "write", message);

        if (message instanceof RntbdRequestRecord) {

            context.write(this.addPendingRequestRecord(context, (RntbdRequestRecord)message), promise);

        } else {

            final IllegalStateException error = new IllegalStateException(
                Strings.lenientFormat("expected message of %s, not %s: %s",
                    RntbdRequestRecord.class, message.getClass(), message
                )
            );

            reportIssue(logger, context, "", error);
            this.exceptionCaught(context, error);
        }
    }

    // endregion

    // region Private and package private methods

    CompletableFuture<RntbdContextRequest> getRntbdContextRequestFuture() {
        return this.contextRequestFuture;
    }

    boolean hasRntbdContext() {
        return this.contextFuture.getNow(null) != null;
    }

    boolean isServiceable(final int demand) {
        final int limit = this.hasRntbdContext() ? this.pendingRequestLimit : Math.min(this.pendingRequestLimit, demand);
        return this.pendingRequests.size() < limit;
    }

    void pendWrite(final ByteBuf out, final ChannelPromise promise) {
        this.pendingWrites.add(out, promise);
    }

    private RntbdRequestArgs addPendingRequestRecord(final ChannelHandlerContext context, final RntbdRequestRecord record) {

        return this.pendingRequests.compute(record.getTransportRequestId(), (id, current) -> {

            reportIssueUnless(current == null, logger, context, "id: {}, current: {}, request: {}", id, current, record);

            final Timeout pendingRequestTimeout = record.newTimeout(timeout -> {

                // We don't wish to complete on the timeout thread, but rather on a thread doled out by our executor

                EventExecutor executor = context.executor();

                if (executor.inEventLoop()) {
                    record.expire();
                } else {
                    executor.next().execute(record::expire);
                }
            });

            record.whenComplete((response, error) -> {
                this.pendingRequests.remove(id);
                pendingRequestTimeout.cancel();
            });

            return record;

        }).getArgs();
    }

    private Optional<RntbdContext> getRntbdContext() {
        return Optional.of(this.contextFuture.getNow(null));
    }

    private void completeAllPendingRequestsExceptionally(final ChannelHandlerContext context, final Throwable throwable) {

        if (this.closingExceptionally) {

            reportIssueUnless(throwable == ClosedWithPendingRequestsException.INSTANCE, logger, context,
                "throwable: ", throwable);

            reportIssueUnless(this.pendingRequests.isEmpty() && this.pendingWrites.isEmpty(), logger, context,
                "pendingRequests: {}, pendingWrites: {}", this.pendingRequests.isEmpty(),
                this.pendingWrites.isEmpty());

            return;
        }

        this.closingExceptionally = true;

        if (!this.pendingWrites.isEmpty()) {
            this.pendingWrites.releaseAndFailAll(context, ClosedWithPendingRequestsException.INSTANCE);
        }

        if (!this.pendingRequests.isEmpty()) {

            if (!this.contextRequestFuture.isDone()) {
                this.contextRequestFuture.completeExceptionally(throwable);
            }

            if (!this.contextFuture.isDone()) {
                this.contextFuture.completeExceptionally(throwable);
            }

            final int count = this.pendingRequests.size();
            Exception contextRequestException = null;
            String phrase = null;

            if (this.contextRequestFuture.isCompletedExceptionally()) {

                try {
                    this.contextRequestFuture.get();
                } catch (final CancellationException error) {
                    phrase = "RNTBD context request write cancelled";
                    contextRequestException = error;
                } catch (final Exception error) {
                    phrase = "RNTBD context request write failed";
                    contextRequestException = error;
                } catch (final Throwable error) {
                    phrase = "RNTBD context request write failed";
                    contextRequestException = new ChannelException(error);
                }

            } else if (this.contextFuture.isCompletedExceptionally()) {

                try {
                    this.contextFuture.get();
                } catch (final CancellationException error) {
                    phrase = "RNTBD context request read cancelled";
                    contextRequestException = error;
                } catch (final Exception error) {
                    phrase = "RNTBD context request read failed";
                    contextRequestException = error;
                } catch (final Throwable error) {
                    phrase = "RNTBD context request read failed";
                    contextRequestException = new ChannelException(error);
                }

            } else {

                phrase = "closed exceptionally";
            }

            final String message = Strings.lenientFormat("%s %s with %s pending requests", context, phrase, count);
            final Exception cause;

            if (throwable == ClosedWithPendingRequestsException.INSTANCE) {

                cause = contextRequestException == null
                    ? ClosedWithPendingRequestsException.INSTANCE
                    : contextRequestException;

            } else {

                cause = throwable instanceof Exception
                    ? (Exception)throwable
                    : new ChannelException(throwable);
            }

            for (RntbdRequestRecord record : this.pendingRequests.values()) {

                final Map<String, String> requestHeaders = record.getArgs().getServiceRequest().getHeaders();
                final String requestUri = record.getArgs().getPhysicalAddress().toString();

                final GoneException error = new GoneException(message, cause, (Map<String, String>)null, requestUri);
                BridgeInternal.setRequestHeaders(error, requestHeaders);

                record.completeExceptionally(error);
            }
        }
    }

    /**
     * This method is called for each incoming message of type {@link StoreResponse} to complete a request
     *
     * @param context  {@link ChannelHandlerContext} encode to which this {@link RntbdRequestManager} belongs
     * @param response the message encode handle
     */
    private void messageReceived(final ChannelHandlerContext context, final RntbdResponse response) {

        final Long transportRequestId = response.getTransportRequestId();

        if (transportRequestId == null) {
            reportIssue(logger, context, "{} ignored because there is no transport request identifier, response");
            return;
        }

        final RntbdRequestRecord pendingRequest = this.pendingRequests.get(transportRequestId);

        if (pendingRequest == null) {
            reportIssue(logger, context, "{} ignored because there is no matching pending request", response);
            return;
        }

        final HttpResponseStatus status = response.getStatus();
        final UUID activityId = response.getActivityId();

        if (HttpResponseStatus.OK.code() <= status.code() && status.code() < HttpResponseStatus.MULTIPLE_CHOICES.code()) {

            final StoreResponse storeResponse = response.toStoreResponse(this.contextFuture.getNow(null));
            pendingRequest.complete(storeResponse);

        } else {

            // Map response to a CosmosClientException

            final CosmosClientException cause;

            // ..Fetch required header values

            final long lsn = response.getHeader(RntbdResponseHeader.LSN);
            final String partitionKeyRangeId = response.getHeader(RntbdResponseHeader.PartitionKeyRangeId);

<<<<<<< HEAD
            // ..CREATE Error instance
=======
            // ..Create Error instance
>>>>>>> 02d3f7fa

            final Error error = response.hasPayload() ?
                BridgeInternal.createError(RntbdObjectMapper.readTree(response)) :
                new Error(Integer.toString(status.code()), status.reasonPhrase(), status.codeClass().name());

            // ..Map RNTBD response headers to HTTP response headers

            final Map<String, String> responseHeaders = response.getHeaders().asMap(
                this.getRntbdContext().orElseThrow(IllegalStateException::new), activityId
            );

            // ..Create CosmosClientException based on status and sub-status codes

            switch (status.code()) {

                case StatusCodes.BADREQUEST:
                    cause = new BadRequestException(error, lsn, partitionKeyRangeId, responseHeaders);
                    break;

                case StatusCodes.CONFLICT:
                    cause = new ConflictException(error, lsn, partitionKeyRangeId, responseHeaders);
                    break;

                case StatusCodes.FORBIDDEN:
                    cause = new ForbiddenException(error, lsn, partitionKeyRangeId, responseHeaders);
                    break;

                case StatusCodes.GONE:

                    final int subStatusCode = Math.toIntExact(response.getHeader(RntbdResponseHeader.SubStatus));

                    switch (subStatusCode) {
                        case SubStatusCodes.COMPLETING_SPLIT:
                            cause = new PartitionKeyRangeIsSplittingException(error, lsn, partitionKeyRangeId, responseHeaders);
                            break;
                        case SubStatusCodes.COMPLETING_PARTITION_MIGRATION:
                            cause = new PartitionIsMigratingException(error, lsn, partitionKeyRangeId, responseHeaders);
                            break;
                        case SubStatusCodes.NAME_CACHE_IS_STALE:
                            cause = new InvalidPartitionException(error, lsn, partitionKeyRangeId, responseHeaders);
                            break;
                        case SubStatusCodes.PARTITION_KEY_RANGE_GONE:
                            cause = new PartitionKeyRangeGoneException(error, lsn, partitionKeyRangeId, responseHeaders);
                            break;
                        default:
                            cause = new GoneException(error, lsn, partitionKeyRangeId, responseHeaders);
                            break;
                    }
                    break;

                case StatusCodes.INTERNAL_SERVER_ERROR:
                    cause = new InternalServerErrorException(error, lsn, partitionKeyRangeId, responseHeaders);
                    break;

                case StatusCodes.LOCKED:
                    cause = new LockedException(error, lsn, partitionKeyRangeId, responseHeaders);
                    break;

                case StatusCodes.METHOD_NOT_ALLOWED:
                    cause = new MethodNotAllowedException(error, lsn, partitionKeyRangeId, responseHeaders);
                    break;

                case StatusCodes.NOTFOUND:
                    cause = new NotFoundException(error, lsn, partitionKeyRangeId, responseHeaders);
                    break;

                case StatusCodes.PRECONDITION_FAILED:
                    cause = new PreconditionFailedException(error, lsn, partitionKeyRangeId, responseHeaders);
                    break;

                case StatusCodes.REQUEST_ENTITY_TOO_LARGE:
                    cause = new RequestEntityTooLargeException(error, lsn, partitionKeyRangeId, responseHeaders);
                    break;

                case StatusCodes.REQUEST_TIMEOUT:
                    cause = new RequestTimeoutException(error, lsn, partitionKeyRangeId, responseHeaders);
                    break;

                case StatusCodes.RETRY_WITH:
                    cause = new RetryWithException(error, lsn, partitionKeyRangeId, responseHeaders);
                    break;

                case StatusCodes.SERVICE_UNAVAILABLE:
                    cause = new ServiceUnavailableException(error, lsn, partitionKeyRangeId, responseHeaders);
                    break;

                case StatusCodes.TOO_MANY_REQUESTS:
                    cause = new RequestRateTooLargeException(error, lsn, partitionKeyRangeId, responseHeaders);
                    break;

                case StatusCodes.UNAUTHORIZED:
                    cause = new UnauthorizedException(error, lsn, partitionKeyRangeId, responseHeaders);
                    break;

                default:
                    cause = new CosmosClientException(status.code(), error, responseHeaders);
                    break;
            }

            pendingRequest.completeExceptionally(cause);
        }
    }

    private void removeContextNegotiatorAndFlushPendingWrites(final ChannelHandlerContext context) {

        final RntbdContextNegotiator negotiator = context.pipeline().get(RntbdContextNegotiator.class);
        negotiator.removeInboundHandler();
        negotiator.removeOutboundHandler();

        if (!this.pendingWrites.isEmpty()) {
            this.pendingWrites.writeAndRemoveAll(context);
        }
    }

    private void traceOperation(final ChannelHandlerContext context, final String operationName, final Object... args) {
        logger.trace("{}\n{}\n{}", operationName, context, args);
    }

    // endregion

    // region Types

    private static class ClosedWithPendingRequestsException extends RuntimeException {

        static ClosedWithPendingRequestsException INSTANCE = new ClosedWithPendingRequestsException();

        // TODO: DANOBLE: Consider revising strategy for closing an RntbdTransportClient with pending requests
        //  One possibility:
        //  A channel associated with an RntbdTransportClient will not be closed immediately, if there are any pending
        //  requests on it. Instead it will be scheduled to close after the request timeout interval (default: 60s) has
        //  elapsed.
        //  Algorithm:
        //  When the RntbdTransportClient is closed, it closes each of its RntbdServiceEndpoint instances. In turn each
        //  RntbdServiceEndpoint closes its RntbdClientChannelPool. The RntbdClientChannelPool.close method should
        //  schedule closure of any channel with pending requests for later; when the request timeout interval has
        //  elapsed or--ideally--when all pending requests have completed.
        //  Links:
        //  https://msdata.visualstudio.com/CosmosDB/_workitems/edit/388987

        private ClosedWithPendingRequestsException() {
            super(null, null, /* enableSuppression */ false, /* writableStackTrace */ false);
        }
    }

    // endregion
}<|MERGE_RESOLUTION|>--- conflicted
+++ resolved
@@ -647,11 +647,7 @@
             final long lsn = response.getHeader(RntbdResponseHeader.LSN);
             final String partitionKeyRangeId = response.getHeader(RntbdResponseHeader.PartitionKeyRangeId);
 
-<<<<<<< HEAD
-            // ..CREATE Error instance
-=======
             // ..Create Error instance
->>>>>>> 02d3f7fa
 
             final Error error = response.hasPayload() ?
                 BridgeInternal.createError(RntbdObjectMapper.readTree(response)) :
