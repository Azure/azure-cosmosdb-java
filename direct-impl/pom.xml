--- conflicted
+++ resolved
@@ -27,22 +27,14 @@
   <groupId>com.microsoft.azure</groupId>
   <artifactId>azure-cosmosdb-direct</artifactId>
   <name>Azure Cosmos DB Async SDK Direct Internal Implementation</name>
-<<<<<<< HEAD
-  <version>3.0.0-beta-3</version>
-=======
   <version>3.0.0-SNAPSHOT</version>
->>>>>>> fc5262f3
   <description>Azure Cosmos DB Async SDK Direct Internal Implementation</description>
   <url>https://docs.microsoft.com/en-us/azure/cosmos-db</url>
   <packaging>jar</packaging>
   <properties>
     <project.build.sourceEncoding>UTF-8</project.build.sourceEncoding>
     <test.groups>unit</test.groups>
-<<<<<<< HEAD
-    <cosmosdb-sdk.version>3.0.0-beta-3</cosmosdb-sdk.version>
-=======
     <cosmosdb-sdk.version>3.0.0-SNAPSHOT</cosmosdb-sdk.version>
->>>>>>> fc5262f3
     <guava.version>27.0.1-jre</guava.version>
     </properties>
   <profiles>
