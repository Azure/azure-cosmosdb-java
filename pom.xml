--- conflicted
+++ resolved
@@ -27,11 +27,7 @@
   <modelVersion>4.0.0</modelVersion>
   <groupId>com.microsoft.azure</groupId>
   <artifactId>azure-cosmosdb-parent</artifactId>
-<<<<<<< HEAD
-  <version>2.5.2-SNAPSHOT</version>
-=======
-  <version>2.6.0</version>
->>>>>>> 9c9d1e80
+  <version>2.6.1-SNAPSHOT</version>
   <packaging>pom</packaging>
   <name>Azure Cosmos DB SQL API</name>
   <description>Java Async SDK (with Reactive Extension RX support) for Azure Cosmos DB SQL API</description>
@@ -42,8 +38,8 @@
     <module>direct-impl</module>
     <module>gateway</module>
     <module>sdk</module>
+    <module>examples</module>
     <module>benchmark</module>
-    <module>examples</module>
   </modules>
   <properties>
     <project.build.sourceEncoding>UTF-8</project.build.sourceEncoding>
@@ -54,7 +50,7 @@
     <commons-text.version>1.6</commons-text.version>
     <guava.version>27.0.1-jre</guava.version>
     <hamcrest.version>1.3</hamcrest.version>
-    <jackson-databind.version>2.9.9.2</jackson-databind.version>
+    <jackson-databind.version>2.9.9</jackson-databind.version>
     <java-uuid-generator.version>3.1.4</java-uuid-generator.version>
     <log4j.version>1.2.17</log4j.version>
     <metrics.version>4.1.0</metrics.version>
@@ -69,15 +65,9 @@
     <slf4j.version>1.7.6</slf4j.version>
     <testng.version>6.14.3</testng.version>
     <test.groups>unit</test.groups>
-<<<<<<< HEAD
     <cosmosdb-sdk-direct-impl.version>${project.version}</cosmosdb-sdk-direct-impl.version>
     <sdk-version>${project.version}</sdk-version>
     <direct-connectivity-version>${project.version}</direct-connectivity-version>
-=======
-    <cosmosdb-sdk-direct-impl.version>2.6.0</cosmosdb-sdk-direct-impl.version>
-    <sdk-version>2.6.0</sdk-version>
-    <direct-connectivity-version>2.6.0</direct-connectivity-version>
->>>>>>> 9c9d1e80
     <collectedArtifactsForReleaseLocation>${project.basedir}/target/collectedArtifactsForRelease</collectedArtifactsForReleaseLocation>
     <javadoc.opts/>
   </properties>
@@ -323,33 +313,50 @@
         <version>1.8</version>
         <executions>
           <execution>
-            <phase/>
+            <phase></phase>
             <id>default-cli</id>
             <configuration>
               <target>
-                <copy file="sdk/pom.xml" tofile="${collectedArtifactsForReleaseLocation}/azure-cosmosdb-${sdk-version}.pom"/>
-                <copy file="pom.xml" tofile="${collectedArtifactsForReleaseLocation}/azure-cosmosdb-parent-${sdk-version}.pom"/>
-
-                 <copy file="sdk/target/azure-cosmosdb-${sdk-version}-sources.jar" tofile="${collectedArtifactsForReleaseLocation}/azure-cosmosdb-${sdk-version}-sources.jar"/>
-                <copy file="sdk/target/azure-cosmosdb-${sdk-version}-javadoc.jar" tofile="${collectedArtifactsForReleaseLocation}/azure-cosmosdb-${sdk-version}-javadoc.jar"/>
-                <copy file="sdk/target/azure-cosmosdb-${sdk-version}.jar" tofile="${collectedArtifactsForReleaseLocation}/azure-cosmosdb-${sdk-version}.jar"/>
-
-                 <copy file="commons/pom.xml" tofile="${collectedArtifactsForReleaseLocation}/azure-cosmosdb-commons-${sdk-version}.pom"/>
-                <copy file="commons/target/azure-cosmosdb-commons-${sdk-version}-sources.jar" tofile="${collectedArtifactsForReleaseLocation}/azure-cosmosdb-commons-${sdk-version}-sources.jar"/>
-                <copy file="commons/target/azure-cosmosdb-commons-${sdk-version}-javadoc.jar" tofile="${collectedArtifactsForReleaseLocation}/azure-cosmosdb-commons-${sdk-version}-javadoc.jar"/>
-                <copy file="commons/target/azure-cosmosdb-commons-${sdk-version}.jar" tofile="${collectedArtifactsForReleaseLocation}/azure-cosmosdb-commons-${sdk-version}.jar"/>
-
-                 <copy file="gateway/pom.xml" tofile="${collectedArtifactsForReleaseLocation}/azure-cosmosdb-gateway-${sdk-version}.pom"/>
-                <copy file="gateway/target/azure-cosmosdb-gateway-${sdk-version}-sources.jar" tofile="${collectedArtifactsForReleaseLocation}/azure-cosmosdb-gateway-${sdk-version}-sources.jar"/>
-                <copy file="gateway/target/azure-cosmosdb-gateway-${sdk-version}-javadoc.jar" tofile="${collectedArtifactsForReleaseLocation}/azure-cosmosdb-gateway-${sdk-version}-javadoc.jar"/>
-                <copy file="gateway/target/azure-cosmosdb-gateway-${sdk-version}.jar" tofile="${collectedArtifactsForReleaseLocation}/azure-cosmosdb-gateway-${sdk-version}.jar"/>
-
-                 <copy file="direct-impl/pom.xml" tofile="${collectedArtifactsForReleaseLocation}/azure-cosmosdb-direct-${direct-connectivity-version}.pom"/>
-                <copy file="direct-impl/target/azure-cosmosdb-direct-${direct-connectivity-version}.jar" tofile="${collectedArtifactsForReleaseLocation}/azure-cosmosdb-direct-${direct-connectivity-version}.jar"/>
+                <copy file="sdk/pom.xml"
+                      tofile="${collectedArtifactsForReleaseLocation}/azure-cosmosdb-${sdk-version}.pom"/>
+                <copy file="pom.xml"
+                      tofile="${collectedArtifactsForReleaseLocation}/azure-cosmosdb-parent-${sdk-version}.pom"/>
+
+                 <copy file="sdk/target/azure-cosmosdb-${sdk-version}-sources.jar"
+                      tofile="${collectedArtifactsForReleaseLocation}/azure-cosmosdb-${sdk-version}-sources.jar"/>
+                <copy file="sdk/target/azure-cosmosdb-${sdk-version}-javadoc.jar"
+                      tofile="${collectedArtifactsForReleaseLocation}/azure-cosmosdb-${sdk-version}-javadoc.jar"/>
+                <copy file="sdk/target/azure-cosmosdb-${sdk-version}.jar"
+                      tofile="${collectedArtifactsForReleaseLocation}/azure-cosmosdb-${sdk-version}.jar"/>
+
+                 <copy file="commons/pom.xml"
+                      tofile="${collectedArtifactsForReleaseLocation}/azure-cosmosdb-commons-${sdk-version}.pom"/>
+                <copy file="commons/target/azure-cosmosdb-commons-${sdk-version}-sources.jar"
+                      tofile="${collectedArtifactsForReleaseLocation}/azure-cosmosdb-commons-${sdk-version}-sources.jar"/>
+                <copy file="commons/target/azure-cosmosdb-commons-${sdk-version}-javadoc.jar"
+                      tofile="${collectedArtifactsForReleaseLocation}/azure-cosmosdb-commons-${sdk-version}-javadoc.jar"/>
+                <copy file="commons/target/azure-cosmosdb-commons-${sdk-version}.jar"
+                      tofile="${collectedArtifactsForReleaseLocation}/azure-cosmosdb-commons-${sdk-version}.jar"/>
+
+                 <copy file="gateway/pom.xml"
+                      tofile="${collectedArtifactsForReleaseLocation}/azure-cosmosdb-gateway-${sdk-version}.pom"/>
+                <copy file="gateway/target/azure-cosmosdb-gateway-${sdk-version}-sources.jar"
+                      tofile="${collectedArtifactsForReleaseLocation}/azure-cosmosdb-gateway-${sdk-version}-sources.jar"/>
+                <copy file="gateway/target/azure-cosmosdb-gateway-${sdk-version}-javadoc.jar"
+                      tofile="${collectedArtifactsForReleaseLocation}/azure-cosmosdb-gateway-${sdk-version}-javadoc.jar"/>
+                <copy file="gateway/target/azure-cosmosdb-gateway-${sdk-version}.jar"
+                      tofile="${collectedArtifactsForReleaseLocation}/azure-cosmosdb-gateway-${sdk-version}.jar"/>
+
+                 <copy file="direct-impl/pom.xml"
+                      tofile="${collectedArtifactsForReleaseLocation}/azure-cosmosdb-direct-${direct-connectivity-version}.pom"/>
+                <copy file="direct-impl/target/azure-cosmosdb-direct-${direct-connectivity-version}.jar"
+                      tofile="${collectedArtifactsForReleaseLocation}/azure-cosmosdb-direct-${direct-connectivity-version}.jar"/>
 
                  <!-- sources and javadoc are empty jars, nexus maven enforces uploading javadoc and source jars -->
-                <copy file="direct-impl/target/azure-cosmosdb-direct-${direct-connectivity-version}-empty-sources.jar" tofile="${collectedArtifactsForReleaseLocation}/azure-cosmosdb-direct-${direct-connectivity-version}-sources.jar"/>
-                <copy file="direct-impl/target/azure-cosmosdb-direct-${direct-connectivity-version}-empty-javadoc.jar" tofile="${collectedArtifactsForReleaseLocation}/azure-cosmosdb-direct-${direct-connectivity-version}-javadoc.jar"/>
+                <copy file="direct-impl/target/azure-cosmosdb-direct-${direct-connectivity-version}-empty-sources.jar"
+                      tofile="${collectedArtifactsForReleaseLocation}/azure-cosmosdb-direct-${direct-connectivity-version}-sources.jar"/>
+                <copy file="direct-impl/target/azure-cosmosdb-direct-${direct-connectivity-version}-empty-javadoc.jar"
+                      tofile="${collectedArtifactsForReleaseLocation}/azure-cosmosdb-direct-${direct-connectivity-version}-javadoc.jar"/>
               </target>
             </configuration>
             <goals>
@@ -408,7 +415,7 @@
       </dependency>
     </dependencies>
   </dependencyManagement>
-  <dependencies/>
+  <dependencies />
   <licenses>
     <license>
       <name>MIT License</name>
