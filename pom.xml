<!--

 The MIT License (MIT)
 Copyright (c) 2018 Microsoft Corporation
 
 Permission is hereby granted, free of charge, to any person obtaining a copy
 of this software and associated documentation files (the "Software"), to deal
 in the Software without restriction, including without limitation the rights
 to use, copy, modify, merge, publish, distribute, sublicense, and/or sell
 copies of the Software, and to permit persons to whom the Software is
 furnished to do so, subject to the following conditions:
 
 The above copyright notice and this permission notice shall be included in all
 copies or substantial portions of the Software.
 
 THE SOFTWARE IS PROVIDED "AS IS", WITHOUT WARRANTY OF ANY KIND, EXPRESS OR
 IMPLIED, INCLUDING BUT NOT LIMITED TO THE WARRANTIES OF MERCHANTABILITY,
 FITNESS FOR A PARTICULAR PURPOSE AND NONINFRINGEMENT. IN NO EVENT SHALL THE
 AUTHORS OR COPYRIGHT HOLDERS BE LIABLE FOR ANY CLAIM, DAMAGES OR OTHER
 LIABILITY, WHETHER IN AN ACTION OF CONTRACT, TORT OR OTHERWISE, ARISING FROM,
 OUT OF OR IN CONNECTION WITH THE SOFTWARE OR THE USE OR OTHER DEALINGS IN THE
 SOFTWARE.

-->
<project xmlns="http://maven.apache.org/POM/4.0.0" xmlns:xsi="http://www.w3.org/2001/XMLSchema-instance" xsi:schemaLocation="http://maven.apache.org/POM/4.0.0 http://maven.apache.org/maven-v4_0_0.xsd">
  <modelVersion>4.0.0</modelVersion>
  <groupId>com.microsoft.azure</groupId>
  <artifactId>azure-cosmos-parent</artifactId>
  <version>3.0.0-a1-SNAPSHOT</version>
  <packaging>pom</packaging>
  <name>Azure Cosmos DB SQL API</name>
  <description>Java Async SDK (with Reactive Extension RX support) for Azure Cosmos DB SQL API</description>
  <url>https://docs.microsoft.com/en-us/azure/cosmos-db</url>
  <modules>
    <module>commons</module>
    <module>gateway</module>
    <module>commons-test-utils</module>
    <module>sdk</module>
    <module>direct-impl</module>
    <module>benchmark</module>
    <module>examples</module>
  </modules>
  <properties>
    <project.build.sourceEncoding>UTF-8</project.build.sourceEncoding>
    <project.reporting.outputEncoding>UTF-8</project.reporting.outputEncoding>
    <assertj.version>3.11.1</assertj.version>
    <commons-io.version>2.5</commons-io.version>
    <commons-lang3.version>3.8.1</commons-lang3.version>
    <commons-text.version>1.6</commons-text.version>
    <commons-validator-version>1.6</commons-validator-version>
    <commons-validator.version>1.6</commons-validator.version>
<<<<<<< HEAD
=======
    <cosmosdb-sdk-direct-impl.version>3.0.0-a1-SNAPSHOT</cosmosdb-sdk-direct-impl.version>
    <direct-connectivity-version>3.0.0-a1-SNAPSHOT</direct-connectivity-version>
>>>>>>> 02d3f7fa
    <guava.version>27.0.1-jre</guava.version>
    <hamcrest.version>1.3</hamcrest.version>
    <jackson-databind.version>2.9.8</jackson-databind.version>
    <java-uuid-generator.version>3.1.4</java-uuid-generator.version>
<<<<<<< HEAD
    <log4j.version>1.2.17</log4j.version>
    <metrics.version>4.0.5</metrics.version>
=======
    <jcommander.version>1.58</jcommander.version>
    <log4j.version>1.2.17</log4j.version>
    <metrics.version>3.2.6</metrics.version>
>>>>>>> 02d3f7fa
    <mockito.version>1.10.19</mockito.version>
    <netty.version>4.1.36.Final</netty.version>
    <netty-tcnative.version>2.0.25.Final</netty-tcnative.version>
    <reactor-addons.version>3.2.2.RELEASE</reactor-addons.version>
<<<<<<< HEAD
    <reactor-bom.version>Californium-SR7</reactor-bom.version>
    <rxjava2.version>2.2.4</rxjava2.version>
    <slf4j.version>1.7.6</slf4j.version>
    <testng.version>6.14.3</testng.version>
    <test.groups>unit</test.groups>
=======
    <reactor-bom.version>Bismuth-RELEASE</reactor-bom.version>
    <rxjava-extras.version>0.8.0.17</rxjava-extras.version>
    <rxjava-guava.version>1.0.3</rxjava-guava.version>
    <rxjava-string.version>1.1.1</rxjava-string.version>
    <rxjava.version>1.3.8</rxjava.version>
    <rxjava2.version>2.2.4</rxjava2.version>
    <rxjava2interop.verison>0.13.3</rxjava2interop.verison>
    <rxnetty.version>0.4.20</rxnetty.version>
>>>>>>> 02d3f7fa
    <sdk-version>3.0.0-a1-SNAPSHOT</sdk-version>
    <slf4j.version>1.7.6</slf4j.version>
    <test.groups>unit</test.groups>
    <testng.version>6.14.3</testng.version>
    <collectedArtifactsForReleaseLocation>${project.basedir}/target/collectedArtifactsForRelease</collectedArtifactsForReleaseLocation>
    <javadoc.opts/>
  </properties>
  <profiles>
  <profile>
    <!-- unit test -->
    <id>unit</id>
    <properties>
      <env>default</env>
      <test.groups>unit</test.groups>
    </properties>
    <activation>
      <activeByDefault>true</activeByDefault>
    </activation>
    <build>
      <plugins>
        <plugin>
          <groupId>org.apache.maven.plugins</groupId>
          <artifactId>maven-surefire-plugin</artifactId>
          <configuration>
          </configuration>
        </plugin>
      </plugins>
    </build>
  </profile>
  <profile>
    <!-- integration tests, requires Cosmos DB endpoint -->
    <id>fast</id>
    <properties>
      <test.groups>simple,cosmosv3</test.groups>
    </properties>
    <build>
      <plugins>
        <plugin>
          <groupId>org.apache.maven.plugins</groupId>
          <artifactId>maven-failsafe-plugin</artifactId>
        </plugin>
      </plugins>
    </build>
  </profile>
  <profile>
    <!-- integration tests, requires Cosmos DB endpoint -->
    <id>long</id>
    <properties>
      <test.groups>long</test.groups>
    </properties>
    <build>
      <plugins>
        <plugin>
          <groupId>org.apache.maven.plugins</groupId>
          <artifactId>maven-failsafe-plugin</artifactId>
        </plugin>
      </plugins>
    </build>
  </profile>
  <profile>
    <!-- integration tests, requires Cosmos DB endpoint -->
    <id>direct</id>
    <properties>
      <test.groups>direct</test.groups>
    </properties>
    <build>
      <plugins>
        <plugin>
          <groupId>org.apache.maven.plugins</groupId>
          <artifactId>maven-failsafe-plugin</artifactId>
        </plugin>
      </plugins>
    </build>
  </profile>
  <profile>
    <!-- integration tests, requires Cosmos DB endpoint with multi master support -->
    <id>multi-master</id>
    <properties>
      <test.groups>multi-master</test.groups>
    </properties>
    <build>
      <plugins>
        <plugin>
          <groupId>org.apache.maven.plugins</groupId>
          <artifactId>maven-failsafe-plugin</artifactId>
        </plugin>
      </plugins>
    </build>
  </profile>
    <profile>
      <!-- integration tests, requires Cosmos DB endpoint -->
      <id>examples</id>
      <properties>
        <!-- reset the test group as examples have no test group -->
        <test.groups>samples,examples</test.groups>
      </properties>
      <build>
        <plugins>
          <plugin>
            <groupId>org.apache.maven.plugins</groupId>
            <artifactId>maven-failsafe-plugin</artifactId>
            <configuration>
            </configuration>
            <executions>
              <execution>
                <goals>
                  <goal>integration-test</goal>
                  <goal>verify</goal>
                </goals>
              </execution>
            </executions>
          </plugin>
        </plugins>
      </build>
    </profile>
    <profile>
      <!-- integration tests, requires Cosmos DB Emulator Endpoint -->
      <id>emulator</id>
      <properties>
        <test.groups>emulator</test.groups>
      </properties>
      <build>
        <plugins>
          <plugin>
            <groupId>org.apache.maven.plugins</groupId>
            <artifactId>maven-failsafe-plugin</artifactId>
          </plugin>
        </plugins>
      </build>
    </profile>
    <profile>
      <!-- integration tests, requires Cosmos DB Emulator Endpoint -->
      <id>non-emulator</id>
      <properties>
        <test.groups>non-emulator</test.groups>
      </properties>
      <build>
        <plugins>
          <plugin>
            <groupId>org.apache.maven.plugins</groupId>
            <artifactId>maven-failsafe-plugin</artifactId>
          </plugin>
        </plugins>
      </build>
    </profile>
    <profile>
      <!-- e2e integration tests, requires Cosmos DB endpoint -->
      <id>e2e</id>
      <properties>
        <test.groups>e2e</test.groups>
      </properties>
      <build>
        <plugins>
          <plugin>
            <groupId>org.apache.maven.plugins</groupId>
            <artifactId>maven-failsafe-plugin</artifactId>
          </plugin>
        </plugins>
      </build>
    </profile>
  </profiles>
  <build>
    <pluginManagement>
      <plugins>
        <plugin>
          <groupId>org.apache.maven.plugins</groupId>
          <artifactId>maven-surefire-plugin</artifactId>
          <version>2.22.0</version>
          <configuration>
            <groups>unit</groups>
            <includes>
              <include>%regex[.*]</include>
            </includes>
            <properties>
              <property>
                <name>surefire.testng.verbose</name>
                <value>2</value>
              </property>
            </properties>
          </configuration>
        </plugin>
        <plugin>
          <groupId>org.apache.maven.plugins</groupId>
          <artifactId>maven-failsafe-plugin</artifactId>
          <version>2.22.0</version>
          <configuration>
            <includes>
              <include>%regex[.*]</include>
            </includes>
            <properties>
              <property>
                <name>surefire.testng.verbose</name>
                <value>2</value>
              </property>
            </properties>
            <groups>${test.groups}</groups>
          </configuration>
          <executions>
            <execution>
              <goals>
                <goal>integration-test</goal>
                <goal>verify</goal>
              </goals>
            </execution>
          </executions>
        </plugin>
      </plugins>
    </pluginManagement>
    <plugins>
      <plugin>
        <artifactId>maven-javadoc-plugin</artifactId>
        <version>3.0.1</version>
        <inherited>true</inherited>
        <configuration>
          <quiet>true</quiet>
          <verbose>false</verbose>
          <additionalOptions>${javadoc.opts}</additionalOptions>
          <sourceFileExcludes>
            <sourceFileExclude>**/internal/**/*.java</sourceFileExclude>
          </sourceFileExcludes>
        </configuration>
        <executions>
          <execution>
            <id>attach-javadocs</id>
            <goals>
              <goal>jar</goal>
            </goals>
          </execution>
        </executions>
      </plugin>
      <plugin>
        <groupId>org.apache.maven.plugins</groupId>
        <artifactId>maven-source-plugin</artifactId>
        <version>2.2.1</version>
        <executions>
          <execution>
            <id>attach-sources</id>
            <goals>
              <goal>jar-no-fork</goal>
            </goals>
          </execution>
        </executions>
      </plugin>
      <plugin>
        <groupId>org.apache.maven.plugins</groupId>
        <artifactId>maven-compiler-plugin</artifactId>
        <version>3.6.0</version>
        <configuration>
          <source>1.8</source>
          <target>1.8</target>
        </configuration>
      </plugin>
      <plugin>
        <groupId>org.apache.maven.plugins</groupId>
        <artifactId>maven-eclipse-plugin</artifactId>
        <version>2.8</version>
        <configuration>
          <classpathContainers>
            <classpathContainer>
              org.eclipse.jdt.launching.JRE_CONTAINER/org.eclipse.jdt.internal.debug.ui.launcher.StandardVMType/JavaSE-1.8
            </classpathContainer>
          </classpathContainers>
        </configuration>
      </plugin>
      <plugin>
        <groupId>org.apache.maven.plugins</groupId>
        <artifactId>maven-antrun-plugin</artifactId>
        <version>1.8</version>
        <executions>
          <execution>
            <phase></phase>
            <id>default-cli</id>
            <configuration>
              <target>
                <copy file="sdk/pom.xml"
                      tofile="${collectedArtifactsForReleaseLocation}/azure-cosmos-${sdk-version}.pom"/>
                <copy file="pom.xml"
                      tofile="${collectedArtifactsForReleaseLocation}/azure-cosmos-parent-${sdk-version}.pom"/>

                 <copy file="sdk/target/azure-cosmos-${sdk-version}-sources.jar"
                      tofile="${collectedArtifactsForReleaseLocation}/azure-cosmos-${sdk-version}-sources.jar"/>
                <copy file="sdk/target/azure-cosmos-${sdk-version}-javadoc.jar"
                      tofile="${collectedArtifactsForReleaseLocation}/azure-cosmos-${sdk-version}-javadoc.jar"/>
                <copy file="sdk/target/azure-cosmos-${sdk-version}.jar"
                      tofile="${collectedArtifactsForReleaseLocation}/azure-cosmos-${sdk-version}.jar"/>

                <copy file="commons/pom.xml"
                      tofile="${collectedArtifactsForReleaseLocation}/azure-cosmos-commons-${sdk-version}.pom"/>
                <copy file="commons/target/azure-cosmos-commons-${sdk-version}-sources.jar"
                      tofile="${collectedArtifactsForReleaseLocation}/azure-cosmos-commons-${sdk-version}-sources.jar"/>
                <copy file="commons/target/azure-cosmos-commons-${sdk-version}-javadoc.jar"
                      tofile="${collectedArtifactsForReleaseLocation}/azure-cosmos-commons-${sdk-version}-javadoc.jar"/>
                <copy file="commons/target/azure-cosmos-commons-${sdk-version}.jar"
                      tofile="${collectedArtifactsForReleaseLocation}/azure-cosmos-commons-${sdk-version}.jar"/>

                 <copy file="gateway/pom.xml"
                      tofile="${collectedArtifactsForReleaseLocation}/azure-cosmos-gateway-${sdk-version}.pom"/>
                <copy file="gateway/target/azure-cosmos-gateway-${sdk-version}-sources.jar"
                      tofile="${collectedArtifactsForReleaseLocation}/azure-cosmos-gateway-${sdk-version}-sources.jar"/>
                <copy file="gateway/target/azure-cosmos-gateway-${sdk-version}-javadoc.jar"
                      tofile="${collectedArtifactsForReleaseLocation}/azure-cosmos-gateway-${sdk-version}-javadoc.jar"/>
                <copy file="gateway/target/azure-cosmos-gateway-${sdk-version}.jar"
                      tofile="${collectedArtifactsForReleaseLocation}/azure-cosmos-gateway-${sdk-version}.jar"/>

                 <copy file="direct-impl/pom.xml"
                      tofile="${collectedArtifactsForReleaseLocation}/azure-cosmos-direct-${direct-connectivity-version}.pom"/>
                <copy file="direct-impl/target/azure-cosmos-direct-${direct-connectivity-version}.jar"
                      tofile="${collectedArtifactsForReleaseLocation}/azure-cosmos-direct-${direct-connectivity-version}.jar"/>

                <copy file="direct-impl/target/azure-cosmos-direct-${direct-connectivity-version}-empty-sources.jar"
                      tofile="${collectedArtifactsForReleaseLocation}/azure-cosmos-direct-${direct-connectivity-version}-sources.jar"/>
                <copy file="direct-impl/target/azure-cosmos-direct-${direct-connectivity-version}-empty-javadoc.jar"
                      tofile="${collectedArtifactsForReleaseLocation}/azure-cosmos-direct-${direct-connectivity-version}-javadoc.jar"/>
              </target>
            </configuration>
            <goals>
              <goal>run</goal>
            </goals>
          </execution>
        </executions>
      </plugin>
    </plugins>
  </build>
    <reporting>
        <plugins>
            <plugin>
                <groupId>org.apache.maven.plugins</groupId>
                <artifactId>maven-surefire-report-plugin</artifactId>
                <version>2.22.0</version>
            </plugin>
            <plugin>
                <groupId>org.codehaus.mojo</groupId>
                <artifactId>findbugs-maven-plugin</artifactId>
                <version>3.0.4</version>
            </plugin>
            <plugin>
                <groupId>org.apache.maven.plugins</groupId>
                <artifactId>maven-jxr-plugin</artifactId>
                <version>2.1</version>
            </plugin>
        </plugins>
    </reporting>
  <dependencyManagement>
    <dependencies>
      <dependency>
        <groupId>com.microsoft.azure</groupId>
        <artifactId>azure-cosmos</artifactId>
        <version>${project.parent.version}</version>
      </dependency>
      <dependency>
        <groupId>com.microsoft.azure</groupId>
        <artifactId>azure-cosmos-commons</artifactId>
        <version>${project.parent.version}</version>
      </dependency>
      <dependency>
        <groupId>com.microsoft.azure</groupId>
        <artifactId>azure-cosmos-gateway</artifactId>
        <version>${project.parent.version}</version>
      </dependency>
      <dependency>
        <groupId>com.microsoft.azure</groupId>
        <artifactId>azure-cosmos-direct</artifactId>
        <version>${cosmosdb-sdk-direct-impl.version}</version>
      </dependency>
      <dependency>
        <groupId>com.microsoft.azure</groupId>
        <artifactId>azure-cosmos-commons-test-utils</artifactId>
        <version>${project.parent.version}</version>
      </dependency>
      <dependency>
        <groupId>io.projectreactor</groupId>
        <artifactId>reactor-bom</artifactId>
        <version>${reactor-bom.version}</version>
        <type>pom</type>
        <scope>import</scope>
      </dependency>
    </dependencies>
  </dependencyManagement>
  <dependencies/>
  <licenses>
    <license>
      <name>MIT License</name>
      <url>http://www.opensource.org/licenses/mit-license.php</url>
    </license>
  </licenses>
  <scm>
    <connection>scm:git:https://github.com/Azure/azure-cosmosdb-java.git</connection>
    <developerConnection>scm:git:https://github.com/Azure/azure-cosmosdb-java.git</developerConnection>
    <url>https://github.com/Azure/azure-cosmosdb-java.git</url>
  </scm>
  <developers>
    <developer>
      <name>Azure Cosmos DB Developer Platform Devs</name>
      <email>docdbdevplatdevs@microsoft.com</email>
      <organization>Microsoft</organization>
      <organizationUrl>http://www.microsoft.com/</organizationUrl>
    </developer>
  </developers>
</project><|MERGE_RESOLUTION|>--- conflicted
+++ resolved
@@ -49,43 +49,21 @@
     <commons-text.version>1.6</commons-text.version>
     <commons-validator-version>1.6</commons-validator-version>
     <commons-validator.version>1.6</commons-validator.version>
-<<<<<<< HEAD
-=======
     <cosmosdb-sdk-direct-impl.version>3.0.0-a1-SNAPSHOT</cosmosdb-sdk-direct-impl.version>
     <direct-connectivity-version>3.0.0-a1-SNAPSHOT</direct-connectivity-version>
->>>>>>> 02d3f7fa
     <guava.version>27.0.1-jre</guava.version>
     <hamcrest.version>1.3</hamcrest.version>
     <jackson-databind.version>2.9.8</jackson-databind.version>
     <java-uuid-generator.version>3.1.4</java-uuid-generator.version>
-<<<<<<< HEAD
-    <log4j.version>1.2.17</log4j.version>
-    <metrics.version>4.0.5</metrics.version>
-=======
     <jcommander.version>1.58</jcommander.version>
     <log4j.version>1.2.17</log4j.version>
     <metrics.version>3.2.6</metrics.version>
->>>>>>> 02d3f7fa
     <mockito.version>1.10.19</mockito.version>
     <netty.version>4.1.36.Final</netty.version>
     <netty-tcnative.version>2.0.25.Final</netty-tcnative.version>
     <reactor-addons.version>3.2.2.RELEASE</reactor-addons.version>
-<<<<<<< HEAD
     <reactor-bom.version>Californium-SR7</reactor-bom.version>
     <rxjava2.version>2.2.4</rxjava2.version>
-    <slf4j.version>1.7.6</slf4j.version>
-    <testng.version>6.14.3</testng.version>
-    <test.groups>unit</test.groups>
-=======
-    <reactor-bom.version>Bismuth-RELEASE</reactor-bom.version>
-    <rxjava-extras.version>0.8.0.17</rxjava-extras.version>
-    <rxjava-guava.version>1.0.3</rxjava-guava.version>
-    <rxjava-string.version>1.1.1</rxjava-string.version>
-    <rxjava.version>1.3.8</rxjava.version>
-    <rxjava2.version>2.2.4</rxjava2.version>
-    <rxjava2interop.verison>0.13.3</rxjava2interop.verison>
-    <rxnetty.version>0.4.20</rxnetty.version>
->>>>>>> 02d3f7fa
     <sdk-version>3.0.0-a1-SNAPSHOT</sdk-version>
     <slf4j.version>1.7.6</slf4j.version>
     <test.groups>unit</test.groups>
@@ -202,20 +180,20 @@
       </build>
     </profile>
     <profile>
-      <!-- integration tests, requires Cosmos DB Emulator Endpoint -->
-      <id>emulator</id>
-      <properties>
-        <test.groups>emulator</test.groups>
-      </properties>
-      <build>
-        <plugins>
-          <plugin>
-            <groupId>org.apache.maven.plugins</groupId>
-            <artifactId>maven-failsafe-plugin</artifactId>
-          </plugin>
-        </plugins>
-      </build>
-    </profile>
+       <!-- integration tests, requires Cosmos DB Emulator Endpoint -->
+       <id>emulator</id>
+       <properties>
+         <test.groups>emulator</test.groups>
+       </properties>
+       <build>
+         <plugins>
+           <plugin>
+             <groupId>org.apache.maven.plugins</groupId>
+             <artifactId>maven-failsafe-plugin</artifactId>
+           </plugin>
+         </plugins>
+       </build>
+     </profile>
     <profile>
       <!-- integration tests, requires Cosmos DB Emulator Endpoint -->
       <id>non-emulator</id>
